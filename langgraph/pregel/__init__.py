--- conflicted
+++ resolved
@@ -67,16 +67,13 @@
     INTERRUPT,
     TAG_HIDDEN,
 )
-<<<<<<< HEAD
+from langgraph.errors import GraphRecursionError, InvalidUpdateError
 from langgraph.managed.base import (
     AsyncManagedValuesManager,
     ManagedValue,
     ManagedValuesManager,
     is_managed_value,
 )
-=======
-from langgraph.errors import GraphRecursionError, InvalidUpdateError
->>>>>>> b33aed6f
 from langgraph.pregel.debug import (
     map_debug_checkpoint,
     map_debug_task_results,
@@ -326,7 +323,10 @@
         )
 
     @property
-<<<<<<< HEAD
+    def stream_channels_asis(self) -> Union[str, Sequence[str]]:
+        return self.stream_channels or [k for k in self.channels]
+
+    @property
     def managed_values_list(self) -> Sequence[Type[ManagedValue]]:
         return [
             v
@@ -335,10 +335,6 @@
             for v in node.channels.values()
             if is_managed_value(v)
         ]
-=======
-    def stream_channels_asis(self) -> Union[str, Sequence[str]]:
-        return self.stream_channels or [k for k in self.channels]
->>>>>>> b33aed6f
 
     def get_state(self, config: RunnableConfig) -> StateSnapshot:
         """Get the current state of the graph."""
@@ -347,16 +343,12 @@
 
         saved = self.checkpointer.get_tuple(config)
         checkpoint = saved.checkpoint if saved else empty_checkpoint()
-<<<<<<< HEAD
         config = saved.config if saved else config
         with ChannelsManager(
             self.channels, checkpoint
         ) as channels, ManagedValuesManager(
             self.managed_values_list, ensure_config(config), self
         ) as managed:
-=======
-        with ChannelsManager(self.channels, checkpoint) as channels:
->>>>>>> b33aed6f
             _, next_tasks = _prepare_next_tasks(
                 checkpoint,
                 self.nodes,
@@ -381,16 +373,13 @@
 
         saved = await self.checkpointer.aget_tuple(config)
         checkpoint = saved.checkpoint if saved else empty_checkpoint()
-<<<<<<< HEAD
+
         config = saved.config if saved else config
         async with AsyncChannelsManager(
             self.channels, checkpoint
         ) as channels, AsyncManagedValuesManager(
             self.managed_values_list, ensure_config(config), self
         ) as managed:
-=======
-        async with AsyncChannelsManager(self.channels, checkpoint) as channels:
->>>>>>> b33aed6f
             _, next_tasks = _prepare_next_tasks(
                 checkpoint,
                 self.nodes,
@@ -419,19 +408,14 @@
         if not self.checkpointer:
             raise ValueError("No checkpointer set")
 
-<<<<<<< HEAD
-        for config, checkpoint, parent_config in self.checkpointer.list(config):
+        for config, checkpoint, metadata, parent_config in self.checkpointer.list(
+            config, before=before, limit=limit
+        ):
             with ChannelsManager(
                 self.channels, checkpoint
             ) as channels, ManagedValuesManager(
                 self.managed_values_list, ensure_config(config), self
             ) as managed:
-=======
-        for config, checkpoint, metadata, parent_config in self.checkpointer.list(
-            config, before=before, limit=limit
-        ):
-            with ChannelsManager(self.channels, checkpoint) as channels:
->>>>>>> b33aed6f
                 _, next_tasks = _prepare_next_tasks(
                     checkpoint,
                     self.nodes,
@@ -460,22 +444,17 @@
         if not self.checkpointer:
             raise ValueError("No checkpointer set")
 
-<<<<<<< HEAD
-        async for config, checkpoint, parent_config in self.checkpointer.alist(config):
-            async with AsyncChannelsManager(
-                self.channels, checkpoint
-            ) as channels, AsyncManagedValuesManager(
-                self.managed_values_list, ensure_config(config), self
-            ) as managed:
-=======
         async for (
             config,
             checkpoint,
             metadata,
             parent_config,
         ) in self.checkpointer.alist(config, before=before, limit=limit):
-            async with AsyncChannelsManager(self.channels, checkpoint) as channels:
->>>>>>> b33aed6f
+            async with AsyncChannelsManager(
+                self.channels, checkpoint
+            ) as channels, AsyncManagedValuesManager(
+                self.managed_values_list, ensure_config(config), self
+            ) as managed:
                 _, next_tasks = _prepare_next_tasks(
                     checkpoint,
                     self.nodes,
@@ -1591,11 +1570,12 @@
                 if node := proc.get_node():
                     tasks.append(
                         PregelExecutableTask(
-<<<<<<< HEAD
-                            name, val, node, deque(), merge_configs(config, proc.config)
-=======
-                            name, val, node, deque(), proc.config, triggers
->>>>>>> b33aed6f
+                            name,
+                            val,
+                            node,
+                            deque(),
+                            merge_configs(config, proc.config),
+                            triggers,
                         )
                     )
             else:
