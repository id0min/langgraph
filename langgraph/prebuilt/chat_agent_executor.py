--- conflicted
+++ resolved
@@ -134,19 +134,17 @@
 
 
 def create_tool_calling_executor(
-<<<<<<< HEAD
-    model: LanguageModelLike,
-    tools: Union[ToolExecutor, Sequence[BaseTool]],
+    model: LanguageModelLike, tools: Union[ToolExecutor, Sequence[BaseTool]],
     handle_parsing_errors: Optional[Callable] = None,
-):
-=======
-    model: LanguageModelLike, tools: Union[ToolExecutor, Sequence[BaseTool]]
 ) -> CompiledGraph:
     """Creates a graph that works with a chat model that utilizes tool calling.
 
     Args:
         model (LanguageModelLike): The chat model that supports OpenAI tool calling.
         tools (Union[ToolExecutor, Sequence[BaseTool]]): A list of tools or a ToolExecutor instance.
+        handle_parsing_errors (Optional[Callable]): If provided, this function will be
+            called on messages with tool call parsing errors. It should return a new message
+            to be sent to the agent. If not provided, invalid tool calls are ignored.
 
     Returns:
         Runnable: A compiled LangChain runnable that can be used for chat interactions.
@@ -168,7 +166,6 @@
                 print(list(s.values())[0])
                 print("----")
     """
->>>>>>> 85f48da8
     if isinstance(tools, ToolExecutor):
         tool_classes = tools.tools
     else:
