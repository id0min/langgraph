--- conflicted
+++ resolved
@@ -187,12 +187,9 @@
               - how-tos/async.ipynb
               - how-tos/react-agent-structured-output.ipynb
               - how-tos/run-id-langsmith.ipynb
-<<<<<<< HEAD
-=======
               - how-tos/return-when-recursion-limit-hits.ipynb
               - how-tos/autogen-integration.ipynb
               - how-tos/autogen-integration-functional.ipynb
->>>>>>> 15af8a9e
           - Prebuilt ReAct Agent:
               - Prebuilt ReAct Agent: how-tos#prebuilt-react-agent
               - how-tos/create-react-agent.ipynb
