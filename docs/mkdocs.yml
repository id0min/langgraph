site_name: ""
site_description: Build language agents as graphs
site_url: https://langchain-ai.github.io/langgraph/
repo_url: https://github.com/langchain-ai/langgraph
theme:
  name: material
  custom_dir: overrides
  logo_dark_mode: static/wordmark_light.svg
  logo_light_mode: static/wordmark_dark.svg
  favicon: static/favicon.png
  icon:
    repo: fontawesome/brands/git-alt
  features:
    - announce.dismiss
    - content.code.annotate
    - content.code.copy
    - content.code.select
    - content.tabs.link
    - content.tooltips
    - header.autohide
    - navigation.expand
    - navigation.footer
    - navigation.indexes
    - navigation.instant
    - navigation.instant.prefetch
    - navigation.instant.progress
    - navigation.prune
    - navigation.tabs
    - navigation.tabs.sticky
    - navigation.top
    - navigation.tracking
    - search.highlight
    - search.share
    - search.suggest
    - toc.follow
  palette:
    - scheme: default
      primary: white
      accent: gray
      toggle:
        icon: material/brightness-7
        name: Switch to dark mode
    - scheme: slate
      primary: grey
      accent: white
      toggle:
        icon: material/brightness-4
        name: Switch to light mode
  font:
    text: "Public Sans"
    code: "Roboto Mono"
plugins:
  - search:
      separator: '[\s\u200b\-_,:!=\[\]()"`/]+|\.(?!\d)|&[lg]t;|(?!\b)(?=[A-Z][a-z])'
  - autorefs
  - mkdocstrings:
      handlers:
        python:
          import:
            - https://docs.python.org/3/objects.inv
            - https://api.python.langchain.com/en/latest/objects.inv
          options:
            members_order: source
            allow_inspection: true
            heading_level: 2
            show_bases: true
            show_source: true
            summary: true
            inherited_members: true
            selection:
              docstring_style: google
            docstring_section_style: list
            show_root_toc_entry: false
            show_signature_annotations: true
            show_symbol_type_heading: true
            show_symbol_type_toc: true
            signature_crossrefs: true
            options:
              filters:
                - "!^_"
nav:
<<<<<<< HEAD
  - Home:
      - "index.md"
  - Tutorials:
      - "tutorials/index.md"
      - Quick Start: tutorials/introduction.ipynb
      - Chatbots:
          - Customer Support: tutorials/customer-support/customer-support.ipynb
          - Prompt Generation from User Requirements: tutorials/chatbots/information-gather-prompting.ipynb
          - Code Assistant: tutorials/code_assistant/langgraph_code_assistant.ipynb
      - RAG:
          - Adaptive RAG: tutorials/rag/langgraph_adaptive_rag.ipynb
          - Adaptive RAG using local LLMs: tutorials/rag/langgraph_adaptive_rag_local.ipynb
          - Agentic RAG: tutorials/rag/langgraph_agentic_rag.ipynb
          - Corrective RAG (CRAG): tutorials/rag/langgraph_crag.ipynb
          - Corrective RAG (CRAG) using local LLMs: tutorials/rag/langgraph_crag_local.ipynb
          - Self-RAG: tutorials/rag/langgraph_self_rag.ipynb
          - Self-RAG using local LLMs: tutorials/rag/langgraph_self_rag_local.ipynb
          - SQL Agent: tutorials/sql-agent.ipynb
      - Agent Architectures:
          - Multi-Agent Systems:
              - Collaboration: tutorials/multi_agent/multi-agent-collaboration.ipynb
              - Supervision: tutorials/multi_agent/agent_supervisor.ipynb
              - Hierarchical Teams: tutorials/multi_agent/hierarchical_agent_teams.ipynb
          - Planning Agents:
              - Plan-and-Execute: tutorials/plan-and-execute/plan-and-execute.ipynb
              - Reasoning without Observation: tutorials/rewoo/rewoo.ipynb
              - LLMCompiler: tutorials/llm-compiler/LLMCompiler.ipynb
          - Reflection & Critique:
              - Basic Reflection: tutorials/reflection/reflection.ipynb
              - Reflexion: tutorials/reflexion/reflexion.ipynb
              - Tree of Thoughts: tutorials/tot/tot.ipynb
              - Language Agent Tree Search: tutorials/lats/lats.ipynb
              - Self-Discover Agent: tutorials/self-discover/self-discover.ipynb
      - Evaluation & Analysis:
          - Chatbot Evaluation via Simulation:
              - Agent-based: tutorials/chatbot-simulation-evaluation/agent-simulation-evaluation.ipynb
              - In LangSmith: tutorials/chatbot-simulation-evaluation/langsmith-agent-simulation-evaluation.ipynb
      - Experimental:
          - Web Research (STORM): tutorials/storm/storm.ipynb
          - TNT-LLM: tutorials/tnt-llm/tnt-llm.ipynb
          - Web Navigation: tutorials/web-navigation/web_voyager.ipynb
          - Competitive Programming: tutorials/usaco/usaco.ipynb
          - Extract structured output: tutorials/extraction/retries.ipynb

  - "How-to Guides":
      - "how-tos/index.md"
      - Controllability:
          - Create subgraphs: how-tos/subgraph.ipynb
          - Create branches for parallel execution: how-tos/branching.ipynb
          - Create map-reduce branches for parallel execution: how-tos/map-reduce.ipynb
      - Persistence:
          - Add persistence ("memory"): how-tos/persistence.ipynb
          - Manage conversation history: how-tos/memory/manage-conversation-history.ipynb
          - Delete messages: how-tos/memory/delete-messages.ipynb
          - Add summary of the conversation history: how-tos/memory/add-summary-conversation-history.ipynb
          - Create custom checkpointer using Postgres: how-tos/persistence_postgres.ipynb
          - Create custom checkpointer using MongoDB: how-tos/persistence_mongodb.ipynb
          - Create custom checkpointer using Redis: how-tos/persistence_redis.ipynb
      - Human-in-the-loop:
          - Add breakpoints: how-tos/human_in_the_loop/breakpoints.ipynb
          - Wait for user input: how-tos/human_in_the_loop/wait-user-input.ipynb
          - View and update past graph state: how-tos/human_in_the_loop/time-travel.ipynb
          - Edit graph state: how-tos/human_in_the_loop/edit-graph-state.ipynb
      - Streaming:
          - Stream full state: how-tos/stream-values.ipynb
          - Stream state updates: how-tos/stream-updates.ipynb
          - Stream LLM tokens: how-tos/streaming-tokens.ipynb
          - Stream LLM tokens without LangChain models: how-tos/streaming-tokens-without-langchain.ipynb
          - Stream arbitrarily nested content: how-tos/streaming-content.ipynb
          - Configure multiple streaming modes: how-tos/stream-multiple.ipynb
          - Stream events from within tools: how-tos/streaming-events-from-within-tools.ipynb
          - Stream events from within tools without LangChain models: how-tos/streaming-events-from-within-tools-without-langchain.ipynb
          - Stream events from the final node: how-tos/streaming-from-final-node.ipynb
      - Tool calling:
          - Call tools using ToolNode: how-tos/tool-calling.ipynb
          - Handle tool calling errors: how-tos/tool-calling-errors.ipynb
          - Pass graph state to tools: how-tos/pass-run-time-values-to-tools.ipynb
          - Pass config to tools: how-tos/pass-config-to-tools.ipynb
      - State Management:
          - Use Pydantic model as state: how-tos/state-model.ipynb
          - Use a context object in state: how-tos/state-context-key.ipynb
          - Have a separate input and output schema: how-tos/input_output_schema.ipynb
          - Pass private state between nodes inside the graph: how-tos/pass_private_state.ipynb
      - Other:
          - Run graph asynchronously: how-tos/async.ipynb
          - Visualize your graph: how-tos/visualization.ipynb
          - Add runtime configuration: how-tos/configuration.ipynb
          - Add node retries: how-tos/node-retries.ipynb
      - Prebuilt ReAct Agent:
          - Create a ReAct agent: how-tos/create-react-agent.ipynb
          - Add memory to a ReAct agent: how-tos/create-react-agent-memory.ipynb
          - Add a system prompt to a ReAct agent: how-tos/create-react-agent-system-prompt.ipynb
          - Add human-in-the-Loop to a ReAct agent: how-tos/create-react-agent-hitl.ipynb
  - "Conceptual Guides":
      - "concepts/index.md"
      - LangGraph for Agentic Applications: concepts/high_level.md
      - Low Level LangGraph Concepts: concepts/low_level.md
      - Common Agentic Patterns: concepts/agentic_concepts.md
      - FAQ: concepts/faq.md
=======
  - "index.md"
  - "tutorials/index.md"
  - "concepts/index.md"
  - "how-tos/index.md"
>>>>>>> 39239794
  - Reference:
      - "reference/index.md"
      - Graphs: reference/graphs.md
      - RemoteGraph: reference/remote_graph.md
      - Checkpointing: reference/checkpoints.md
      - Storage: reference/store.md
      - Prebuilt Components: reference/prebuilt.md
      - Channels: reference/channels.md
      - Errors: reference/errors.md
      - Types: reference/types.md
      - Constants: reference/constants.md
  - "Cloud (beta)":
      - "cloud/index.md"
      - Tutorials:
          - Quick Start: "cloud/quick_start.md"
      - How-to Guides:
          - "cloud/how-tos/index.md"
          - Setup:
              - Setup App: "cloud/deployment/setup.md"
              - Setup App (pyproject.toml): "cloud/deployment/setup_pyproject.md"
              - Setup App (JavaScript): "cloud/deployment/setup_javascript.md"
              - Rebuild Graph at Runtime: "cloud/deployment/graph_rebuild.md"
              - Customize Dockerfile: "cloud/deployment/custom_docker.md"
              - Test App Locally: "cloud/deployment/test_locally.md"
          - Deployment:
              - Deploy to Cloud: "cloud/deployment/cloud.md"
          - Streaming:
              - Stream Values: "cloud/how-tos/stream_values.md"
              - Stream Updates: "cloud/how-tos/stream_updates.md"
              - Stream Messages: "cloud/how-tos/stream_messages.md"
              - Stream Events: "cloud/how-tos/stream_events.md"
              - Stream Debug: "cloud/how-tos/stream_debug.md"
              - Multiple Modes: "cloud/how-tos/stream_multiple.md"
          - Double Texting:
              - Interrupt: "cloud/how-tos/interrupt_concurrent.md"
              - Rollback: "cloud/how-tos/rollback_concurrent.md"
              - Reject: "cloud/how-tos/reject_concurrent.md"
              - Enqueue: "cloud/how-tos/enqueue_concurrent.md"
          - Human-in-the-Loop:
              - Add Breakpoint: "cloud/how-tos/human_in_the_loop_breakpoint.md"
              - Wait for User Input: "cloud/how-tos/human_in_the_loop_user_input.md"
              - Edit Graph State: "cloud/how-tos/human_in_the_loop_edit_state.md"
              - Replay and Branch from Prior States: "cloud/how-tos/human_in_the_loop_time_travel.md"
              - Review Tool Calls: "cloud/how-tos/human_in_the_loop_review_tool_calls.md"
          - LangGraph Studio:
              - Test Cloud Deployment: "cloud/how-tos/test_deployment.md"
              - Test Local Deployment: "cloud/how-tos/test_local_deployment.md"
              - Invoke graph in LangGraph Studio: "cloud/how-tos/invoke_studio.md"
              - Interact with threads in LangGraph Studio: "cloud/how-tos/threads_studio.md"
          - Different Types of Runs:
              - Run an Agent in the Background: "cloud/how-tos/background_run.md"
              - Run Multiple Agents in Same Thread: "cloud/how-tos/same-thread.md"
              - Create Cron Jobs: "cloud/how-tos/cron_jobs.md"
              - Create Stateless Runs: "cloud/how-tos/stateless_runs.md"
          - Other:
              - Configure Agents: "cloud/how-tos/configuration_cloud.md"
              - Versioning Assistants: "cloud/how-tos/assistant_versioning.md"
              - Convert LangGraph calls to LangGraph Cloud calls: "cloud/how-tos/langgraph_to_langgraph_cloud.ipynb"
              - Integrate Webhooks: "cloud/how-tos/webhooks.md"
              - Copy Threads: "cloud/how-tos/copy_threads.md"
              - Check Status of Threads: "cloud/how-tos/check_thread_status.md"
      - Conceptual Guides:
          - API Concepts: "cloud/concepts/api.md"
          - Cloud Concepts: "cloud/concepts/cloud.md"
      - Reference:
          - API: "cloud/reference/api/api_ref.md"
          - SDK:
              - Python: "cloud/reference/sdk/python_sdk_ref.md"
              - JS/TS: "cloud/reference/sdk/js_ts_sdk_ref.md"
          - CLI: "cloud/reference/cli.md"
          - Environment Variables: "cloud/reference/env_var.md"
      - FAQ:
          - Studio: "cloud/faq/studio.md"

markdown_extensions:
  - abbr
  - admonition
  - pymdownx.details
  - attr_list
  - def_list
  - footnotes
  - md_in_html
  - pymdownx.superfences
  - pymdownx.tabbed:
      alternate_style: true
  - toc:
      permalink: true
  - pymdownx.arithmatex:
      generic: true
  - pymdownx.betterem:
      smart_enable: all
  - pymdownx.caret
  - pymdownx.details
  - pymdownx.emoji:
      emoji_generator: !!python/name:material.extensions.emoji.to_svg
      emoji_index: !!python/name:material.extensions.emoji.twemoji
  - pymdownx.highlight:
      anchor_linenums: true
      line_spans: __span
      use_pygments: true
      pygments_lang_class: true
  - pymdownx.inlinehilite
  - pymdownx.keys
  - pymdownx.magiclink:
      normalize_issue_symbols: true
      repo_url_shorthand: true
      user: langchain-ai
      repo: langgraph
  - pymdownx.mark
  - pymdownx.smartsymbols
  - pymdownx.snippets:
      auto_append:
        - includes/mkdocs.md
  - pymdownx.superfences:
      custom_fences:
        - name: mermaid
          class: mermaid
          format: !!python/name:pymdownx.superfences.fence_code_format
  - pymdownx.tabbed:
      alternate_style: true
      combine_header_slug: true
  - pymdownx.tasklist:
      custom_checkbox: true
  - markdown_include.include:
      base_path: ./
  - github-callouts
hooks:
  - _scripts/notebook_hooks.py
extra:
  social:
    - icon: fontawesome/brands/js
      link: https://langchain-ai.github.io/langgraphjs/
    - icon: fontawesome/brands/github
      link: https://github.com/langchain-ai/langgraph
    - icon: fontawesome/brands/twitter
      link: https://twitter.com/LangChainAI
  analytics:
    - provider: google
    - property: G-G8X6ELZYE0
    - feedback:
      title: Was this page helpful?
      ratings:
        - icon: material/emoticon-happy-outline
          name: This page was helpful
          data: 1
          note: >-
            Thanks for your feedback!
        - icon: material/emoticon-sad-outline
          name: This page could be improved
          data: 0
          note: >-
            Thanks for your feedback! Please help us improve this page by adding to the discussion below.
validation:
  # https://www.mkdocs.org/user-guide/configuration/
  # We're `ignoring` nav.omitted_files because we are going to rely
  # on files being properly links to from the index pages of:
  # - tutorials
  # - concepts
  # - how-tos
  # - reference
  omitted_files: ignore
  absolute_links: warn
  unrecognized_links: warn
  # TODO: figure out how to enable 'warn' for this
  # it's only an issue for tutorials/storm/storm.ipynb
  # because it creates anchors in the generated report
  # and those anchors are not available in the actual doc
  anchors: info<|MERGE_RESOLUTION|>--- conflicted
+++ resolved
@@ -79,112 +79,10 @@
               filters:
                 - "!^_"
 nav:
-<<<<<<< HEAD
-  - Home:
-      - "index.md"
-  - Tutorials:
-      - "tutorials/index.md"
-      - Quick Start: tutorials/introduction.ipynb
-      - Chatbots:
-          - Customer Support: tutorials/customer-support/customer-support.ipynb
-          - Prompt Generation from User Requirements: tutorials/chatbots/information-gather-prompting.ipynb
-          - Code Assistant: tutorials/code_assistant/langgraph_code_assistant.ipynb
-      - RAG:
-          - Adaptive RAG: tutorials/rag/langgraph_adaptive_rag.ipynb
-          - Adaptive RAG using local LLMs: tutorials/rag/langgraph_adaptive_rag_local.ipynb
-          - Agentic RAG: tutorials/rag/langgraph_agentic_rag.ipynb
-          - Corrective RAG (CRAG): tutorials/rag/langgraph_crag.ipynb
-          - Corrective RAG (CRAG) using local LLMs: tutorials/rag/langgraph_crag_local.ipynb
-          - Self-RAG: tutorials/rag/langgraph_self_rag.ipynb
-          - Self-RAG using local LLMs: tutorials/rag/langgraph_self_rag_local.ipynb
-          - SQL Agent: tutorials/sql-agent.ipynb
-      - Agent Architectures:
-          - Multi-Agent Systems:
-              - Collaboration: tutorials/multi_agent/multi-agent-collaboration.ipynb
-              - Supervision: tutorials/multi_agent/agent_supervisor.ipynb
-              - Hierarchical Teams: tutorials/multi_agent/hierarchical_agent_teams.ipynb
-          - Planning Agents:
-              - Plan-and-Execute: tutorials/plan-and-execute/plan-and-execute.ipynb
-              - Reasoning without Observation: tutorials/rewoo/rewoo.ipynb
-              - LLMCompiler: tutorials/llm-compiler/LLMCompiler.ipynb
-          - Reflection & Critique:
-              - Basic Reflection: tutorials/reflection/reflection.ipynb
-              - Reflexion: tutorials/reflexion/reflexion.ipynb
-              - Tree of Thoughts: tutorials/tot/tot.ipynb
-              - Language Agent Tree Search: tutorials/lats/lats.ipynb
-              - Self-Discover Agent: tutorials/self-discover/self-discover.ipynb
-      - Evaluation & Analysis:
-          - Chatbot Evaluation via Simulation:
-              - Agent-based: tutorials/chatbot-simulation-evaluation/agent-simulation-evaluation.ipynb
-              - In LangSmith: tutorials/chatbot-simulation-evaluation/langsmith-agent-simulation-evaluation.ipynb
-      - Experimental:
-          - Web Research (STORM): tutorials/storm/storm.ipynb
-          - TNT-LLM: tutorials/tnt-llm/tnt-llm.ipynb
-          - Web Navigation: tutorials/web-navigation/web_voyager.ipynb
-          - Competitive Programming: tutorials/usaco/usaco.ipynb
-          - Extract structured output: tutorials/extraction/retries.ipynb
-
-  - "How-to Guides":
-      - "how-tos/index.md"
-      - Controllability:
-          - Create subgraphs: how-tos/subgraph.ipynb
-          - Create branches for parallel execution: how-tos/branching.ipynb
-          - Create map-reduce branches for parallel execution: how-tos/map-reduce.ipynb
-      - Persistence:
-          - Add persistence ("memory"): how-tos/persistence.ipynb
-          - Manage conversation history: how-tos/memory/manage-conversation-history.ipynb
-          - Delete messages: how-tos/memory/delete-messages.ipynb
-          - Add summary of the conversation history: how-tos/memory/add-summary-conversation-history.ipynb
-          - Create custom checkpointer using Postgres: how-tos/persistence_postgres.ipynb
-          - Create custom checkpointer using MongoDB: how-tos/persistence_mongodb.ipynb
-          - Create custom checkpointer using Redis: how-tos/persistence_redis.ipynb
-      - Human-in-the-loop:
-          - Add breakpoints: how-tos/human_in_the_loop/breakpoints.ipynb
-          - Wait for user input: how-tos/human_in_the_loop/wait-user-input.ipynb
-          - View and update past graph state: how-tos/human_in_the_loop/time-travel.ipynb
-          - Edit graph state: how-tos/human_in_the_loop/edit-graph-state.ipynb
-      - Streaming:
-          - Stream full state: how-tos/stream-values.ipynb
-          - Stream state updates: how-tos/stream-updates.ipynb
-          - Stream LLM tokens: how-tos/streaming-tokens.ipynb
-          - Stream LLM tokens without LangChain models: how-tos/streaming-tokens-without-langchain.ipynb
-          - Stream arbitrarily nested content: how-tos/streaming-content.ipynb
-          - Configure multiple streaming modes: how-tos/stream-multiple.ipynb
-          - Stream events from within tools: how-tos/streaming-events-from-within-tools.ipynb
-          - Stream events from within tools without LangChain models: how-tos/streaming-events-from-within-tools-without-langchain.ipynb
-          - Stream events from the final node: how-tos/streaming-from-final-node.ipynb
-      - Tool calling:
-          - Call tools using ToolNode: how-tos/tool-calling.ipynb
-          - Handle tool calling errors: how-tos/tool-calling-errors.ipynb
-          - Pass graph state to tools: how-tos/pass-run-time-values-to-tools.ipynb
-          - Pass config to tools: how-tos/pass-config-to-tools.ipynb
-      - State Management:
-          - Use Pydantic model as state: how-tos/state-model.ipynb
-          - Use a context object in state: how-tos/state-context-key.ipynb
-          - Have a separate input and output schema: how-tos/input_output_schema.ipynb
-          - Pass private state between nodes inside the graph: how-tos/pass_private_state.ipynb
-      - Other:
-          - Run graph asynchronously: how-tos/async.ipynb
-          - Visualize your graph: how-tos/visualization.ipynb
-          - Add runtime configuration: how-tos/configuration.ipynb
-          - Add node retries: how-tos/node-retries.ipynb
-      - Prebuilt ReAct Agent:
-          - Create a ReAct agent: how-tos/create-react-agent.ipynb
-          - Add memory to a ReAct agent: how-tos/create-react-agent-memory.ipynb
-          - Add a system prompt to a ReAct agent: how-tos/create-react-agent-system-prompt.ipynb
-          - Add human-in-the-Loop to a ReAct agent: how-tos/create-react-agent-hitl.ipynb
-  - "Conceptual Guides":
-      - "concepts/index.md"
-      - LangGraph for Agentic Applications: concepts/high_level.md
-      - Low Level LangGraph Concepts: concepts/low_level.md
-      - Common Agentic Patterns: concepts/agentic_concepts.md
-      - FAQ: concepts/faq.md
-=======
   - "index.md"
   - "tutorials/index.md"
   - "concepts/index.md"
   - "how-tos/index.md"
->>>>>>> 39239794
   - Reference:
       - "reference/index.md"
       - Graphs: reference/graphs.md
