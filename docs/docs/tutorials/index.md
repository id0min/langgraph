--- conflicted
+++ resolved
@@ -11,13 +11,10 @@
 
 Learn the basics of LangGraph through a comprehensive quick start in which you will build an agent from scratch.
 
-<<<<<<< HEAD
-- [Introduction to LangGraph](introduction.ipynb)
-- A video walkthrough of basic LangGraph features can be found [here](https://www.youtube.com/playlist?list=PLfaIDFEXuae16n2TWUkKq5PgJ0w6Pkwtg)
 
-=======
 - [Quick Start](introduction.ipynb)
->>>>>>> 5232ea26
+- A quick video walkthrough of basic LangGraph features can be found [here](https://www.youtube.com/playlist?list=PLfaIDFEXuae16n2TWUkKq5PgJ0w6Pkwtg)
+
 
 ## Use cases
 
@@ -66,6 +63,8 @@
 
 #### Experimental
 
+
+
 - [Web Research (STORM)](storm/storm.ipynb): Generate Wikipedia-like articles via research and multi-perspective QA
 - [TNT-LLM](tnt-llm/tnt-llm.ipynb): Build rich, interpretable taxonomies of user intentand using the classification system developed by Microsoft for their Bing Copilot application.
 - [Web Navigation](web-navigation/web_voyager.ipynb): Build an agent that can navigate and interact with websites
