--- conflicted
+++ resolved
@@ -357,11 +357,7 @@
 
 ### Navigating to a node in a parent graph
 
-<<<<<<< HEAD
-If you are using [subgraphs](#subgraphs), you might want to navigate from a node in a subgraph to a different subgraph (i.e. a different node in the parent graph). To do so, you can specify `graph=Command.PARENT` in `Command`:
-=======
 If you are using [subgraphs](#subgraphs), you might want to navigate from a node within a subgraph to a different subgraph (i.e. a different node in the parent graph). To do so, you can specify `graph=Command.PARENT` in `Command`:
->>>>>>> 65976f31
 
 ```python
 def my_node(state: State) -> Command[Literal["my_other_node"]]:
