--- conflicted
+++ resolved
@@ -144,11 +144,7 @@
 - [How to add thread-level memory to a ReAct Agent](create-react-agent-memory.ipynb)
 - [How to add a custom system prompt to a ReAct agent](create-react-agent-system-prompt.ipynb)
 - [How to add human-in-the-loop processes to a ReAct agent](create-react-agent-hitl.ipynb)
-<<<<<<< HEAD
 - [How to return structured output from a ReAct agent](create-react-agent-structured-output.ipynb)
-- [How to create prebuilt ReAct agent from scratch](react-agent-from-scratch.ipynb)
-=======
->>>>>>> 4908caf5
 - [How to add semantic search for long-term memory to a ReAct agent](memory/semantic-search.ipynb#using-in-create-react-agent)
 
 Interested in further customizing the ReAct agent? This guide provides an
