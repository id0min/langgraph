--- conflicted
+++ resolved
@@ -25,16 +25,12 @@
         "streaming-events-from-within-tools.ipynb",
         "streaming-from-final-node.ipynb",
         "persistence.ipynb",
-<<<<<<< HEAD
-        "managing-conversation-history.ipynb",
-        "persistence_redis.ipynb",
-=======
         "memory/manage-conversation-history.ipynb",
         "memory/delete-messages.ipynb",
         "memory/add-summary-conversation-history.ipynb",
->>>>>>> 2842dae5
         "persistence_postgres.ipynb",
         "persistence_mongodb.ipynb",
+        "persistence_redis.ipynb",
         "visualization.ipynb",
         "state-model.ipynb",
         "subgraph.ipynb",
