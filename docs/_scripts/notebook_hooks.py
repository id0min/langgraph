--- conflicted
+++ resolved
@@ -144,7 +144,6 @@
         markdown = update_markdown_with_imports(markdown)
     # Apply highlight comments to code blocks
     markdown = _highlight_code_blocks(markdown)
-<<<<<<< HEAD
 
     if remove_base64_images:
         # Remove base64 encoded images from markdown
@@ -160,9 +159,6 @@
         add_api_references=True,
         **kwargs,
     )
-=======
-    return markdown
-
 
 # redirects
 
@@ -216,5 +212,4 @@
             + hash
             + suffix
         )
-        write_html(config["site_dir"], old_html_path, new_html_path)
->>>>>>> 28a7ca03
+        write_html(config["site_dir"], old_html_path, new_html_path)