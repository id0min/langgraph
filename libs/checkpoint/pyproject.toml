[tool.poetry]
name = "langgraph-checkpoint"
<<<<<<< HEAD
version = "2.0.9"
=======
version = "2.0.10"
>>>>>>> 6a36f4bf
description = "Library with base interfaces for LangGraph checkpoint savers."
authors = []
license = "MIT"
readme = "README.md"
repository = "https://www.github.com/langchain-ai/langgraph"
packages = [{ include = "langgraph" }]

[tool.poetry.dependencies]
python = "^3.9.0,<4.0"
langchain-core = ">=0.2.38,<0.4"
msgpack = "^1.1.0"

[tool.poetry.group.dev.dependencies]
ruff = "^0.6.2"
codespell = "^2.2.0"
pytest = "^7.2.1"
pytest-asyncio = "^0.21.1"
pytest-mock = "^3.11.1"
pytest-watcher = "^0.4.1"
mypy = "^1.10.0"
dataclasses-json = "^0.6.7"

[tool.pytest.ini_options]
# --strict-markers will raise errors on unknown marks.
# https://docs.pytest.org/en/7.1.x/how-to/mark.html#raising-errors-on-unknown-marks
#
# https://docs.pytest.org/en/7.1.x/reference/reference.html
# --strict-config       any warnings encountered while parsing the `pytest`
#                       section of the configuration file raise errors.
addopts = "--strict-markers --strict-config --durations=5 -vv"
asyncio_mode = "auto"


[build-system]
requires = ["poetry-core"]
build-backend = "poetry.core.masonry.api"

[tool.ruff]
lint.select = [
  "E",  # pycodestyle
  "F",  # Pyflakes
  "UP", # pyupgrade
  "B",  # flake8-bugbear
  "I",  # isort
]
lint.ignore = ["E501", "B008", "UP007", "UP006"]

[tool.pytest-watcher]
now = true
delay = 0.1
runner_args = ["--ff", "-v", "--tb", "short"]
patterns = ["*.py"]

[tool.mypy]
# https://mypy.readthedocs.io/en/stable/config_file.html
disallow_untyped_defs = "True"
explicit_package_bases = "True"
warn_no_return = "False"
warn_unused_ignores = "True"
warn_redundant_casts = "True"
allow_redefinition = "True"
disable_error_code = "typeddict-item, return-value"<|MERGE_RESOLUTION|>--- conflicted
+++ resolved
@@ -1,10 +1,6 @@
 [tool.poetry]
 name = "langgraph-checkpoint"
-<<<<<<< HEAD
-version = "2.0.9"
-=======
 version = "2.0.10"
->>>>>>> 6a36f4bf
 description = "Library with base interfaces for LangGraph checkpoint savers."
 authors = []
 license = "MIT"
