import asyncio
from contextlib import asynccontextmanager
from typing import Any, AsyncIterator, Iterator, Optional, Sequence

from langchain_core.runnables import RunnableConfig
from psycopg import AsyncConnection, AsyncCursor, AsyncPipeline, Capabilities
from psycopg.errors import UndefinedTable
from psycopg.rows import DictRow, dict_row
from psycopg.types.json import Jsonb
from psycopg_pool import AsyncConnectionPool

from langgraph.checkpoint.base import (
    WRITES_IDX_MAP,
    ChannelVersions,
    Checkpoint,
    CheckpointMetadata,
    CheckpointTuple,
    get_checkpoint_id,
)
from langgraph.checkpoint.postgres import _ainternal
from langgraph.checkpoint.postgres.base import BasePostgresSaver
from langgraph.checkpoint.serde.base import SerializerProtocol

<<<<<<< HEAD
=======
Conn = _ainternal.Conn  # For backward compatibility

>>>>>>> 98935e1f

class AsyncPostgresSaver(BasePostgresSaver):
    lock: asyncio.Lock

    def __init__(
        self,
        conn: _ainternal.Conn,
        pipe: Optional[AsyncPipeline] = None,
        serde: Optional[SerializerProtocol] = None,
    ) -> None:
        super().__init__(serde=serde)
        if isinstance(conn, AsyncConnectionPool) and pipe is not None:
            raise ValueError(
                "Pipeline should be used only with a single AsyncConnection, not AsyncConnectionPool."
            )

        self.conn = conn
        self.pipe = pipe
        self.lock = asyncio.Lock()
        self.loop = asyncio.get_running_loop()
        self.supports_pipeline = Capabilities().has_pipeline()

    @classmethod
    @asynccontextmanager
    async def from_conn_string(
        cls,
        conn_string: str,
        *,
        pipeline: bool = False,
        serde: Optional[SerializerProtocol] = None,
    ) -> AsyncIterator["AsyncPostgresSaver"]:
        """Create a new PostgresSaver instance from a connection string.

        Args:
            conn_string (str): The Postgres connection info string.
            pipeline (bool): whether to use AsyncPipeline

        Returns:
            AsyncPostgresSaver: A new AsyncPostgresSaver instance.
        """
        async with await AsyncConnection.connect(
            conn_string, autocommit=True, prepare_threshold=0, row_factory=dict_row
        ) as conn:
            if pipeline:
                async with conn.pipeline() as pipe:
                    yield cls(conn=conn, pipe=pipe, serde=serde)
            else:
                yield cls(conn=conn, serde=serde)

    async def setup(self) -> None:
        """Set up the checkpoint database asynchronously.

        This method creates the necessary tables in the Postgres database if they don't
        already exist and runs database migrations. It MUST be called directly by the user
        the first time checkpointer is used.
        """
        async with self._cursor() as cur:
            try:
                results = await cur.execute(
                    "SELECT v FROM checkpoint_migrations ORDER BY v DESC LIMIT 1"
                )
                row = await results.fetchone()
                if row is None:
                    version = -1
                else:
                    version = row["v"]
            except UndefinedTable:
                version = -1
            for v, migration in zip(
                range(version + 1, len(self.MIGRATIONS)),
                self.MIGRATIONS[version + 1 :],
            ):
                await cur.execute(migration)
                await cur.execute(f"INSERT INTO checkpoint_migrations (v) VALUES ({v})")
        if self.pipe:
            await self.pipe.sync()

    async def alist(
        self,
        config: Optional[RunnableConfig],
        *,
        filter: Optional[dict[str, Any]] = None,
        before: Optional[RunnableConfig] = None,
        limit: Optional[int] = None,
    ) -> AsyncIterator[CheckpointTuple]:
        """List checkpoints from the database asynchronously.

        This method retrieves a list of checkpoint tuples from the Postgres database based
        on the provided config. The checkpoints are ordered by checkpoint ID in descending order (newest first).

        Args:
            config (Optional[RunnableConfig]): Base configuration for filtering checkpoints.
            filter (Optional[Dict[str, Any]]): Additional filtering criteria for metadata.
            before (Optional[RunnableConfig]): If provided, only checkpoints before the specified checkpoint ID are returned. Defaults to None.
            limit (Optional[int]): Maximum number of checkpoints to return.

        Yields:
            AsyncIterator[CheckpointTuple]: An asynchronous iterator of matching checkpoint tuples.
        """
        where, args = self._search_where(config, filter, before)
        query = self.SELECT_SQL + where + " ORDER BY checkpoint_id DESC"
        if limit:
            query += f" LIMIT {limit}"
        # if we change this to use .stream() we need to make sure to close the cursor
        async with self._cursor() as cur:
            await cur.execute(query, args, binary=True)
            async for value in cur:
                yield CheckpointTuple(
                    {
                        "configurable": {
                            "thread_id": value["thread_id"],
                            "checkpoint_ns": value["checkpoint_ns"],
                            "checkpoint_id": value["checkpoint_id"],
                        }
                    },
                    await asyncio.to_thread(
                        self._load_checkpoint,
                        value["checkpoint"],
                        value["channel_values"],
                        value["pending_sends"],
                    ),
                    self._load_metadata(value["metadata"]),
                    (
                        {
                            "configurable": {
                                "thread_id": value["thread_id"],
                                "checkpoint_ns": value["checkpoint_ns"],
                                "checkpoint_id": value["parent_checkpoint_id"],
                            }
                        }
                        if value["parent_checkpoint_id"]
                        else None
                    ),
                    await asyncio.to_thread(self._load_writes, value["pending_writes"]),
                )

    async def aget_tuple(self, config: RunnableConfig) -> Optional[CheckpointTuple]:
        """Get a checkpoint tuple from the database asynchronously.

        This method retrieves a checkpoint tuple from the Postgres database based on the
        provided config. If the config contains a "checkpoint_id" key, the checkpoint with
        the matching thread ID and "checkpoint_id" is retrieved. Otherwise, the latest checkpoint
        for the given thread ID is retrieved.

        Args:
            config (RunnableConfig): The config to use for retrieving the checkpoint.

        Returns:
            Optional[CheckpointTuple]: The retrieved checkpoint tuple, or None if no matching checkpoint was found.
        """
        thread_id = config["configurable"]["thread_id"]
        checkpoint_id = get_checkpoint_id(config)
        checkpoint_ns = config["configurable"].get("checkpoint_ns", "")
        if checkpoint_id:
            args: tuple[Any, ...] = (thread_id, checkpoint_ns, checkpoint_id)
            where = "WHERE thread_id = %s AND checkpoint_ns = %s AND checkpoint_id = %s"
        else:
            args = (thread_id, checkpoint_ns)
            where = "WHERE thread_id = %s AND checkpoint_ns = %s ORDER BY checkpoint_id DESC LIMIT 1"

        async with self._cursor() as cur:
            await cur.execute(
                self.SELECT_SQL + where,
                args,
                binary=True,
            )

            async for value in cur:
                return CheckpointTuple(
                    {
                        "configurable": {
                            "thread_id": thread_id,
                            "checkpoint_ns": checkpoint_ns,
                            "checkpoint_id": value["checkpoint_id"],
                        }
                    },
                    await asyncio.to_thread(
                        self._load_checkpoint,
                        value["checkpoint"],
                        value["channel_values"],
                        value["pending_sends"],
                    ),
                    self._load_metadata(value["metadata"]),
                    (
                        {
                            "configurable": {
                                "thread_id": thread_id,
                                "checkpoint_ns": checkpoint_ns,
                                "checkpoint_id": value["parent_checkpoint_id"],
                            }
                        }
                        if value["parent_checkpoint_id"]
                        else None
                    ),
                    await asyncio.to_thread(self._load_writes, value["pending_writes"]),
                )

    async def aput(
        self,
        config: RunnableConfig,
        checkpoint: Checkpoint,
        metadata: CheckpointMetadata,
        new_versions: ChannelVersions,
    ) -> RunnableConfig:
        """Save a checkpoint to the database asynchronously.

        This method saves a checkpoint to the Postgres database. The checkpoint is associated
        with the provided config and its parent config (if any).

        Args:
            config (RunnableConfig): The config to associate with the checkpoint.
            checkpoint (Checkpoint): The checkpoint to save.
            metadata (CheckpointMetadata): Additional metadata to save with the checkpoint.
            new_versions (ChannelVersions): New channel versions as of this write.

        Returns:
            RunnableConfig: Updated configuration after storing the checkpoint.
        """
        configurable = config["configurable"].copy()
        thread_id = configurable.pop("thread_id")
        checkpoint_ns = configurable.pop("checkpoint_ns")
        checkpoint_id = configurable.pop(
            "checkpoint_id", configurable.pop("thread_ts", None)
        )

        copy = checkpoint.copy()
        next_config = {
            "configurable": {
                "thread_id": thread_id,
                "checkpoint_ns": checkpoint_ns,
                "checkpoint_id": checkpoint["id"],
            }
        }

        async with self._cursor(pipeline=True) as cur:
            await cur.executemany(
                self.UPSERT_CHECKPOINT_BLOBS_SQL,
                await asyncio.to_thread(
                    self._dump_blobs,
                    thread_id,
                    checkpoint_ns,
                    copy.pop("channel_values"),  # type: ignore[misc]
                    new_versions,
                ),
            )
            await cur.execute(
                self.UPSERT_CHECKPOINTS_SQL,
                (
                    thread_id,
                    checkpoint_ns,
                    checkpoint["id"],
                    checkpoint_id,
                    Jsonb(self._dump_checkpoint(copy)),
                    self._dump_metadata(metadata),
                ),
            )
        return next_config

    async def aput_writes(
        self,
        config: RunnableConfig,
        writes: Sequence[tuple[str, Any]],
        task_id: str,
    ) -> None:
        """Store intermediate writes linked to a checkpoint asynchronously.

        This method saves intermediate writes associated with a checkpoint to the database.

        Args:
            config (RunnableConfig): Configuration of the related checkpoint.
            writes (Sequence[Tuple[str, Any]]): List of writes to store, each as (channel, value) pair.
            task_id (str): Identifier for the task creating the writes.
        """
        query = (
            self.UPSERT_CHECKPOINT_WRITES_SQL
            if all(w[0] in WRITES_IDX_MAP for w in writes)
            else self.INSERT_CHECKPOINT_WRITES_SQL
        )
        params = await asyncio.to_thread(
            self._dump_writes,
            config["configurable"]["thread_id"],
            config["configurable"]["checkpoint_ns"],
            config["configurable"]["checkpoint_id"],
            task_id,
            writes,
        )
        async with self._cursor(pipeline=True) as cur:
            await cur.executemany(query, params)

    @asynccontextmanager
    async def _cursor(
        self, *, pipeline: bool = False
    ) -> AsyncIterator[AsyncCursor[DictRow]]:
        """Create a database cursor as a context manager.

        Args:
            pipeline (bool): whether to use pipeline for the DB operations inside the context manager.
                Will be applied regardless of whether the AsyncPostgresSaver instance was initialized with a pipeline.
                If pipeline mode is not supported, will fall back to using transaction context manager.
        """
        async with _ainternal.get_connection(self.conn) as conn:
            if self.pipe:
                # a connection in pipeline mode can be used concurrently
                # in multiple threads/coroutines, but only one cursor can be
                # used at a time
                try:
                    async with conn.cursor(binary=True, row_factory=dict_row) as cur:
                        yield cur
                finally:
                    if pipeline:
                        await self.pipe.sync()
            elif pipeline:
                # a connection not in pipeline mode can only be used by one
                # thread/coroutine at a time, so we acquire a lock
                if self.supports_pipeline:
                    async with self.lock, conn.pipeline(), conn.cursor(
                        binary=True, row_factory=dict_row
                    ) as cur:
                        yield cur
                else:
                    # Use connection's transaction context manager when pipeline mode not supported
                    async with self.lock, conn.transaction(), conn.cursor(
                        binary=True, row_factory=dict_row
                    ) as cur:
                        yield cur
            else:
                async with self.lock, conn.cursor(
                    binary=True, row_factory=dict_row
                ) as cur:
                    yield cur

    def list(
        self,
        config: Optional[RunnableConfig],
        *,
        filter: Optional[dict[str, Any]] = None,
        before: Optional[RunnableConfig] = None,
        limit: Optional[int] = None,
    ) -> Iterator[CheckpointTuple]:
        """List checkpoints from the database.

        This method retrieves a list of checkpoint tuples from the Postgres database based
        on the provided config. The checkpoints are ordered by checkpoint ID in descending order (newest first).

        Args:
            config (Optional[RunnableConfig]): Base configuration for filtering checkpoints.
            filter (Optional[Dict[str, Any]]): Additional filtering criteria for metadata.
            before (Optional[RunnableConfig]): If provided, only checkpoints before the specified checkpoint ID are returned. Defaults to None.
            limit (Optional[int]): Maximum number of checkpoints to return.

        Yields:
            Iterator[CheckpointTuple]: An iterator of matching checkpoint tuples.
        """
        aiter_ = self.alist(config, filter=filter, before=before, limit=limit)
        while True:
            try:
                yield asyncio.run_coroutine_threadsafe(
                    anext(aiter_),
                    self.loop,
                ).result()
            except StopAsyncIteration:
                break

    def get_tuple(self, config: RunnableConfig) -> Optional[CheckpointTuple]:
        """Get a checkpoint tuple from the database.

        This method retrieves a checkpoint tuple from the Postgres database based on the
        provided config. If the config contains a "checkpoint_id" key, the checkpoint with
        the matching thread ID and "checkpoint_id" is retrieved. Otherwise, the latest checkpoint
        for the given thread ID is retrieved.

        Args:
            config (RunnableConfig): The config to use for retrieving the checkpoint.

        Returns:
            Optional[CheckpointTuple]: The retrieved checkpoint tuple, or None if no matching checkpoint was found.
        """
        try:
            # check if we are in the main thread, only bg threads can block
            # we don't check in other methods to avoid the overhead
            if asyncio.get_running_loop() is self.loop:
                raise asyncio.InvalidStateError(
                    "Synchronous calls to AsyncPostgresSaver are only allowed from a "
                    "different thread. From the main thread, use the async interface."
                    "For example, use `await checkpointer.aget_tuple(...)` or `await "
                    "graph.ainvoke(...)`."
                )
        except RuntimeError:
            pass
        return asyncio.run_coroutine_threadsafe(
            self.aget_tuple(config), self.loop
        ).result()

    def put(
        self,
        config: RunnableConfig,
        checkpoint: Checkpoint,
        metadata: CheckpointMetadata,
        new_versions: ChannelVersions,
    ) -> RunnableConfig:
        """Save a checkpoint to the database.

        This method saves a checkpoint to the Postgres database. The checkpoint is associated
        with the provided config and its parent config (if any).

        Args:
            config (RunnableConfig): The config to associate with the checkpoint.
            checkpoint (Checkpoint): The checkpoint to save.
            metadata (CheckpointMetadata): Additional metadata to save with the checkpoint.
            new_versions (ChannelVersions): New channel versions as of this write.

        Returns:
            RunnableConfig: Updated configuration after storing the checkpoint.
        """
        return asyncio.run_coroutine_threadsafe(
            self.aput(config, checkpoint, metadata, new_versions), self.loop
        ).result()

    def put_writes(
        self,
        config: RunnableConfig,
        writes: Sequence[tuple[str, Any]],
        task_id: str,
    ) -> None:
        """Store intermediate writes linked to a checkpoint.

        This method saves intermediate writes associated with a checkpoint to the database.

        Args:
            config (RunnableConfig): Configuration of the related checkpoint.
            writes (Sequence[Tuple[str, Any]]): List of writes to store, each as (channel, value) pair.
            task_id (str): Identifier for the task creating the writes.
        """
        return asyncio.run_coroutine_threadsafe(
            self.aput_writes(config, writes, task_id), self.loop
        ).result()


__all__ = ["AsyncPostgresSaver", "Conn"]<|MERGE_RESOLUTION|>--- conflicted
+++ resolved
@@ -1,6 +1,7 @@
 import asyncio
+from collections.abc import AsyncIterator, Iterator, Sequence
 from contextlib import asynccontextmanager
-from typing import Any, AsyncIterator, Iterator, Optional, Sequence
+from typing import Any, Optional
 
 from langchain_core.runnables import RunnableConfig
 from psycopg import AsyncConnection, AsyncCursor, AsyncPipeline, Capabilities
@@ -21,11 +22,8 @@
 from langgraph.checkpoint.postgres.base import BasePostgresSaver
 from langgraph.checkpoint.serde.base import SerializerProtocol
 
-<<<<<<< HEAD
-=======
 Conn = _ainternal.Conn  # For backward compatibility
 
->>>>>>> 98935e1f
 
 class AsyncPostgresSaver(BasePostgresSaver):
     lock: asyncio.Lock
@@ -341,20 +339,25 @@
                 # a connection not in pipeline mode can only be used by one
                 # thread/coroutine at a time, so we acquire a lock
                 if self.supports_pipeline:
-                    async with self.lock, conn.pipeline(), conn.cursor(
-                        binary=True, row_factory=dict_row
-                    ) as cur:
+                    async with (
+                        self.lock,
+                        conn.pipeline(),
+                        conn.cursor(binary=True, row_factory=dict_row) as cur,
+                    ):
                         yield cur
                 else:
                     # Use connection's transaction context manager when pipeline mode not supported
-                    async with self.lock, conn.transaction(), conn.cursor(
-                        binary=True, row_factory=dict_row
-                    ) as cur:
+                    async with (
+                        self.lock,
+                        conn.transaction(),
+                        conn.cursor(binary=True, row_factory=dict_row) as cur,
+                    ):
                         yield cur
             else:
-                async with self.lock, conn.cursor(
-                    binary=True, row_factory=dict_row
-                ) as cur:
+                async with (
+                    self.lock,
+                    conn.cursor(binary=True, row_factory=dict_row) as cur,
+                ):
                     yield cur
 
     def list(
@@ -383,7 +386,7 @@
         while True:
             try:
                 yield asyncio.run_coroutine_threadsafe(
-                    anext(aiter_),
+                    anext(aiter_),  # noqa: F821
                     self.loop,
                 ).result()
             except StopAsyncIteration:
