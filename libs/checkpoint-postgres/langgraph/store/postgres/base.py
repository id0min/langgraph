--- conflicted
+++ resolved
@@ -758,16 +758,8 @@
             cur.execute(query, params)
             rows = cast(list[Row], cur.fetchall())
             results[idx] = [
-<<<<<<< HEAD
-                _row_to_item(
-                    _decode_ns_bytes(row["prefix"]),
-                    row,
-                    loader=self._deserializer,
-                    cls=SearchItem,
-=======
                 _row_to_search_item(
                     _decode_ns_bytes(row["prefix"]), row, loader=self._deserializer
->>>>>>> 01b4d15a
                 )
                 for row in rows
             ]
