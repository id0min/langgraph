<<<<<<< HEAD
import inspect
from dataclasses import dataclass, field
=======
import warnings
>>>>>>> a9ccd0fd
from typing import Annotated as Annotated2
from typing import Any, Optional

import pytest
from langchain_core.runnables import RunnableConfig
from pydantic.v1 import BaseModel
from typing_extensions import Annotated, NotRequired, Required, TypedDict

from langgraph.graph.state import StateGraph, _warn_invalid_state_schema


class State(BaseModel):
    foo: str
    bar: int


class State2(TypedDict):
    foo: str
    bar: int


@pytest.mark.parametrize(
    "schema",
    [
        {"foo": "bar"},
        ["hi", lambda x, y: x + y],
        State(foo="bar", bar=1),
        State2(foo="bar", bar=1),
    ],
)
def test_warns_invalid_schema(schema: Any):
    with pytest.warns(UserWarning):
        _warn_invalid_state_schema(schema)


@pytest.mark.parametrize(
    "schema",
    [
        Annotated[dict, lambda x, y: y],
        Annotated2[list, lambda x, y: y],
        dict,
        State,
        State2,
    ],
)
def test_doesnt_warn_valid_schema(schema: Any):
    # Assert the function does not raise a warning
    with warnings.catch_warnings():
        warnings.simplefilter("error")
        _warn_invalid_state_schema(schema)


def test_state_schema_with_type_hint():
    class InputState(TypedDict):
        question: str

    class OutputState(TypedDict):
        input_state: InputState

    def complete_hint(state: InputState) -> OutputState:
        return {"input_state": state}

    def miss_first_hint(state, config: RunnableConfig) -> OutputState:
        return {"input_state": state}

    def only_return_hint(state, config) -> OutputState:
        return {"input_state": state}

    def miss_all_hint(state, config):
        return {"input_state": state}

    graph = StateGraph(input=InputState, output=OutputState)
    actions = [complete_hint, miss_first_hint, only_return_hint, miss_all_hint]

    for action in actions:
        graph.add_node(action)

    graph.set_entry_point(actions[0].__name__)
    for i in range(len(actions) - 1):
        graph.add_edge(actions[i].__name__, actions[i + 1].__name__)
    graph.set_finish_point(actions[-1].__name__)

    graph = graph.compile()

    input_state = InputState(question="Hello World!")
    output_state = OutputState(input_state=input_state)
    for i, c in enumerate(graph.stream(input_state, stream_mode="updates")):
        node_name = actions[i].__name__
        assert c[node_name] == output_state


@pytest.mark.parametrize("total_", [True, False])
def test_state_schema_optional_values(total_: bool):
    class SomeParentState(TypedDict):
        val0a: str
        val0b: Optional[str]

    class InputState(SomeParentState, total=total_):  # type: ignore
        val1: str
        val2: Optional[str]
        val3: Required[str]
        val4: NotRequired[dict]
        val5: Annotated[Required[str], "foo"]
        val6: Annotated[NotRequired[str], "bar"]

    class State(InputState):  # this would be ignored
        val4: dict

    builder = StateGraph(State, input=InputState)
    builder.add_node("n", lambda x: x)
    builder.add_edge("__start__", "n")
    graph = builder.compile()
    model = graph.input_schema
    json_schema = model.schema()

    if total_ is False:
        expected_required = set()
        expected_optional = {"val2", "val1"}
    else:
        expected_required = {"val1"}

        expected_optional = {"val2"}

    # The others shoud always have precedence based on the required annotation
    expected_required |= {"val0a", "val3", "val5"}
    expected_optional |= {"val0b", "val4", "val6"}

    assert set(json_schema.get("required", set())) == expected_required
    assert (
        set(json_schema["properties"].keys()) == expected_required | expected_optional
    )


@pytest.mark.parametrize("kw_only_", [False, True])
def test_state_schema_default_values(kw_only_: bool):
    kwargs = {}
    if "kw_only" in inspect.signature(dataclass).parameters:
        kwargs = {"kw_only": kw_only_}

    @dataclass(**kwargs)
    class InputState:
        val1: str
        val2: Optional[int]
        val3: Annotated[Optional[float], "optional annotated"]
        val4: Optional[str] = None
        val5: list[int] = field(default_factory=lambda: [1, 2, 3])
        val6: dict[str, int] = field(default_factory=lambda: {"a": 1})
        val7: str = field(default=...)
        val8: Annotated[int, "some metadata"] = 42
        val9: Annotated[str, "more metadata"] = field(default="some foo")
        val10: str = "default"
        val11: Annotated[list[str], "annotated list"] = field(
            default_factory=lambda: ["a", "b"]
        )

    builder = StateGraph(InputState)
    builder.add_node("n", lambda x: x)
    builder.add_edge("__start__", "n")
    graph = builder.compile()
    model = graph.input_schema
    json_schema = model.schema()

    expected_required = {"val1", "val7"}
    expected_optional = {
        "val2",
        "val3",
        "val4",
        "val5",
        "val6",
        "val8",
        "val9",
        "val10",
        "val11",
    }

    assert set(json_schema.get("required", set())) == expected_required
    assert (
        set(json_schema["properties"].keys()) == expected_required | expected_optional
    )<|MERGE_RESOLUTION|>--- conflicted
+++ resolved
@@ -1,9 +1,6 @@
-<<<<<<< HEAD
 import inspect
 from dataclasses import dataclass, field
-=======
 import warnings
->>>>>>> a9ccd0fd
 from typing import Annotated as Annotated2
 from typing import Any, Optional
 
@@ -127,7 +124,7 @@
 
         expected_optional = {"val2"}
 
-    # The others shoud always have precedence based on the required annotation
+    # The others should always have precedence based on the required annotation
     expected_required |= {"val0a", "val3", "val5"}
     expected_optional |= {"val0b", "val4", "val6"}
 
