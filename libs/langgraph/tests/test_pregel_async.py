import asyncio
import functools
import logging
import operator
import random
import sys
import uuid
from collections import Counter, deque
from contextlib import asynccontextmanager, contextmanager
from dataclasses import replace
from time import perf_counter
from typing import (
    Annotated,
    Any,
    AsyncGenerator,
    AsyncIterator,
    Dict,
    Generator,
    List,
    Literal,
    Optional,
    Tuple,
    Union,
)
from uuid import UUID

import httpx
import pytest
from langchain_core.runnables import (
    RunnableConfig,
    RunnableLambda,
    RunnablePassthrough,
)
from langchain_core.utils.aiter import aclosing
from pytest_mock import MockerFixture
from syrupy import SnapshotAssertion
from typing_extensions import TypedDict

from langgraph.channels.base import BaseChannel
from langgraph.channels.binop import BinaryOperatorAggregate
from langgraph.channels.context import Context
from langgraph.channels.last_value import LastValue
from langgraph.channels.topic import Topic
from langgraph.checkpoint.base import (
    ChannelVersions,
    Checkpoint,
    CheckpointMetadata,
    CheckpointTuple,
)
from langgraph.checkpoint.memory import MemorySaver
from langgraph.constants import CONFIG_KEY_NODE_FINISHED, ERROR, PULL, PUSH, START
from langgraph.errors import InvalidUpdateError, NodeInterrupt
from langgraph.func import entrypoint, task
from langgraph.graph import END, Graph, StateGraph
from langgraph.graph.message import MessagesState, add_messages
from langgraph.prebuilt.tool_node import ToolNode
from langgraph.pregel import Channel, GraphRecursionError, Pregel, StateSnapshot
from langgraph.pregel.retry import RetryPolicy
from langgraph.store.base import BaseStore
from langgraph.types import (
    Command,
    Interrupt,
    PregelTask,
    Send,
    StreamWriter,
    interrupt,
)
from tests.any_str import AnyStr, AnyVersion, FloatBetween, UnsortedSequence
from tests.conftest import (
    ALL_CHECKPOINTERS_ASYNC,
    ALL_CHECKPOINTERS_ASYNC_PLUS_NONE,
    ALL_STORES_ASYNC,
    REGULAR_CHECKPOINTERS_ASYNC,
    SHOULD_CHECK_SNAPSHOTS,
    awith_checkpointer,
    awith_store,
)
from tests.fake_tracer import FakeTracer
from tests.memory_assert import (
    MemorySaverAssertCheckpointMetadata,
    MemorySaverNoPending,
)
from tests.messages import (
    _AnyIdAIMessage,
    _AnyIdHumanMessage,
    _AnyIdToolMessage,
)

logger = logging.getLogger(__name__)

pytestmark = pytest.mark.anyio

NEEDS_CONTEXTVARS = pytest.mark.skipif(
    sys.version_info < (3, 11),
    reason="Python 3.11+ is required for async contextvars support",
)


async def test_checkpoint_errors() -> None:
    class FaultyGetCheckpointer(MemorySaver):
        async def aget_tuple(self, config: RunnableConfig) -> Optional[CheckpointTuple]:
            raise ValueError("Faulty get_tuple")

    class FaultyPutCheckpointer(MemorySaver):
        async def aput(
            self,
            config: RunnableConfig,
            checkpoint: Checkpoint,
            metadata: CheckpointMetadata,
            new_versions: ChannelVersions,
        ) -> RunnableConfig:
            raise ValueError("Faulty put")

    class FaultyPutWritesCheckpointer(MemorySaver):
        async def aput_writes(
            self, config: RunnableConfig, writes: List[Tuple[str, Any]], task_id: str
        ) -> RunnableConfig:
            raise ValueError("Faulty put_writes")

    class FaultyVersionCheckpointer(MemorySaver):
        def get_next_version(self, current: Optional[int], channel: BaseChannel) -> int:
            raise ValueError("Faulty get_next_version")

    def logic(inp: str) -> str:
        return ""

    builder = StateGraph(Annotated[str, operator.add])
    builder.add_node("agent", logic)
    builder.add_edge(START, "agent")

    graph = builder.compile(checkpointer=FaultyGetCheckpointer())
    with pytest.raises(ValueError, match="Faulty get_tuple"):
        await graph.ainvoke("", {"configurable": {"thread_id": "thread-1"}})
    with pytest.raises(ValueError, match="Faulty get_tuple"):
        async for _ in graph.astream("", {"configurable": {"thread_id": "thread-2"}}):
            pass
    with pytest.raises(ValueError, match="Faulty get_tuple"):
        async for _ in graph.astream_events(
            "", {"configurable": {"thread_id": "thread-3"}}, version="v2"
        ):
            pass

    graph = builder.compile(checkpointer=FaultyPutCheckpointer())
    with pytest.raises(ValueError, match="Faulty put"):
        await graph.ainvoke("", {"configurable": {"thread_id": "thread-1"}})
    with pytest.raises(ValueError, match="Faulty put"):
        async for _ in graph.astream("", {"configurable": {"thread_id": "thread-2"}}):
            pass
    with pytest.raises(ValueError, match="Faulty put"):
        async for _ in graph.astream_events(
            "", {"configurable": {"thread_id": "thread-3"}}, version="v2"
        ):
            pass

    graph = builder.compile(checkpointer=FaultyVersionCheckpointer())
    with pytest.raises(ValueError, match="Faulty get_next_version"):
        await graph.ainvoke("", {"configurable": {"thread_id": "thread-1"}})
    with pytest.raises(ValueError, match="Faulty get_next_version"):
        async for _ in graph.astream("", {"configurable": {"thread_id": "thread-2"}}):
            pass
    with pytest.raises(ValueError, match="Faulty get_next_version"):
        async for _ in graph.astream_events(
            "", {"configurable": {"thread_id": "thread-3"}}, version="v2"
        ):
            pass

    # add a parallel node
    builder.add_node("parallel", logic)
    builder.add_edge(START, "parallel")
    graph = builder.compile(checkpointer=FaultyPutWritesCheckpointer())
    with pytest.raises(ValueError, match="Faulty put_writes"):
        await graph.ainvoke("", {"configurable": {"thread_id": "thread-1"}})
    with pytest.raises(ValueError, match="Faulty put_writes"):
        async for _ in graph.astream("", {"configurable": {"thread_id": "thread-2"}}):
            pass
    with pytest.raises(ValueError, match="Faulty put_writes"):
        async for _ in graph.astream_events(
            "", {"configurable": {"thread_id": "thread-3"}}, version="v2"
        ):
            pass


async def test_py_async_with_cancel_behavior() -> None:
    """This test confirms that in all versions of Python we support, __aexit__
    is not cancelled when the coroutine containing the async with block is cancelled."""

    logs: list[str] = []

    class MyContextManager:
        async def __aenter__(self):
            logs.append("Entering")
            return self

        async def __aexit__(self, exc_type, exc_val, exc_tb):
            logs.append("Starting exit")
            try:
                # Simulate some cleanup work
                await asyncio.sleep(2)
                logs.append("Cleanup completed")
            except asyncio.CancelledError:
                logs.append("Cleanup was cancelled!")
                raise
            logs.append("Exit finished")

    async def main():
        try:
            async with MyContextManager():
                logs.append("In context")
                await asyncio.sleep(1)
                logs.append("This won't print if cancelled")
        except asyncio.CancelledError:
            logs.append("Context was cancelled")
            raise

    # create task
    t = asyncio.create_task(main())
    # cancel after 0.2 seconds
    await asyncio.sleep(0.2)
    t.cancel()
    # check logs before cancellation is handled
    assert logs == [
        "Entering",
        "In context",
    ], "Cancelled before cleanup started"
    # wait for task to finish
    try:
        await t
    except asyncio.CancelledError:
        # check logs after cancellation is handled
        assert logs == [
            "Entering",
            "In context",
            "Starting exit",
            "Cleanup completed",
            "Exit finished",
            "Context was cancelled",
        ], "Cleanup started and finished after cancellation"
    else:
        assert False, "Task should be cancelled"


async def test_checkpoint_put_after_cancellation() -> None:
    logs: list[str] = []

    class LongPutCheckpointer(MemorySaver):
        async def aput(
            self,
            config: RunnableConfig,
            checkpoint: Checkpoint,
            metadata: CheckpointMetadata,
            new_versions: ChannelVersions,
        ) -> RunnableConfig:
            logs.append("checkpoint.aput.start")
            try:
                await asyncio.sleep(1)
                return await super().aput(config, checkpoint, metadata, new_versions)
            finally:
                logs.append("checkpoint.aput.end")

    inner_task_cancelled = False

    async def awhile(input: Any) -> None:
        logs.append("awhile.start")
        try:
            await asyncio.sleep(1)
        except asyncio.CancelledError:
            nonlocal inner_task_cancelled
            inner_task_cancelled = True
            raise
        finally:
            logs.append("awhile.end")

    builder = Graph()
    builder.add_node("agent", awhile)
    builder.set_entry_point("agent")
    builder.set_finish_point("agent")

    graph = builder.compile(checkpointer=LongPutCheckpointer())
    thread1 = {"configurable": {"thread_id": "1"}}

    # start the task
    t = asyncio.create_task(graph.ainvoke(1, thread1))
    # cancel after 0.2 seconds
    await asyncio.sleep(0.2)
    t.cancel()
    # check logs before cancellation is handled
    assert sorted(logs) == [
        "awhile.start",
        "checkpoint.aput.start",
    ], "Cancelled before checkpoint put started"
    # wait for task to finish
    try:
        await t
    except asyncio.CancelledError:
        # check logs after cancellation is handled
        assert sorted(logs) == [
            "awhile.end",
            "awhile.start",
            "checkpoint.aput.end",
            "checkpoint.aput.start",
        ], "Checkpoint put is not cancelled"
    else:
        assert False, "Task should be cancelled"


async def test_checkpoint_put_after_cancellation_stream_anext() -> None:
    logs: list[str] = []

    class LongPutCheckpointer(MemorySaver):
        async def aput(
            self,
            config: RunnableConfig,
            checkpoint: Checkpoint,
            metadata: CheckpointMetadata,
            new_versions: ChannelVersions,
        ) -> RunnableConfig:
            logs.append("checkpoint.aput.start")
            try:
                await asyncio.sleep(1)
                return await super().aput(config, checkpoint, metadata, new_versions)
            finally:
                logs.append("checkpoint.aput.end")

    inner_task_cancelled = False

    async def awhile(input: Any) -> None:
        logs.append("awhile.start")
        try:
            await asyncio.sleep(1)
        except asyncio.CancelledError:
            nonlocal inner_task_cancelled
            inner_task_cancelled = True
            raise
        finally:
            logs.append("awhile.end")

    builder = Graph()
    builder.add_node("agent", awhile)
    builder.set_entry_point("agent")
    builder.set_finish_point("agent")

    graph = builder.compile(checkpointer=LongPutCheckpointer())
    thread1 = {"configurable": {"thread_id": "1"}}

    # start the task
    s = graph.astream(1, thread1)
    t = asyncio.create_task(s.__anext__())
    # cancel after 0.2 seconds
    await asyncio.sleep(0.2)
    t.cancel()
    # check logs before cancellation is handled
    assert sorted(logs) == [
        "awhile.start",
        "checkpoint.aput.start",
    ], "Cancelled before checkpoint put started"
    # wait for task to finish
    try:
        await t
    except asyncio.CancelledError:
        # check logs after cancellation is handled
        assert sorted(logs) == [
            "awhile.end",
            "awhile.start",
            "checkpoint.aput.end",
            "checkpoint.aput.start",
        ], "Checkpoint put is not cancelled"
    else:
        assert False, "Task should be cancelled"


async def test_checkpoint_put_after_cancellation_stream_events_anext() -> None:
    logs: list[str] = []

    class LongPutCheckpointer(MemorySaver):
        async def aput(
            self,
            config: RunnableConfig,
            checkpoint: Checkpoint,
            metadata: CheckpointMetadata,
            new_versions: ChannelVersions,
        ) -> RunnableConfig:
            logs.append("checkpoint.aput.start")
            try:
                await asyncio.sleep(1)
                return await super().aput(config, checkpoint, metadata, new_versions)
            finally:
                logs.append("checkpoint.aput.end")

    inner_task_cancelled = False

    async def awhile(input: Any) -> None:
        logs.append("awhile.start")
        try:
            await asyncio.sleep(1)
        except asyncio.CancelledError:
            nonlocal inner_task_cancelled
            inner_task_cancelled = True
            raise
        finally:
            logs.append("awhile.end")

    builder = Graph()
    builder.add_node("agent", awhile)
    builder.set_entry_point("agent")
    builder.set_finish_point("agent")

    graph = builder.compile(checkpointer=LongPutCheckpointer())
    thread1 = {"configurable": {"thread_id": "1"}}

    # start the task
    s = graph.astream_events(1, thread1, version="v2", include_names=["LangGraph"])
    # skip first event (happens right away)
    await s.__anext__()
    # start the task for 2nd event
    t = asyncio.create_task(s.__anext__())
    # cancel after 0.2 seconds
    await asyncio.sleep(0.2)
    t.cancel()
    # check logs before cancellation is handled
    assert logs == [
        "checkpoint.aput.start",
        "awhile.start",
    ], "Cancelled before checkpoint put started"
    # wait for task to finish
    try:
        await t
    except asyncio.CancelledError:
        # check logs after cancellation is handled
        assert logs == [
            "checkpoint.aput.start",
            "awhile.start",
            "awhile.end",
            "checkpoint.aput.end",
        ], "Checkpoint put is not cancelled"
    else:
        assert False, "Task should be cancelled"


async def test_node_cancellation_on_external_cancel() -> None:
    inner_task_cancelled = False

    async def awhile(input: Any) -> None:
        try:
            await asyncio.sleep(1)
        except asyncio.CancelledError:
            nonlocal inner_task_cancelled
            inner_task_cancelled = True
            raise

    builder = Graph()
    builder.add_node("agent", awhile)
    builder.set_entry_point("agent")
    builder.set_finish_point("agent")

    graph = builder.compile()

    with pytest.raises(asyncio.TimeoutError):
        await asyncio.wait_for(graph.ainvoke(1), 0.5)

    assert inner_task_cancelled


async def test_node_cancellation_on_other_node_exception() -> None:
    inner_task_cancelled = False

    async def awhile(input: Any) -> None:
        try:
            await asyncio.sleep(1)
        except asyncio.CancelledError:
            nonlocal inner_task_cancelled
            inner_task_cancelled = True
            raise

    async def iambad(input: Any) -> None:
        raise ValueError("I am bad")

    builder = Graph()
    builder.add_node("agent", awhile)
    builder.add_node("bad", iambad)
    builder.set_conditional_entry_point(lambda _: ["agent", "bad"], then=END)

    graph = builder.compile()

    with pytest.raises(ValueError, match="I am bad"):
        # This will raise ValueError, not TimeoutError
        await asyncio.wait_for(graph.ainvoke(1), 0.5)

    assert inner_task_cancelled


async def test_node_cancellation_on_other_node_exception_two() -> None:
    async def awhile(input: Any) -> None:
        await asyncio.sleep(1)

    async def iambad(input: Any) -> None:
        raise ValueError("I am bad")

    builder = Graph()
    builder.add_node("agent", awhile)
    builder.add_node("bad", iambad)
    builder.set_conditional_entry_point(lambda _: ["agent", "bad"], then=END)

    graph = builder.compile()

    with pytest.raises(ValueError, match="I am bad"):
        # This will raise ValueError, not CancelledError
        await graph.ainvoke(1)


@NEEDS_CONTEXTVARS
@pytest.mark.parametrize("checkpointer_name", ALL_CHECKPOINTERS_ASYNC)
async def test_dynamic_interrupt(checkpointer_name: str) -> None:
    class State(TypedDict):
        my_key: Annotated[str, operator.add]
        market: str

    tool_two_node_count = 0

    async def tool_two_node(s: State) -> State:
        nonlocal tool_two_node_count
        tool_two_node_count += 1
        if s["market"] == "DE":
            answer = interrupt("Just because...")
        else:
            answer = " all good"
        return {"my_key": answer}

    tool_two_graph = StateGraph(State)
    tool_two_graph.add_node("tool_two", tool_two_node, retry=RetryPolicy())
    tool_two_graph.add_edge(START, "tool_two")
    tool_two = tool_two_graph.compile()

    tracer = FakeTracer()
    assert await tool_two.ainvoke(
        {"my_key": "value", "market": "DE"}, {"callbacks": [tracer]}
    ) == {
        "my_key": "value",
        "market": "DE",
    }
    assert tool_two_node_count == 1, "interrupts aren't retried"
    assert len(tracer.runs) == 1
    run = tracer.runs[0]
    assert run.end_time is not None
    assert run.error is None
    assert run.outputs == {"market": "DE", "my_key": "value"}

    assert await tool_two.ainvoke({"my_key": "value", "market": "US"}) == {
        "my_key": "value all good",
        "market": "US",
    }

    async with awith_checkpointer(checkpointer_name) as checkpointer:
        tool_two = tool_two_graph.compile(checkpointer=checkpointer)

        # missing thread_id
        with pytest.raises(ValueError, match="thread_id"):
            await tool_two.ainvoke({"my_key": "value", "market": "DE"})

        # flow: interrupt -> resume with answer
        thread2 = {"configurable": {"thread_id": "2"}}
        # stop when about to enter node
        assert [
            c
            async for c in tool_two.astream(
                {"my_key": "value ⛰️", "market": "DE"}, thread2
            )
        ] == [
            {
                "__interrupt__": (
                    Interrupt(
                        value="Just because...",
                        resumable=True,
                        ns=[AnyStr("tool_two:")],
                    ),
                )
            },
        ]
        # resume with answer
        assert [
            c async for c in tool_two.astream(Command(resume=" my answer"), thread2)
        ] == [
            {"tool_two": {"my_key": " my answer"}},
        ]

        # flow: interrupt -> clear
        thread1 = {"configurable": {"thread_id": "1"}}
        # stop when about to enter node
        assert [
            c
            async for c in tool_two.astream(
                {"my_key": "value ⛰️", "market": "DE"}, thread1
            )
        ] == [
            {
                "__interrupt__": (
                    Interrupt(
                        value="Just because...",
                        resumable=True,
                        ns=[AnyStr("tool_two:")],
                    ),
                )
            },
        ]
        if "shallow" not in checkpointer_name:
            assert [c.metadata async for c in tool_two.checkpointer.alist(thread1)] == [
                {
                    "parents": {},
                    "source": "loop",
                    "step": 0,
                    "writes": None,
                    "thread_id": "1",
                },
                {
                    "parents": {},
                    "source": "input",
                    "step": -1,
                    "writes": {"__start__": {"my_key": "value ⛰️", "market": "DE"}},
                    "thread_id": "1",
                },
            ]
        tup = await tool_two.checkpointer.aget_tuple(thread1)
        assert await tool_two.aget_state(thread1) == StateSnapshot(
            values={"my_key": "value ⛰️", "market": "DE"},
            next=("tool_two",),
            tasks=(
                PregelTask(
                    AnyStr(),
                    "tool_two",
                    (PULL, "tool_two"),
                    interrupts=(
                        Interrupt(
                            value="Just because...",
                            resumable=True,
                            ns=[AnyStr("tool_two:")],
                        ),
                    ),
                ),
            ),
            config=tup.config,
            created_at=tup.checkpoint["ts"],
            metadata={
                "parents": {},
                "source": "loop",
                "step": 0,
                "writes": None,
                "thread_id": "1",
            },
            parent_config=(
                None
                if "shallow" in checkpointer_name
                else [c async for c in tool_two.checkpointer.alist(thread1, limit=2)][
                    -1
                ].config
            ),
        )

        # clear the interrupt and next tasks
        await tool_two.aupdate_state(thread1, None, as_node=END)
        # interrupt is cleared, as well as the next tasks
        tup = await tool_two.checkpointer.aget_tuple(thread1)
        assert await tool_two.aget_state(thread1) == StateSnapshot(
            values={"my_key": "value ⛰️", "market": "DE"},
            next=(),
            tasks=(),
            config=tup.config,
            created_at=tup.checkpoint["ts"],
            metadata={
                "parents": {},
                "source": "update",
                "step": 1,
                "writes": {},
                "thread_id": "1",
            },
            parent_config=(
                None
                if "shallow" in checkpointer_name
                else [c async for c in tool_two.checkpointer.alist(thread1, limit=2)][
                    -1
                ].config
            ),
        )


@NEEDS_CONTEXTVARS
@pytest.mark.parametrize("checkpointer_name", ALL_CHECKPOINTERS_ASYNC)
async def test_dynamic_interrupt_subgraph(checkpointer_name: str) -> None:
    class SubgraphState(TypedDict):
        my_key: str
        market: str

    tool_two_node_count = 0

    def tool_two_node(s: SubgraphState) -> SubgraphState:
        nonlocal tool_two_node_count
        tool_two_node_count += 1
        if s["market"] == "DE":
            answer = interrupt("Just because...")
        else:
            answer = " all good"
        return {"my_key": answer}

    subgraph = StateGraph(SubgraphState)
    subgraph.add_node("do", tool_two_node, retry=RetryPolicy())
    subgraph.add_edge(START, "do")

    class State(TypedDict):
        my_key: Annotated[str, operator.add]
        market: str

    tool_two_graph = StateGraph(State)
    tool_two_graph.add_node("tool_two", subgraph.compile())
    tool_two_graph.add_edge(START, "tool_two")
    tool_two = tool_two_graph.compile()

    tracer = FakeTracer()
    assert await tool_two.ainvoke(
        {"my_key": "value", "market": "DE"}, {"callbacks": [tracer]}
    ) == {
        "my_key": "value",
        "market": "DE",
    }
    assert tool_two_node_count == 1, "interrupts aren't retried"
    assert len(tracer.runs) == 1
    run = tracer.runs[0]
    assert run.end_time is not None
    assert run.error is None
    assert run.outputs == {"market": "DE", "my_key": "value"}

    assert await tool_two.ainvoke({"my_key": "value", "market": "US"}) == {
        "my_key": "value all good",
        "market": "US",
    }

    async with awith_checkpointer(checkpointer_name) as checkpointer:
        tool_two = tool_two_graph.compile(checkpointer=checkpointer)

        # missing thread_id
        with pytest.raises(ValueError, match="thread_id"):
            await tool_two.ainvoke({"my_key": "value", "market": "DE"})

        # flow: interrupt -> resume with answer
        thread2 = {"configurable": {"thread_id": "2"}}
        # stop when about to enter node
        assert [
            c
            async for c in tool_two.astream(
                {"my_key": "value ⛰️", "market": "DE"}, thread2
            )
        ] == [
            {
                "__interrupt__": (
                    Interrupt(
                        value="Just because...",
                        resumable=True,
                        ns=[AnyStr("tool_two:"), AnyStr("do:")],
                    ),
                )
            },
        ]
        # resume with answer
        assert [
            c async for c in tool_two.astream(Command(resume=" my answer"), thread2)
        ] == [
            {"tool_two": {"my_key": " my answer", "market": "DE"}},
        ]

        # flow: interrupt -> clear
        thread1 = {"configurable": {"thread_id": "1"}}
        thread1root = {"configurable": {"thread_id": "1", "checkpoint_ns": ""}}
        # stop when about to enter node
        assert [
            c
            async for c in tool_two.astream(
                {"my_key": "value ⛰️", "market": "DE"}, thread1
            )
        ] == [
            {
                "__interrupt__": (
                    Interrupt(
                        value="Just because...",
                        resumable=True,
                        ns=[AnyStr("tool_two:"), AnyStr("do:")],
                    ),
                )
            },
        ]
        if "shallow" not in checkpointer_name:
            assert [
                c.metadata async for c in tool_two.checkpointer.alist(thread1root)
            ] == [
                {
                    "parents": {},
                    "source": "loop",
                    "step": 0,
                    "writes": None,
                    "thread_id": "1",
                },
                {
                    "parents": {},
                    "source": "input",
                    "step": -1,
                    "writes": {"__start__": {"my_key": "value ⛰️", "market": "DE"}},
                    "thread_id": "1",
                },
            ]
        tup = await tool_two.checkpointer.aget_tuple(thread1)
        assert await tool_two.aget_state(thread1) == StateSnapshot(
            values={"my_key": "value ⛰️", "market": "DE"},
            next=("tool_two",),
            tasks=(
                PregelTask(
                    AnyStr(),
                    "tool_two",
                    (PULL, "tool_two"),
                    interrupts=(
                        Interrupt(
                            value="Just because...",
                            resumable=True,
                            ns=[AnyStr("tool_two:"), AnyStr("do:")],
                        ),
                    ),
                    state={
                        "configurable": {
                            "thread_id": "1",
                            "checkpoint_ns": AnyStr("tool_two:"),
                        }
                    },
                ),
            ),
            config=tup.config,
            created_at=tup.checkpoint["ts"],
            metadata={
                "parents": {},
                "source": "loop",
                "step": 0,
                "writes": None,
                "thread_id": "1",
            },
            parent_config=(
                None
                if "shallow" in checkpointer_name
                else [
                    c async for c in tool_two.checkpointer.alist(thread1root, limit=2)
                ][-1].config
            ),
        )

        # clear the interrupt and next tasks
        await tool_two.aupdate_state(thread1, None, as_node=END)
        # interrupt is cleared, as well as the next tasks
        tup = await tool_two.checkpointer.aget_tuple(thread1)
        assert await tool_two.aget_state(thread1) == StateSnapshot(
            values={"my_key": "value ⛰️", "market": "DE"},
            next=(),
            tasks=(),
            config=tup.config,
            created_at=tup.checkpoint["ts"],
            metadata={
                "parents": {},
                "source": "update",
                "step": 1,
                "writes": {},
                "thread_id": "1",
            },
            parent_config=(
                None
                if "shallow" in checkpointer_name
                else [
                    c async for c in tool_two.checkpointer.alist(thread1root, limit=2)
                ][-1].config
            ),
        )


@NEEDS_CONTEXTVARS
@pytest.mark.parametrize("checkpointer_name", ALL_CHECKPOINTERS_ASYNC)
async def test_copy_checkpoint(checkpointer_name: str) -> None:
    class State(TypedDict):
        my_key: Annotated[str, operator.add]
        market: str

    def tool_one(s: State) -> State:
        return {"my_key": " one"}

    tool_two_node_count = 0

    def tool_two_node(s: State) -> State:
        nonlocal tool_two_node_count
        tool_two_node_count += 1
        if s["market"] == "DE":
            answer = interrupt("Just because...")
        else:
            answer = " all good"
        return {"my_key": answer}

    def start(state: State) -> list[Union[Send, str]]:
        return ["tool_two", Send("tool_one", state)]

    tool_two_graph = StateGraph(State)
    tool_two_graph.add_node("tool_two", tool_two_node, retry=RetryPolicy())
    tool_two_graph.add_node("tool_one", tool_one)
    tool_two_graph.set_conditional_entry_point(start)
    tool_two = tool_two_graph.compile()

    tracer = FakeTracer()
    assert await tool_two.ainvoke(
        {"my_key": "value", "market": "DE"}, {"callbacks": [tracer]}, debug=True
    ) == {
        "my_key": "value one",
        "market": "DE",
    }
    assert tool_two_node_count == 1, "interrupts aren't retried"
    assert len(tracer.runs) == 1
    run = tracer.runs[0]
    assert run.end_time is not None
    assert run.error is None
    assert run.outputs == {"market": "DE", "my_key": "value one"}

    assert await tool_two.ainvoke({"my_key": "value", "market": "US"}) == {
        "my_key": "value all good one",
        "market": "US",
    }

    async with awith_checkpointer(checkpointer_name) as checkpointer:
        tool_two = tool_two_graph.compile(checkpointer=checkpointer)

        # missing thread_id
        with pytest.raises(ValueError, match="thread_id"):
            await tool_two.ainvoke({"my_key": "value", "market": "DE"})

        # flow: interrupt -> resume with answer
        thread2 = {"configurable": {"thread_id": "2"}}
        # stop when about to enter node
        assert [
            c
            async for c in tool_two.astream(
                {"my_key": "value ⛰️", "market": "DE"}, thread2
            )
        ] == [
            {
                "tool_one": {"my_key": " one"},
            },
            {
                "__interrupt__": (
                    Interrupt(
                        value="Just because...",
                        resumable=True,
                        ns=[AnyStr("tool_two:")],
                    ),
                )
            },
        ]
        # resume with answer
        assert [
            c async for c in tool_two.astream(Command(resume=" my answer"), thread2)
        ] == [
            {
                "__metadata__": {"cached": True},
                "tool_one": {"my_key": " one"},
            },
            {"tool_two": {"my_key": " my answer"}},
        ]

        # flow: interrupt -> clear tasks
        thread1 = {"configurable": {"thread_id": "1"}}
        # stop when about to enter node
        assert await tool_two.ainvoke(
            {"my_key": "value ⛰️", "market": "DE"}, thread1
        ) == {
            "my_key": "value ⛰️ one",
            "market": "DE",
        }

        if "shallow" not in checkpointer_name:
            assert [c.metadata async for c in tool_two.checkpointer.alist(thread1)] == [
                {
                    "parents": {},
                    "source": "loop",
                    "step": 0,
                    "writes": None,
                    "thread_id": "1",
                },
                {
                    "parents": {},
                    "source": "input",
                    "step": -1,
                    "writes": {"__start__": {"my_key": "value ⛰️", "market": "DE"}},
                    "thread_id": "1",
                },
            ]

        tup = await tool_two.checkpointer.aget_tuple(thread1)
        assert await tool_two.aget_state(thread1) == StateSnapshot(
            values={"my_key": "value ⛰️ one", "market": "DE"},
            next=("tool_two",),
            tasks=(
                PregelTask(
                    AnyStr(),
                    name="tool_one",
                    path=("__pregel_push", 0),
                    error=None,
                    interrupts=(),
                    state=None,
                    result={"my_key": " one"},
                ),
                PregelTask(
                    AnyStr(),
                    "tool_two",
                    (PULL, "tool_two"),
                    interrupts=(
                        Interrupt(
                            value="Just because...",
                            resumable=True,
                            ns=[AnyStr("tool_two:")],
                        ),
                    ),
                ),
            ),
            config=tup.config,
            created_at=tup.checkpoint["ts"],
            metadata={
                "parents": {},
                "source": "loop",
                "step": 0,
                "writes": None,
                "thread_id": "1",
            },
            parent_config=(
                None
                if "shallow" in checkpointer_name
                else [c async for c in tool_two.checkpointer.alist(thread1, limit=2)][
                    -1
                ].config
            ),
        )

        if "shallow" in checkpointer_name:
            # shallow checkpointer doesn't support copy
            return

        # clear the interrupt and next tasks
        await tool_two.aupdate_state(thread1, None, as_node="__copy__")
        # interrupt is cleared, next task is kept
        tup = await tool_two.checkpointer.aget_tuple(thread1)
        assert await tool_two.aget_state(thread1) == StateSnapshot(
            values={"my_key": "value ⛰️", "market": "DE"},
            next=("tool_one", "tool_two"),
            tasks=(
                PregelTask(
                    AnyStr(),
                    "tool_one",
                    (PUSH, 0),
                    result=None,
                ),
                PregelTask(
                    AnyStr(),
                    "tool_two",
                    (PULL, "tool_two"),
                    interrupts=(),
                ),
            ),
            config=tup.config,
            created_at=tup.checkpoint["ts"],
            metadata={
                "parents": {},
                "source": "fork",
                "step": 1,
                "writes": None,
                "thread_id": "1",
            },
            parent_config=(
                [c async for c in tool_two.checkpointer.alist(thread1, limit=2)][
                    -1
                ].parent_config
            ),
        )


@NEEDS_CONTEXTVARS
@pytest.mark.parametrize("checkpointer_name", ALL_CHECKPOINTERS_ASYNC)
async def test_node_not_cancelled_on_other_node_interrupted(
    checkpointer_name: str,
) -> None:
    class State(TypedDict):
        hello: Annotated[str, operator.add]

    awhiles = 0
    inner_task_cancelled = False

    async def awhile(input: State) -> None:
        nonlocal awhiles

        awhiles += 1
        try:
            await asyncio.sleep(1)
            return {"hello": " again"}
        except asyncio.CancelledError:
            nonlocal inner_task_cancelled
            inner_task_cancelled = True
            raise

    async def iambad(input: State) -> None:
        return {"hello": interrupt("I am bad")}

    builder = StateGraph(State)
    builder.add_node("agent", awhile)
    builder.add_node("bad", iambad)
    builder.set_conditional_entry_point(lambda _: ["agent", "bad"], then=END)

    async with awith_checkpointer(checkpointer_name) as checkpointer:
        graph = builder.compile(checkpointer=checkpointer)
        thread = {"configurable": {"thread_id": "1"}}

        # writes from "awhile" are applied to last chunk
        assert await graph.ainvoke({"hello": "world"}, thread) == {
            "hello": "world again"
        }

        assert not inner_task_cancelled
        assert awhiles == 1

        assert await graph.ainvoke(None, thread, debug=True) == {"hello": "world again"}

        assert not inner_task_cancelled
        assert awhiles == 1

        # resume with answer
        assert await graph.ainvoke(Command(resume=" okay"), thread) == {
            "hello": "world again okay"
        }

        assert not inner_task_cancelled
        assert awhiles == 1


@pytest.mark.parametrize("stream_hang_s", [0.3, 0.6])
async def test_step_timeout_on_stream_hang(stream_hang_s: float) -> None:
    inner_task_cancelled = False

    async def awhile(input: Any) -> None:
        try:
            await asyncio.sleep(1.5)
        except asyncio.CancelledError:
            nonlocal inner_task_cancelled
            inner_task_cancelled = True
            raise

    async def alittlewhile(input: Any) -> None:
        await asyncio.sleep(0.6)
        return "1"

    builder = Graph()
    builder.add_node(awhile)
    builder.add_node(alittlewhile)
    builder.set_conditional_entry_point(lambda _: ["awhile", "alittlewhile"], then=END)
    graph = builder.compile()
    graph.step_timeout = 1

    with pytest.raises(asyncio.TimeoutError):
        async for chunk in graph.astream(1, stream_mode="updates"):
            assert chunk == {"alittlewhile": {"alittlewhile": "1"}}
            await asyncio.sleep(stream_hang_s)

    assert inner_task_cancelled


@pytest.mark.parametrize("checkpointer_name", ALL_CHECKPOINTERS_ASYNC_PLUS_NONE)
async def test_cancel_graph_astream(checkpointer_name: str) -> None:
    class State(TypedDict):
        value: Annotated[int, operator.add]

    class AwhileMaker:
        def __init__(self) -> None:
            self.reset()

        async def __call__(self, input: State) -> Any:
            self.started = True
            try:
                await asyncio.sleep(1.5)
            except asyncio.CancelledError:
                self.cancelled = True
                raise

        def reset(self):
            self.started = False
            self.cancelled = False

    async def alittlewhile(input: State) -> None:
        await asyncio.sleep(0.6)
        return {"value": 2}

    awhile = AwhileMaker()
    aparallelwhile = AwhileMaker()
    builder = StateGraph(State)
    builder.add_node("awhile", awhile)
    builder.add_node("aparallelwhile", aparallelwhile)
    builder.add_node(alittlewhile)
    builder.add_edge(START, "alittlewhile")
    builder.add_edge(START, "aparallelwhile")
    builder.add_edge("alittlewhile", "awhile")

    async with awith_checkpointer(checkpointer_name) as checkpointer:
        graph = builder.compile(checkpointer=checkpointer)

        # test interrupting astream
        got_event = False
        thread1: RunnableConfig = {"configurable": {"thread_id": "1"}}
        async with aclosing(graph.astream({"value": 1}, thread1)) as stream:
            async for chunk in stream:
                assert chunk == {"alittlewhile": {"value": 2}}
                got_event = True
                break

        assert got_event

        # node aparallelwhile should start, but be cancelled
        assert aparallelwhile.started is True
        assert aparallelwhile.cancelled is True

        # node "awhile" should never start
        assert awhile.started is False

        # checkpoint with output of "alittlewhile" should not be saved
        # but we should have applied pending writes
        if checkpointer is not None:
            state = await graph.aget_state(thread1)
            assert state is not None
            assert state.values == {"value": 3}  # 1 + 2
            assert state.next == ("aparallelwhile",)
            assert state.metadata == {
                "parents": {},
                "source": "loop",
                "step": 0,
                "writes": None,
                "thread_id": "1",
            }


@pytest.mark.parametrize("checkpointer_name", ALL_CHECKPOINTERS_ASYNC_PLUS_NONE)
async def test_cancel_graph_astream_events_v2(checkpointer_name: Optional[str]) -> None:
    class State(TypedDict):
        value: int

    class AwhileMaker:
        def __init__(self) -> None:
            self.reset()

        async def __call__(self, input: State) -> Any:
            self.started = True
            try:
                await asyncio.sleep(1.5)
            except asyncio.CancelledError:
                self.cancelled = True
                raise

        def reset(self):
            self.started = False
            self.cancelled = False

    async def alittlewhile(input: State) -> None:
        await asyncio.sleep(0.6)
        return {"value": 2}

    awhile = AwhileMaker()
    anotherwhile = AwhileMaker()
    builder = StateGraph(State)
    builder.add_node(alittlewhile)
    builder.add_node("awhile", awhile)
    builder.add_node("anotherwhile", anotherwhile)
    builder.add_edge(START, "alittlewhile")
    builder.add_edge("alittlewhile", "awhile")
    builder.add_edge("awhile", "anotherwhile")

    async with awith_checkpointer(checkpointer_name) as checkpointer:
        graph = builder.compile(checkpointer=checkpointer)

        # test interrupting astream_events v2
        got_event = False
        thread2: RunnableConfig = {"configurable": {"thread_id": "2"}}
        async with aclosing(
            graph.astream_events({"value": 1}, thread2, version="v2")
        ) as stream:
            async for chunk in stream:
                if chunk["event"] == "on_chain_stream" and not chunk["parent_ids"]:
                    got_event = True
                    assert chunk["data"]["chunk"] == {"alittlewhile": {"value": 2}}
                    await asyncio.sleep(0.1)
                    break

        # did break
        assert got_event

        # node "awhile" maybe starts (impl detail of astream_events)
        # if it does start, it must be cancelled
        if awhile.started:
            assert awhile.cancelled is True

        # node "anotherwhile" should never start
        assert anotherwhile.started is False

        # checkpoint with output of "alittlewhile" should not be saved
        if checkpointer is not None:
            state = await graph.aget_state(thread2)
            assert state is not None
            assert state.values == {"value": 2}
            assert state.next == ("awhile",)
            assert state.metadata == {
                "parents": {},
                "source": "loop",
                "step": 1,
                "writes": {"alittlewhile": {"value": 2}},
                "thread_id": "2",
            }


async def test_node_schemas_custom_output() -> None:
    class State(TypedDict):
        hello: str
        bye: str
        messages: Annotated[list[str], add_messages]

    class Output(TypedDict):
        messages: list[str]

    class StateForA(TypedDict):
        hello: str
        messages: Annotated[list[str], add_messages]

    async def node_a(state: StateForA):
        assert state == {
            "hello": "there",
            "messages": [_AnyIdHumanMessage(content="hello")],
        }

    class StateForB(TypedDict):
        bye: str
        now: int

    async def node_b(state: StateForB):
        assert state == {
            "bye": "world",
        }
        return {
            "now": 123,
            "hello": "again",
        }

    class StateForC(TypedDict):
        hello: str
        now: int

    async def node_c(state: StateForC):
        assert state == {
            "hello": "again",
            "now": 123,
        }

    builder = StateGraph(State, output=Output)
    builder.add_node("a", node_a)
    builder.add_node("b", node_b)
    builder.add_node("c", node_c)
    builder.add_edge(START, "a")
    builder.add_edge("a", "b")
    builder.add_edge("b", "c")
    graph = builder.compile()

    assert await graph.ainvoke(
        {"hello": "there", "bye": "world", "messages": "hello"}
    ) == {
        "messages": [_AnyIdHumanMessage(content="hello")],
    }

    builder = StateGraph(State, output=Output)
    builder.add_node("a", node_a)
    builder.add_node("b", node_b)
    builder.add_node("c", node_c)
    builder.add_edge(START, "a")
    builder.add_edge("a", "b")
    builder.add_edge("b", "c")
    graph = builder.compile()

    assert await graph.ainvoke(
        {
            "hello": "there",
            "bye": "world",
            "messages": "hello",
            "now": 345,  # ignored because not in input schema
        }
    ) == {
        "messages": [_AnyIdHumanMessage(content="hello")],
    }

    assert [
        c
        async for c in graph.astream(
            {
                "hello": "there",
                "bye": "world",
                "messages": "hello",
                "now": 345,  # ignored because not in input schema
            }
        )
    ] == [
        {"a": None},
        {"b": {"hello": "again", "now": 123}},
        {"c": None},
    ]


async def test_invoke_single_process_in_out(mocker: MockerFixture) -> None:
    add_one = mocker.Mock(side_effect=lambda x: x + 1)
    chain = Channel.subscribe_to("input") | add_one | Channel.write_to("output")

    app = Pregel(
        nodes={
            "one": chain,
        },
        channels={
            "input": LastValue(int),
            "output": LastValue(int),
        },
        input_channels="input",
        output_channels="output",
    )
    graph = Graph()
    graph.add_node("add_one", add_one)
    graph.set_entry_point("add_one")
    graph.set_finish_point("add_one")
    gapp = graph.compile()

    if SHOULD_CHECK_SNAPSHOTS:
        assert app.input_schema.model_json_schema() == {
            "title": "LangGraphInput",
            "type": "integer",
        }
        assert app.output_schema.model_json_schema() == {
            "title": "LangGraphOutput",
            "type": "integer",
        }
    assert await app.ainvoke(2) == 3
    assert await app.ainvoke(2, output_keys=["output"]) == {"output": 3}

    assert await gapp.ainvoke(2) == 3


@pytest.mark.parametrize(
    "falsy_value",
    [None, False, 0, "", [], {}, set(), frozenset(), 0.0, 0j],
)
async def test_invoke_single_process_in_out_falsy_values(falsy_value: Any) -> None:
    graph = Graph()
    graph.add_node("return_falsy_const", lambda *args, **kwargs: falsy_value)
    graph.set_entry_point("return_falsy_const")
    graph.set_finish_point("return_falsy_const")
    gapp = graph.compile()
    assert falsy_value == await gapp.ainvoke(1)


async def test_invoke_single_process_in_write_kwargs(mocker: MockerFixture) -> None:
    add_one = mocker.Mock(side_effect=lambda x: x + 1)
    chain = (
        Channel.subscribe_to("input")
        | add_one
        | Channel.write_to("output", fixed=5, output_plus_one=lambda x: x + 1)
    )

    app = Pregel(
        nodes={"one": chain},
        channels={
            "input": LastValue(int),
            "output": LastValue(int),
            "fixed": LastValue(int),
            "output_plus_one": LastValue(int),
        },
        output_channels=["output", "fixed", "output_plus_one"],
        input_channels="input",
    )

    if SHOULD_CHECK_SNAPSHOTS:
        assert app.input_schema.model_json_schema() == {
            "title": "LangGraphInput",
            "type": "integer",
        }
        assert app.output_schema.model_json_schema() == {
            "title": "LangGraphOutput",
            "type": "object",
            "properties": {
                "output": {"title": "Output", "type": "integer", "default": None},
                "fixed": {"title": "Fixed", "type": "integer", "default": None},
                "output_plus_one": {
                    "title": "Output Plus One",
                    "type": "integer",
                    "default": None,
                },
            },
        }
    assert await app.ainvoke(2) == {"output": 3, "fixed": 5, "output_plus_one": 4}


async def test_invoke_single_process_in_out_dict(mocker: MockerFixture) -> None:
    add_one = mocker.Mock(side_effect=lambda x: x + 1)
    chain = Channel.subscribe_to("input") | add_one | Channel.write_to("output")

    app = Pregel(
        nodes={"one": chain},
        channels={"input": LastValue(int), "output": LastValue(int)},
        input_channels="input",
        output_channels=["output"],
    )

    if SHOULD_CHECK_SNAPSHOTS:
        assert app.input_schema.model_json_schema() == {
            "title": "LangGraphInput",
            "type": "integer",
        }
        assert app.output_schema.model_json_schema() == {
            "title": "LangGraphOutput",
            "type": "object",
            "properties": {
                "output": {"title": "Output", "type": "integer", "default": None}
            },
        }
    assert await app.ainvoke(2) == {"output": 3}


async def test_invoke_single_process_in_dict_out_dict(mocker: MockerFixture) -> None:
    add_one = mocker.Mock(side_effect=lambda x: x + 1)
    chain = Channel.subscribe_to("input") | add_one | Channel.write_to("output")

    app = Pregel(
        nodes={"one": chain},
        channels={"input": LastValue(int), "output": LastValue(int)},
        input_channels=["input"],
        output_channels=["output"],
    )

    if SHOULD_CHECK_SNAPSHOTS:
        assert app.input_schema.model_json_schema() == {
            "title": "LangGraphInput",
            "type": "object",
            "properties": {
                "input": {"title": "Input", "type": "integer", "default": None}
            },
        }
        assert app.output_schema.model_json_schema() == {
            "title": "LangGraphOutput",
            "type": "object",
            "properties": {
                "output": {"title": "Output", "type": "integer", "default": None}
            },
        }
    assert await app.ainvoke({"input": 2}) == {"output": 3}


async def test_invoke_two_processes_in_out(mocker: MockerFixture) -> None:
    add_one = mocker.Mock(side_effect=lambda x: x + 1)
    one = Channel.subscribe_to("input") | add_one | Channel.write_to("inbox")
    two = Channel.subscribe_to("inbox") | add_one | Channel.write_to("output")

    app = Pregel(
        nodes={"one": one, "two": two},
        channels={
            "inbox": LastValue(int),
            "output": LastValue(int),
            "input": LastValue(int),
        },
        input_channels="input",
        output_channels="output",
        stream_channels=["inbox", "output"],
    )

    assert await app.ainvoke(2) == 4

    with pytest.raises(GraphRecursionError):
        await app.ainvoke(2, {"recursion_limit": 1})

    step = 0
    async for values in app.astream(2):
        step += 1
        if step == 1:
            assert values == {
                "inbox": 3,
            }
        elif step == 2:
            assert values == {
                "inbox": 3,
                "output": 4,
            }
    assert step == 2

    graph = Graph()
    graph.add_node("add_one", add_one)
    graph.add_node("add_one_more", add_one)
    graph.set_entry_point("add_one")
    graph.set_finish_point("add_one_more")
    graph.add_edge("add_one", "add_one_more")
    gapp = graph.compile()

    assert await gapp.ainvoke(2) == 4

    step = 0
    async for values in gapp.astream(2):
        step += 1
        if step == 1:
            assert values == {
                "add_one": 3,
            }
        elif step == 2:
            assert values == {
                "add_one_more": 4,
            }
    assert step == 2


async def test_invoke_two_processes_in_dict_out(mocker: MockerFixture) -> None:
    add_one = mocker.Mock(side_effect=lambda x: x + 1)
    one = Channel.subscribe_to("input") | add_one | Channel.write_to("inbox")
    two = (
        Channel.subscribe_to("inbox")
        | RunnableLambda(add_one).abatch
        | Channel.write_to("output").abatch
    )

    app = Pregel(
        nodes={"one": one, "two": two},
        channels={
            "inbox": Topic(int),
            "output": LastValue(int),
            "input": LastValue(int),
        },
        input_channels=["input", "inbox"],
        stream_channels=["output", "inbox"],
        output_channels=["output"],
    )

    # [12 + 1, 2 + 1 + 1]
    assert [
        c
        async for c in app.astream(
            {"input": 2, "inbox": 12}, output_keys="output", stream_mode="updates"
        )
    ] == [
        {"one": None},
        {"two": 13},
        {"two": 4},
    ]
    assert [
        c async for c in app.astream({"input": 2, "inbox": 12}, output_keys="output")
    ] == [13, 4]

    assert [
        c async for c in app.astream({"input": 2, "inbox": 12}, stream_mode="updates")
    ] == [
        {"one": {"inbox": 3}},
        {"two": {"output": 13}},
        {"two": {"output": 4}},
    ]
    assert [c async for c in app.astream({"input": 2, "inbox": 12})] == [
        {"inbox": [3], "output": 13},
        {"output": 4},
    ]
    assert [
        c async for c in app.astream({"input": 2, "inbox": 12}, stream_mode="debug")
    ] == [
        {
            "type": "task",
            "timestamp": AnyStr(),
            "step": 0,
            "payload": {
                "id": AnyStr(),
                "name": "one",
                "input": 2,
                "triggers": ["input"],
            },
        },
        {
            "type": "task",
            "timestamp": AnyStr(),
            "step": 0,
            "payload": {
                "id": AnyStr(),
                "name": "two",
                "input": [12],
                "triggers": ["inbox"],
            },
        },
        {
            "type": "task_result",
            "timestamp": AnyStr(),
            "step": 0,
            "payload": {
                "id": AnyStr(),
                "name": "one",
                "result": [("inbox", 3)],
                "error": None,
                "interrupts": [],
            },
        },
        {
            "type": "task_result",
            "timestamp": AnyStr(),
            "step": 0,
            "payload": {
                "id": AnyStr(),
                "name": "two",
                "result": [("output", 13)],
                "error": None,
                "interrupts": [],
            },
        },
        {
            "type": "task",
            "timestamp": AnyStr(),
            "step": 1,
            "payload": {
                "id": AnyStr(),
                "name": "two",
                "input": [3],
                "triggers": ["inbox"],
            },
        },
        {
            "type": "task_result",
            "timestamp": AnyStr(),
            "step": 1,
            "payload": {
                "id": AnyStr(),
                "name": "two",
                "result": [("output", 4)],
                "error": None,
                "interrupts": [],
            },
        },
    ]


async def test_batch_two_processes_in_out() -> None:
    async def add_one_with_delay(inp: int) -> int:
        await asyncio.sleep(inp / 10)
        return inp + 1

    one = Channel.subscribe_to("input") | add_one_with_delay | Channel.write_to("one")
    two = Channel.subscribe_to("one") | add_one_with_delay | Channel.write_to("output")

    app = Pregel(
        nodes={"one": one, "two": two},
        channels={
            "one": LastValue(int),
            "output": LastValue(int),
            "input": LastValue(int),
        },
        input_channels="input",
        output_channels="output",
    )

    assert await app.abatch([3, 2, 1, 3, 5]) == [5, 4, 3, 5, 7]
    assert await app.abatch([3, 2, 1, 3, 5], output_keys=["output"]) == [
        {"output": 5},
        {"output": 4},
        {"output": 3},
        {"output": 5},
        {"output": 7},
    ]

    graph = Graph()
    graph.add_node("add_one", add_one_with_delay)
    graph.add_node("add_one_more", add_one_with_delay)
    graph.set_entry_point("add_one")
    graph.set_finish_point("add_one_more")
    graph.add_edge("add_one", "add_one_more")
    gapp = graph.compile()

    assert await gapp.abatch([3, 2, 1, 3, 5]) == [5, 4, 3, 5, 7]


async def test_invoke_many_processes_in_out(mocker: MockerFixture) -> None:
    test_size = 100
    add_one = mocker.Mock(side_effect=lambda x: x + 1)

    nodes = {"-1": Channel.subscribe_to("input") | add_one | Channel.write_to("-1")}
    for i in range(test_size - 2):
        nodes[str(i)] = (
            Channel.subscribe_to(str(i - 1)) | add_one | Channel.write_to(str(i))
        )
    nodes["last"] = Channel.subscribe_to(str(i)) | add_one | Channel.write_to("output")

    app = Pregel(
        nodes=nodes,
        channels={str(i): LastValue(int) for i in range(-1, test_size - 2)}
        | {"input": LastValue(int), "output": LastValue(int)},
        input_channels="input",
        output_channels="output",
    )

    # No state is left over from previous invocations
    for _ in range(10):
        assert await app.ainvoke(2, {"recursion_limit": test_size}) == 2 + test_size

    # Concurrent invocations do not interfere with each other
    assert await asyncio.gather(
        *(app.ainvoke(2, {"recursion_limit": test_size}) for _ in range(10))
    ) == [2 + test_size for _ in range(10)]


async def test_batch_many_processes_in_out(mocker: MockerFixture) -> None:
    test_size = 100
    add_one = mocker.Mock(side_effect=lambda x: x + 1)

    nodes = {"-1": Channel.subscribe_to("input") | add_one | Channel.write_to("-1")}
    for i in range(test_size - 2):
        nodes[str(i)] = (
            Channel.subscribe_to(str(i - 1)) | add_one | Channel.write_to(str(i))
        )
    nodes["last"] = Channel.subscribe_to(str(i)) | add_one | Channel.write_to("output")

    app = Pregel(
        nodes=nodes,
        channels={str(i): LastValue(int) for i in range(-1, test_size - 2)}
        | {"input": LastValue(int), "output": LastValue(int)},
        input_channels="input",
        output_channels="output",
    )

    # No state is left over from previous invocations
    for _ in range(3):
        # Then invoke pubsub
        assert await app.abatch([2, 1, 3, 4, 5], {"recursion_limit": test_size}) == [
            2 + test_size,
            1 + test_size,
            3 + test_size,
            4 + test_size,
            5 + test_size,
        ]

    # Concurrent invocations do not interfere with each other
    assert await asyncio.gather(
        *(app.abatch([2, 1, 3, 4, 5], {"recursion_limit": test_size}) for _ in range(3))
    ) == [
        [2 + test_size, 1 + test_size, 3 + test_size, 4 + test_size, 5 + test_size]
        for _ in range(3)
    ]


async def test_invoke_two_processes_two_in_two_out_invalid(
    mocker: MockerFixture,
) -> None:
    add_one = mocker.Mock(side_effect=lambda x: x + 1)

    one = Channel.subscribe_to("input") | add_one | Channel.write_to("output")
    two = Channel.subscribe_to("input") | add_one | Channel.write_to("output")

    app = Pregel(
        nodes={"one": one, "two": two},
        channels={"output": LastValue(int), "input": LastValue(int)},
        input_channels="input",
        output_channels="output",
    )

    with pytest.raises(InvalidUpdateError):
        # LastValue channels can only be updated once per iteration
        await app.ainvoke(2)


async def test_invoke_two_processes_two_in_two_out_valid(mocker: MockerFixture) -> None:
    add_one = mocker.Mock(side_effect=lambda x: x + 1)

    one = Channel.subscribe_to("input") | add_one | Channel.write_to("output")
    two = Channel.subscribe_to("input") | add_one | Channel.write_to("output")

    app = Pregel(
        nodes={"one": one, "two": two},
        channels={
            "input": LastValue(int),
            "output": Topic(int),
        },
        input_channels="input",
        output_channels="output",
    )

    # An Topic channel accumulates updates into a sequence
    assert await app.ainvoke(2) == [3, 3]


@pytest.mark.parametrize("checkpointer_name", ALL_CHECKPOINTERS_ASYNC)
async def test_invoke_checkpoint(mocker: MockerFixture, checkpointer_name: str) -> None:
    add_one = mocker.Mock(side_effect=lambda x: x["total"] + x["input"])
    errored_once = False

    def raise_if_above_10(input: int) -> int:
        nonlocal errored_once
        if input > 4:
            if errored_once:
                pass
            else:
                errored_once = True
                raise ConnectionError("I will be retried")
        if input > 10:
            raise ValueError("Input is too large")
        return input

    one = (
        Channel.subscribe_to(["input"]).join(["total"])
        | add_one
        | Channel.write_to("output", "total")
        | raise_if_above_10
    )

    async with awith_checkpointer(checkpointer_name) as checkpointer:
        app = Pregel(
            nodes={"one": one},
            channels={
                "total": BinaryOperatorAggregate(int, operator.add),
                "input": LastValue(int),
                "output": LastValue(int),
            },
            input_channels="input",
            output_channels="output",
            checkpointer=checkpointer,
            retry_policy=RetryPolicy(),
        )

        # total starts out as 0, so output is 0+2=2
        assert await app.ainvoke(2, {"configurable": {"thread_id": "1"}}) == 2
        checkpoint = await checkpointer.aget({"configurable": {"thread_id": "1"}})
        assert checkpoint is not None
        assert checkpoint["channel_values"].get("total") == 2
        # total is now 2, so output is 2+3=5
        assert await app.ainvoke(3, {"configurable": {"thread_id": "1"}}) == 5
        assert errored_once, "errored and retried"
        checkpoint = await checkpointer.aget({"configurable": {"thread_id": "1"}})
        assert checkpoint is not None
        assert checkpoint["channel_values"].get("total") == 7
        # total is now 2+5=7, so output would be 7+4=11, but raises ValueError
        with pytest.raises(ValueError):
            await app.ainvoke(4, {"configurable": {"thread_id": "1"}})
        # checkpoint is not updated
        checkpoint = await checkpointer.aget({"configurable": {"thread_id": "1"}})
        assert checkpoint is not None
        assert checkpoint["channel_values"].get("total") == 7
        # on a new thread, total starts out as 0, so output is 0+5=5
        assert await app.ainvoke(5, {"configurable": {"thread_id": "2"}}) == 5
        checkpoint = await checkpointer.aget({"configurable": {"thread_id": "1"}})
        assert checkpoint is not None
        assert checkpoint["channel_values"].get("total") == 7
        checkpoint = await checkpointer.aget({"configurable": {"thread_id": "2"}})
        assert checkpoint is not None
        assert checkpoint["channel_values"].get("total") == 5


@pytest.mark.parametrize("checkpointer_name", ALL_CHECKPOINTERS_ASYNC)
async def test_pending_writes_resume(
    request: pytest.FixtureRequest, checkpointer_name: str
) -> None:
    class State(TypedDict):
        value: Annotated[int, operator.add]

    class AwhileMaker:
        def __init__(self, sleep: float, rtn: Union[Dict, Exception]) -> None:
            self.sleep = sleep
            self.rtn = rtn
            self.reset()

        async def __call__(self, input: State) -> Any:
            self.calls += 1
            await asyncio.sleep(self.sleep)
            if isinstance(self.rtn, Exception):
                raise self.rtn
            else:
                return self.rtn

        def reset(self):
            self.calls = 0

    one = AwhileMaker(0.1, {"value": 2})
    two = AwhileMaker(0.3, ConnectionError("I'm not good"))
    builder = StateGraph(State)
    builder.add_node("one", one)
    builder.add_node("two", two, retry=RetryPolicy(max_attempts=2))
    builder.add_edge(START, "one")
    builder.add_edge(START, "two")
    async with awith_checkpointer(checkpointer_name) as checkpointer:
        graph = builder.compile(checkpointer=checkpointer)

        thread1: RunnableConfig = {"configurable": {"thread_id": "1"}}
        with pytest.raises(ConnectionError, match="I'm not good"):
            await graph.ainvoke({"value": 1}, thread1)

        # both nodes should have been called once
        assert one.calls == 1
        assert two.calls == 2

        # latest checkpoint should be before nodes "one", "two"
        # but we should have applied pending writes from "one"
        state = await graph.aget_state(thread1)
        assert state is not None
        assert state.values == {"value": 3}
        assert state.next == ("two",)
        assert state.tasks == (
            PregelTask(AnyStr(), "one", (PULL, "one"), result={"value": 2}),
            PregelTask(
                AnyStr(),
                "two",
                (PULL, "two"),
                'ConnectionError("I\'m not good")',
            ),
        )
        assert state.metadata == {
            "parents": {},
            "source": "loop",
            "step": 0,
            "writes": None,
            "thread_id": "1",
        }
        # get_state with checkpoint_id should not apply any pending writes
        state = await graph.aget_state(state.config)
        assert state is not None
        assert state.values == {"value": 1}
        assert state.next == ("one", "two")
        # should contain pending write of "one"
        checkpoint = await checkpointer.aget_tuple(thread1)
        assert checkpoint is not None
        # should contain error from "two"
        expected_writes = [
            (AnyStr(), "one", "one"),
            (AnyStr(), "value", 2),
            (AnyStr(), ERROR, 'ConnectionError("I\'m not good")'),
        ]
        assert len(checkpoint.pending_writes) == 3
        assert all(w in expected_writes for w in checkpoint.pending_writes)
        # both non-error pending writes come from same task
        non_error_writes = [w for w in checkpoint.pending_writes if w[1] != ERROR]
        assert non_error_writes[0][0] == non_error_writes[1][0]
        # error write is from the other task
        error_write = next(w for w in checkpoint.pending_writes if w[1] == ERROR)
        assert error_write[0] != non_error_writes[0][0]

        # resume execution
        with pytest.raises(ConnectionError, match="I'm not good"):
            await graph.ainvoke(None, thread1)

        # node "one" succeeded previously, so shouldn't be called again
        assert one.calls == 1
        # node "two" should have been called once again
        assert two.calls == 4

        # confirm no new checkpoints saved
        state_two = await graph.aget_state(thread1)
        assert state_two.metadata == state.metadata

        # resume execution, without exception
        two.rtn = {"value": 3}
        # both the pending write and the new write were applied, 1 + 2 + 3 = 6
        assert await graph.ainvoke(None, thread1) == {"value": 6}

        if "shallow" in checkpointer_name:
            assert len([c async for c in checkpointer.alist(thread1)]) == 1
            return

        # check all final checkpoints
        checkpoints = [c async for c in checkpointer.alist(thread1)]
        # we should have 3
        assert len(checkpoints) == 3
        # the last one not too interesting for this test
        assert checkpoints[0] == CheckpointTuple(
            config={
                "configurable": {
                    "thread_id": "1",
                    "checkpoint_ns": "",
                    "checkpoint_id": AnyStr(),
                }
            },
            checkpoint={
                "v": 1,
                "id": AnyStr(),
                "ts": AnyStr(),
                "pending_sends": [],
                "versions_seen": {
                    "one": {
                        "start:one": AnyVersion(),
                    },
                    "two": {
                        "start:two": AnyVersion(),
                    },
                    "__input__": {},
                    "__start__": {
                        "__start__": AnyVersion(),
                    },
                    "__interrupt__": {
                        "value": AnyVersion(),
                        "__start__": AnyVersion(),
                        "start:one": AnyVersion(),
                        "start:two": AnyVersion(),
                    },
                },
                "channel_versions": {
                    "one": AnyVersion(),
                    "two": AnyVersion(),
                    "value": AnyVersion(),
                    "__start__": AnyVersion(),
                    "start:one": AnyVersion(),
                    "start:two": AnyVersion(),
                },
                "channel_values": {"one": "one", "two": "two", "value": 6},
            },
            metadata={
                "parents": {},
                "step": 1,
                "source": "loop",
                "writes": {"one": {"value": 2}, "two": {"value": 3}},
                "thread_id": "1",
            },
            parent_config={
                "configurable": {
                    "thread_id": "1",
                    "checkpoint_ns": "",
                    "checkpoint_id": checkpoints[1].config["configurable"][
                        "checkpoint_id"
                    ],
                }
            },
            pending_writes=[],
        )
        # the previous one we assert that pending writes contains both
        # - original error
        # - successful writes from resuming after preventing error
        assert checkpoints[1] == CheckpointTuple(
            config={
                "configurable": {
                    "thread_id": "1",
                    "checkpoint_ns": "",
                    "checkpoint_id": AnyStr(),
                }
            },
            checkpoint={
                "v": 1,
                "id": AnyStr(),
                "ts": AnyStr(),
                "pending_sends": [],
                "versions_seen": {
                    "__input__": {},
                    "__start__": {
                        "__start__": AnyVersion(),
                    },
                },
                "channel_versions": {
                    "value": AnyVersion(),
                    "__start__": AnyVersion(),
                    "start:one": AnyVersion(),
                    "start:two": AnyVersion(),
                },
                "channel_values": {
                    "value": 1,
                    "start:one": "__start__",
                    "start:two": "__start__",
                },
            },
            metadata={
                "parents": {},
                "step": 0,
                "source": "loop",
                "writes": None,
                "thread_id": "1",
            },
            parent_config={
                "configurable": {
                    "thread_id": "1",
                    "checkpoint_ns": "",
                    "checkpoint_id": checkpoints[2].config["configurable"][
                        "checkpoint_id"
                    ],
                }
            },
            pending_writes=UnsortedSequence(
                (AnyStr(), "one", "one"),
                (AnyStr(), "value", 2),
                (AnyStr(), "__error__", 'ConnectionError("I\'m not good")'),
                (AnyStr(), "two", "two"),
                (AnyStr(), "value", 3),
            ),
        )
        assert checkpoints[2] == CheckpointTuple(
            config={
                "configurable": {
                    "thread_id": "1",
                    "checkpoint_ns": "",
                    "checkpoint_id": AnyStr(),
                }
            },
            checkpoint={
                "v": 1,
                "id": AnyStr(),
                "ts": AnyStr(),
                "pending_sends": [],
                "versions_seen": {"__input__": {}},
                "channel_versions": {
                    "__start__": AnyVersion(),
                },
                "channel_values": {"__start__": {"value": 1}},
            },
            metadata={
                "parents": {},
                "step": -1,
                "source": "input",
                "writes": {"__start__": {"value": 1}},
                "thread_id": "1",
            },
            parent_config=None,
            pending_writes=UnsortedSequence(
                (AnyStr(), "value", 1),
                (AnyStr(), "start:one", "__start__"),
                (AnyStr(), "start:two", "__start__"),
            ),
        )


@pytest.mark.parametrize("checkpointer_name", REGULAR_CHECKPOINTERS_ASYNC)
async def test_run_from_checkpoint_id_retains_previous_writes(
    request: pytest.FixtureRequest, checkpointer_name: str, mocker: MockerFixture
) -> None:
    class MyState(TypedDict):
        myval: Annotated[int, operator.add]
        otherval: bool

    class Anode:
        def __init__(self):
            self.switch = False

        async def __call__(self, state: MyState):
            self.switch = not self.switch
            return {"myval": 2 if self.switch else 1, "otherval": self.switch}

    builder = StateGraph(MyState)
    thenode = Anode()  # Fun.
    builder.add_node("node_one", thenode)
    builder.add_node("node_two", thenode)
    builder.add_edge(START, "node_one")

    def _getedge(src: str):
        swap = "node_one" if src == "node_two" else "node_two"

        def _edge(st: MyState) -> Literal["__end__", "node_one", "node_two"]:
            if st["myval"] > 3:
                return END
            if st["otherval"]:
                return swap
            return src

        return _edge

    builder.add_conditional_edges("node_one", _getedge("node_one"))
    builder.add_conditional_edges("node_two", _getedge("node_two"))
    async with awith_checkpointer(checkpointer_name) as checkpointer:
        graph = builder.compile(checkpointer=checkpointer)

        thread_id = uuid.uuid4()
        thread1 = {"configurable": {"thread_id": str(thread_id)}}

        result = await graph.ainvoke({"myval": 1}, thread1)
        assert result["myval"] == 4
        history = [c async for c in graph.aget_state_history(thread1)]

        assert len(history) == 4
        assert history[-1].values == {"myval": 0}
        assert history[0].values == {"myval": 4, "otherval": False}

        second_run_config = {
            **thread1,
            "configurable": {
                **thread1["configurable"],
                "checkpoint_id": history[1].config["configurable"]["checkpoint_id"],
            },
        }
        second_result = await graph.ainvoke(None, second_run_config)
        assert second_result == {"myval": 5, "otherval": True}

        new_history = [
            c
            async for c in graph.aget_state_history(
                {"configurable": {"thread_id": str(thread_id), "checkpoint_ns": ""}}
            )
        ]

        assert len(new_history) == len(history) + 1
        for original, new in zip(history, new_history[1:]):
            assert original.values == new.values
            assert original.next == new.next
            assert original.metadata["step"] == new.metadata["step"]

        def _get_tasks(hist: list, start: int):
            return [h.tasks for h in hist[start:]]

        assert _get_tasks(new_history, 1) == _get_tasks(history, 0)


async def test_cond_edge_after_send() -> None:
    class Node:
        def __init__(self, name: str):
            self.name = name
            setattr(self, "__name__", name)

        async def __call__(self, state):
            return [self.name]

    async def send_for_fun(state):
        return [Send("2", state), Send("2", state)]

    async def route_to_three(state) -> Literal["3"]:
        return "3"

    builder = StateGraph(Annotated[list, operator.add])
    builder.add_node(Node("1"))
    builder.add_node(Node("2"))
    builder.add_node(Node("3"))
    builder.add_edge(START, "1")
    builder.add_conditional_edges("1", send_for_fun)
    builder.add_conditional_edges("2", route_to_three)
    graph = builder.compile()

    assert await graph.ainvoke(["0"]) == ["0", "1", "2", "2", "3"]


async def test_concurrent_emit_sends() -> None:
    class Node:
        def __init__(self, name: str):
            self.name = name
            setattr(self, "__name__", name)

        async def __call__(self, state):
            return (
                [self.name]
                if isinstance(state, list)
                else ["|".join((self.name, str(state)))]
            )

    async def send_for_fun(state):
        return [Send("2", 1), Send("2", 2), "3.1"]

    async def send_for_profit(state):
        return [Send("2", 3), Send("2", 4)]

    async def route_to_three(state) -> Literal["3"]:
        return "3"

    builder = StateGraph(Annotated[list, operator.add])
    builder.add_node(Node("1"))
    builder.add_node(Node("1.1"))
    builder.add_node(Node("2"))
    builder.add_node(Node("3"))
    builder.add_node(Node("3.1"))
    builder.add_edge(START, "1")
    builder.add_edge(START, "1.1")
    builder.add_conditional_edges("1", send_for_fun)
    builder.add_conditional_edges("1.1", send_for_profit)
    builder.add_conditional_edges("2", route_to_three)
    graph = builder.compile()
    assert await graph.ainvoke(["0"]) == (
        [
            "0",
            "1",
            "1.1",
            "3.1",
            "2|1",
            "2|2",
            "2|3",
            "2|4",
            "3",
        ]
    )


@pytest.mark.parametrize("checkpointer_name", ALL_CHECKPOINTERS_ASYNC)
async def test_send_sequences(checkpointer_name: str) -> None:
    class Node:
        def __init__(self, name: str):
            self.name = name
            setattr(self, "__name__", name)

        async def __call__(self, state):
            update = (
                [self.name]
                if isinstance(state, list)  # or isinstance(state, Control)
                else ["|".join((self.name, str(state)))]
            )
            if isinstance(state, Command):
                return replace(state, update=update)
            else:
                return update

    async def send_for_fun(state):
        return [
            Send("2", Command(goto=Send("2", 3))),
            Send("2", Command(goto=Send("2", 4))),
            "3.1",
        ]

    async def route_to_three(state) -> Literal["3"]:
        return "3"

    builder = StateGraph(Annotated[list, operator.add])
    builder.add_node(Node("1"))
    builder.add_node(Node("2"))
    builder.add_node(Node("3"))
    builder.add_node(Node("3.1"))
    builder.add_edge(START, "1")
    builder.add_conditional_edges("1", send_for_fun)
    builder.add_conditional_edges("2", route_to_three)
    graph = builder.compile()
    assert await graph.ainvoke(["0"]) == [
        "0",
        "1",
        "3.1",
        "2|Command(goto=Send(node='2', arg=3))",
        "2|Command(goto=Send(node='2', arg=4))",
        "3",
        "2|3",
        "2|4",
        "3",
    ]

    async with awith_checkpointer(checkpointer_name) as checkpointer:
        graph = builder.compile(checkpointer=checkpointer, interrupt_before=["3.1"])
        thread1 = {"configurable": {"thread_id": "1"}}
        assert await graph.ainvoke(["0"], thread1) == [
            "0",
            "1",
        ]
        assert await graph.ainvoke(None, thread1) == [
            "0",
            "1",
            "3.1",
            "2|Command(goto=Send(node='2', arg=3))",
            "2|Command(goto=Send(node='2', arg=4))",
            "3",
            "2|3",
            "2|4",
            "3",
        ]


@NEEDS_CONTEXTVARS
@pytest.mark.parametrize("checkpointer_name", ALL_CHECKPOINTERS_ASYNC)
async def test_imp_task(checkpointer_name: str) -> None:
    async with awith_checkpointer(checkpointer_name) as checkpointer:
        mapper_calls = 0

        @task()
        async def mapper(input: int) -> str:
            nonlocal mapper_calls
            mapper_calls += 1
            await asyncio.sleep(0.1 * input)
            return str(input) * 2

        @entrypoint(checkpointer=checkpointer)
        async def graph(input: list[int]) -> list[str]:
            futures = [mapper(i) for i in input]
            mapped = await asyncio.gather(*futures)
            answer = interrupt("question")
            return [m + answer for m in mapped]

        tracer = FakeTracer()
        thread1 = {"configurable": {"thread_id": "1"}, "callbacks": [tracer]}
        assert [c async for c in graph.astream([0, 1], thread1)] == [
            {"mapper": "00"},
            {"mapper": "11"},
            {
                "__interrupt__": (
                    Interrupt(
                        value="question",
                        resumable=True,
                        ns=[AnyStr("graph:")],
                        when="during",
                    ),
                )
            },
        ]
        assert mapper_calls == 2
        assert len(tracer.runs) == 1
        assert len(tracer.runs[0].child_runs) == 1
        entrypoint_run = tracer.runs[0].child_runs[0]
        assert entrypoint_run.name == "graph"
        mapper_runs = [r for r in entrypoint_run.child_runs if r.name == "mapper"]
        assert len(mapper_runs) == 2
        assert any(r.inputs == {"input": 0} for r in mapper_runs)
        assert any(r.inputs == {"input": 1} for r in mapper_runs)

        assert await graph.ainvoke(Command(resume="answer"), thread1) == [
            "00answer",
            "11answer",
        ]
        assert mapper_calls == 2


@NEEDS_CONTEXTVARS
@pytest.mark.parametrize("checkpointer_name", ALL_CHECKPOINTERS_ASYNC)
async def test_imp_nested(checkpointer_name: str) -> None:
    async def mynode(input: list[str]) -> list[str]:
        return [it + "a" for it in input]

    builder = StateGraph(list[str])
    builder.add_node(mynode)
    builder.add_edge(START, "mynode")
    add_a = builder.compile()

    @task
    def submapper(input: int) -> str:
        return str(input)

    @task
    async def mapper(input: int) -> str:
        await asyncio.sleep(input / 100)
        return await submapper(input) * 2

    async with awith_checkpointer(checkpointer_name) as checkpointer:

        @entrypoint(checkpointer=checkpointer)
        async def graph(input: list[int]) -> list[str]:
            futures = [mapper(i) for i in input]
            mapped = await asyncio.gather(*futures)
            answer = interrupt("question")
            final = [m + answer for m in mapped]
            return await add_a.ainvoke(final)

        assert graph.get_input_jsonschema() == {
            "type": "array",
            "items": {"type": "integer"},
            "title": "LangGraphInput",
        }
        assert graph.get_output_jsonschema() == {
            "type": "array",
            "items": {"type": "string"},
            "title": "LangGraphOutput",
        }

        thread1 = {"configurable": {"thread_id": "1"}}
        assert [c async for c in graph.astream([0, 1], thread1)] == [
            {"submapper": "0"},
            {"mapper": "00"},
            {"submapper": "1"},
            {"mapper": "11"},
            {
                "__interrupt__": (
                    Interrupt(
                        value="question",
                        resumable=True,
                        ns=[AnyStr("graph:")],
                        when="during",
                    ),
                )
            },
        ]

        assert await graph.ainvoke(Command(resume="answer"), thread1) == [
            "00answera",
            "11answera",
        ]


@NEEDS_CONTEXTVARS
@pytest.mark.parametrize("checkpointer_name", ALL_CHECKPOINTERS_ASYNC)
async def test_imp_task_cancel(checkpointer_name: str) -> None:
    async with awith_checkpointer(checkpointer_name) as checkpointer:
        mapper_calls = 0
        mapper_cancels = 0

        @task()
        async def mapper(input: int) -> str:
            nonlocal mapper_calls, mapper_cancels
            mapper_calls += 1
            try:
                await asyncio.sleep(1)
            except asyncio.CancelledError:
                mapper_cancels += 1
                raise
            return str(input) * 2

        @entrypoint(checkpointer=checkpointer)
        async def graph(input: list[int]) -> list[str]:
            futures = [mapper(i) for i in input]
            await asyncio.sleep(0.1)
            futures.pop().cancel()  # cancel one
            mapped = await asyncio.gather(*futures)
            answer = interrupt("question")
            return [m + answer for m in mapped]

        thread1 = {"configurable": {"thread_id": "1"}}
        assert [c async for c in graph.astream([0, 1], thread1)] == [
            {"mapper": "00"},
            {
                "__interrupt__": (
                    Interrupt(
                        value="question",
                        resumable=True,
                        ns=[AnyStr("graph:")],
                        when="during",
                    ),
                )
            },
        ]
        assert mapper_calls == 2
        assert mapper_cancels == 1

        assert await graph.ainvoke(Command(resume="answer"), thread1) == [
            "00answer",
        ]
        assert mapper_calls == 3
        assert mapper_cancels == 2


@NEEDS_CONTEXTVARS
@pytest.mark.parametrize("checkpointer_name", ALL_CHECKPOINTERS_ASYNC)
async def test_imp_sync_from_async(checkpointer_name: str) -> None:
    async with awith_checkpointer(checkpointer_name) as checkpointer:

        @task()
        def foo(state: dict) -> dict:
            return {"a": state["a"] + "foo", "b": "bar"}

        @task
        def bar(a: str, b: str, c: Optional[str] = None) -> dict:
            return {"a": a + b, "c": (c or "") + "bark"}

        @task()
        def baz(state: dict) -> dict:
            return {"a": state["a"] + "baz", "c": "something else"}

        @entrypoint(checkpointer=checkpointer)
        def graph(state: dict) -> dict:
            foo_result = foo(state).result()
            fut_bar = bar(foo_result["a"], foo_result["b"])
            fut_baz = baz(fut_bar.result())
            return fut_baz.result()

        thread1 = {"configurable": {"thread_id": "1"}}
        assert [c async for c in graph.astream({"a": "0"}, thread1)] == [
            {"foo": {"a": "0foo", "b": "bar"}},
            {"bar": {"a": "0foobar", "c": "bark"}},
            {"baz": {"a": "0foobarbaz", "c": "something else"}},
            {"graph": {"a": "0foobarbaz", "c": "something else"}},
        ]


@NEEDS_CONTEXTVARS
@pytest.mark.parametrize("checkpointer_name", ALL_CHECKPOINTERS_ASYNC)
async def test_imp_stream_order(checkpointer_name: str) -> None:
    async with awith_checkpointer(checkpointer_name) as checkpointer:

        @task()
        async def foo(state: dict) -> dict:
            return {"a": state["a"] + "foo", "b": "bar"}

        @task
        async def bar(a: str, b: str, c: Optional[str] = None) -> dict:
            return {"a": a + b, "c": (c or "") + "bark"}

        @task()
        async def baz(state: dict) -> dict:
            return {"a": state["a"] + "baz", "c": "something else"}

        @entrypoint(checkpointer=checkpointer)
        async def graph(state: dict) -> dict:
            foo_res = await foo(state)

            fut_bar = bar(foo_res["a"], foo_res["b"])
            fut_baz = baz(await fut_bar)
            return await fut_baz

        thread1 = {"configurable": {"thread_id": "1"}}
        assert [c async for c in graph.astream({"a": "0"}, thread1)] == [
            {"foo": {"a": "0foo", "b": "bar"}},
            {"bar": {"a": "0foobar", "c": "bark"}},
            {"baz": {"a": "0foobarbaz", "c": "something else"}},
            {"graph": {"a": "0foobarbaz", "c": "something else"}},
        ]


@pytest.mark.parametrize("checkpointer_name", REGULAR_CHECKPOINTERS_ASYNC)
async def test_send_dedupe_on_resume(checkpointer_name: str) -> None:
    class InterruptOnce:
        ticks: int = 0

        def __call__(self, state):
            self.ticks += 1
            if self.ticks == 1:
                raise NodeInterrupt("Bahh")
            return ["|".join(("flaky", str(state)))]

    class Node:
        def __init__(self, name: str):
            self.name = name
            self.ticks = 0
            setattr(self, "__name__", name)

        def __call__(self, state):
            self.ticks += 1
            update = (
                [self.name]
                if isinstance(state, list)
                else ["|".join((self.name, str(state)))]
            )
            if isinstance(state, Command):
                return replace(state, update=update)
            else:
                return update

    def send_for_fun(state):
        return [
            Send("2", Command(goto=Send("2", 3))),
            Send("2", Command(goto=Send("flaky", 4))),
            "3.1",
        ]

    def route_to_three(state) -> Literal["3"]:
        return "3"

    builder = StateGraph(Annotated[list, operator.add])
    builder.add_node(Node("1"))
    builder.add_node(Node("2"))
    builder.add_node(Node("3"))
    builder.add_node(Node("3.1"))
    builder.add_node("flaky", InterruptOnce())
    builder.add_edge(START, "1")
    builder.add_conditional_edges("1", send_for_fun)
    builder.add_conditional_edges("2", route_to_three)

    async with awith_checkpointer(checkpointer_name) as checkpointer:
        graph = builder.compile(checkpointer=checkpointer)
        thread1 = {"configurable": {"thread_id": "1"}}
        assert await graph.ainvoke(["0"], thread1, debug=1) == [
            "0",
            "1",
            "3.1",
            "2|Command(goto=Send(node='2', arg=3))",
            "2|Command(goto=Send(node='flaky', arg=4))",
            "3",
            "2|3",
        ]
        assert builder.nodes["2"].runnable.func.ticks == 3
        assert builder.nodes["flaky"].runnable.func.ticks == 1
        # resume execution
        assert await graph.ainvoke(None, thread1, debug=1) == [
            "0",
            "1",
            "3.1",
            "2|Command(goto=Send(node='2', arg=3))",
            "2|Command(goto=Send(node='flaky', arg=4))",
            "3",
            "2|3",
            "flaky|4",
            "3",
        ]
        # node "2" doesn't get called again, as we recover writes saved before
        assert builder.nodes["2"].runnable.func.ticks == 3
        # node "flaky" gets called again, as it was interrupted
        assert builder.nodes["flaky"].runnable.func.ticks == 2
        # check history
        history = [c async for c in graph.aget_state_history(thread1)]
        assert history == [
            StateSnapshot(
                values=[
                    "0",
                    "1",
                    "3.1",
                    "2|Command(goto=Send(node='2', arg=3))",
                    "2|Command(goto=Send(node='flaky', arg=4))",
                    "3",
                    "2|3",
                    "flaky|4",
                    "3",
                ],
                next=(),
                config={
                    "configurable": {
                        "thread_id": "1",
                        "checkpoint_ns": "",
                        "checkpoint_id": AnyStr(),
                    }
                },
                metadata={
                    "source": "loop",
                    "writes": {"3": ["3"]},
                    "thread_id": "1",
                    "step": 4,
                    "parents": {},
                },
                created_at=AnyStr(),
                parent_config={
                    "configurable": {
                        "thread_id": "1",
                        "checkpoint_ns": "",
                        "checkpoint_id": AnyStr(),
                    }
                },
                tasks=(),
            ),
            StateSnapshot(
                values=[
                    "0",
                    "1",
                    "3.1",
                    "2|Command(goto=Send(node='2', arg=3))",
                    "2|Command(goto=Send(node='flaky', arg=4))",
                    "3",
                    "2|3",
                    "flaky|4",
                ],
                next=("3",),
                config={
                    "configurable": {
                        "thread_id": "1",
                        "checkpoint_ns": "",
                        "checkpoint_id": AnyStr(),
                    }
                },
                metadata={
                    "source": "loop",
                    "writes": {"2": ["2|3"], "3": ["3"], "flaky": ["flaky|4"]},
                    "thread_id": "1",
                    "step": 3,
                    "parents": {},
                },
                created_at=AnyStr(),
                parent_config={
                    "configurable": {
                        "thread_id": "1",
                        "checkpoint_ns": "",
                        "checkpoint_id": AnyStr(),
                    }
                },
                tasks=(
                    PregelTask(
                        id=AnyStr(),
                        name="3",
                        path=("__pregel_pull", "3"),
                        error=None,
                        interrupts=(),
                        state=None,
                        result=["3"],
                    ),
                ),
            ),
            StateSnapshot(
                values=[
                    "0",
                    "1",
                    "3.1",
                    "2|Command(goto=Send(node='2', arg=3))",
                    "2|Command(goto=Send(node='flaky', arg=4))",
                ],
                next=("2", "flaky", "3"),
                config={
                    "configurable": {
                        "thread_id": "1",
                        "checkpoint_ns": "",
                        "checkpoint_id": AnyStr(),
                    }
                },
                metadata={
                    "source": "loop",
                    "writes": {
                        "2": [
                            ["2|Command(goto=Send(node='2', arg=3))"],
                            ["2|Command(goto=Send(node='flaky', arg=4))"],
                        ],
                        "3.1": ["3.1"],
                    },
                    "thread_id": "1",
                    "step": 2,
                    "parents": {},
                },
                created_at=AnyStr(),
                parent_config={
                    "configurable": {
                        "thread_id": "1",
                        "checkpoint_ns": "",
                        "checkpoint_id": AnyStr(),
                    }
                },
                tasks=(
                    PregelTask(
                        id=AnyStr(),
                        name="2",
                        path=("__pregel_push", 0),
                        error=None,
                        interrupts=(),
                        state=None,
                        result=["2|3"],
                    ),
                    PregelTask(
                        id=AnyStr(),
                        name="flaky",
                        path=("__pregel_push", 1),
                        error=None,
                        interrupts=(
                            Interrupt(
                                value="Bahh", resumable=False, ns=None, when="during"
                            ),
                        ),
                        state=None,
                        result=["flaky|4"],
                    ),
                    PregelTask(
                        id=AnyStr(),
                        name="3",
                        path=("__pregel_pull", "3"),
                        error=None,
                        interrupts=(),
                        state=None,
                        result=["3"],
                    ),
                ),
            ),
            StateSnapshot(
                values=["0", "1"],
                next=("2", "2", "3.1"),
                config={
                    "configurable": {
                        "thread_id": "1",
                        "checkpoint_ns": "",
                        "checkpoint_id": AnyStr(),
                    }
                },
                metadata={
                    "source": "loop",
                    "writes": {"1": ["1"]},
                    "thread_id": "1",
                    "step": 1,
                    "parents": {},
                },
                created_at=AnyStr(),
                parent_config={
                    "configurable": {
                        "thread_id": "1",
                        "checkpoint_ns": "",
                        "checkpoint_id": AnyStr(),
                    }
                },
                tasks=(
                    PregelTask(
                        id=AnyStr(),
                        name="2",
                        path=("__pregel_push", 0),
                        error=None,
                        interrupts=(),
                        state=None,
                        result=["2|Command(goto=Send(node='2', arg=3))"],
                    ),
                    PregelTask(
                        id=AnyStr(),
                        name="2",
                        path=("__pregel_push", 1),
                        error=None,
                        interrupts=(),
                        state=None,
                        result=["2|Command(goto=Send(node='flaky', arg=4))"],
                    ),
                    PregelTask(
                        id=AnyStr(),
                        name="3.1",
                        path=("__pregel_pull", "3.1"),
                        error=None,
                        interrupts=(),
                        state=None,
                        result=["3.1"],
                    ),
                ),
            ),
            StateSnapshot(
                values=["0"],
                next=("1",),
                config={
                    "configurable": {
                        "thread_id": "1",
                        "checkpoint_ns": "",
                        "checkpoint_id": AnyStr(),
                    }
                },
                metadata={
                    "source": "loop",
                    "writes": None,
                    "thread_id": "1",
                    "step": 0,
                    "parents": {},
                },
                created_at=AnyStr(),
                parent_config={
                    "configurable": {
                        "thread_id": "1",
                        "checkpoint_ns": "",
                        "checkpoint_id": AnyStr(),
                    }
                },
                tasks=(
                    PregelTask(
                        id=AnyStr(),
                        name="1",
                        path=("__pregel_pull", "1"),
                        error=None,
                        interrupts=(),
                        state=None,
                        result=["1"],
                    ),
                ),
            ),
            StateSnapshot(
                values=[],
                next=("__start__",),
                config={
                    "configurable": {
                        "thread_id": "1",
                        "checkpoint_ns": "",
                        "checkpoint_id": AnyStr(),
                    }
                },
                metadata={
                    "source": "input",
                    "writes": {"__start__": ["0"]},
                    "thread_id": "1",
                    "step": -1,
                    "parents": {},
                },
                created_at=AnyStr(),
                parent_config=None,
                tasks=(
                    PregelTask(
                        id=AnyStr(),
                        name="__start__",
                        path=("__pregel_pull", "__start__"),
                        error=None,
                        interrupts=(),
                        state=None,
                        result=["0"],
                    ),
                ),
            ),
        ]


@pytest.mark.parametrize("checkpointer_name", ALL_CHECKPOINTERS_ASYNC)
async def test_send_react_interrupt(checkpointer_name: str) -> None:
    from langchain_core.messages import AIMessage, HumanMessage, ToolCall, ToolMessage

    ai_message = AIMessage(
        "",
        id="ai1",
        tool_calls=[ToolCall(name="foo", args={"hi": [1, 2, 3]}, id=AnyStr())],
    )

    async def agent(state):
        return {"messages": ai_message}

    def route(state):
        if isinstance(state["messages"][-1], AIMessage):
            return [
                Send(call["name"], call) for call in state["messages"][-1].tool_calls
            ]

    foo_called = 0

    async def foo(call: ToolCall):
        nonlocal foo_called
        foo_called += 1
        return {"messages": ToolMessage(str(call["args"]), tool_call_id=call["id"])}

    builder = StateGraph(MessagesState)
    builder.add_node(agent)
    builder.add_node(foo)
    builder.add_edge(START, "agent")
    builder.add_conditional_edges("agent", route)
    graph = builder.compile()

    assert await graph.ainvoke({"messages": [HumanMessage("hello")]}) == {
        "messages": [
            _AnyIdHumanMessage(content="hello"),
            _AnyIdAIMessage(
                content="",
                tool_calls=[
                    {
                        "name": "foo",
                        "args": {"hi": [1, 2, 3]},
                        "id": "",
                        "type": "tool_call",
                    }
                ],
            ),
            _AnyIdToolMessage(
                content="{'hi': [1, 2, 3]}",
                tool_call_id=AnyStr(),
            ),
        ]
    }
    assert foo_called == 1

    async with awith_checkpointer(checkpointer_name) as checkpointer:
        # simple interrupt-resume flow
        foo_called = 0
        graph = builder.compile(checkpointer=checkpointer, interrupt_before=["foo"])
        thread1 = {"configurable": {"thread_id": "1"}}
        assert await graph.ainvoke({"messages": [HumanMessage("hello")]}, thread1) == {
            "messages": [
                _AnyIdHumanMessage(content="hello"),
                _AnyIdAIMessage(
                    content="",
                    tool_calls=[
                        {
                            "name": "foo",
                            "args": {"hi": [1, 2, 3]},
                            "id": "",
                            "type": "tool_call",
                        }
                    ],
                ),
            ]
        }
        assert foo_called == 0
        assert await graph.ainvoke(None, thread1) == {
            "messages": [
                _AnyIdHumanMessage(content="hello"),
                _AnyIdAIMessage(
                    content="",
                    tool_calls=[
                        {
                            "name": "foo",
                            "args": {"hi": [1, 2, 3]},
                            "id": "",
                            "type": "tool_call",
                        }
                    ],
                ),
                _AnyIdToolMessage(
                    content="{'hi': [1, 2, 3]}",
                    tool_call_id=AnyStr(),
                ),
            ]
        }
        assert foo_called == 1

        # interrupt-update-resume flow
        foo_called = 0
        graph = builder.compile(checkpointer=checkpointer, interrupt_before=["foo"])
        thread1 = {"configurable": {"thread_id": "2"}}
        assert await graph.ainvoke({"messages": [HumanMessage("hello")]}, thread1) == {
            "messages": [
                _AnyIdHumanMessage(content="hello"),
                _AnyIdAIMessage(
                    content="",
                    tool_calls=[
                        {
                            "name": "foo",
                            "args": {"hi": [1, 2, 3]},
                            "id": "",
                            "type": "tool_call",
                        }
                    ],
                ),
            ]
        }
        assert foo_called == 0

        # get state should show the pending task
        state = await graph.aget_state(thread1)
        assert state == StateSnapshot(
            values={
                "messages": [
                    _AnyIdHumanMessage(content="hello"),
                    _AnyIdAIMessage(
                        content="",
                        tool_calls=[
                            {
                                "name": "foo",
                                "args": {"hi": [1, 2, 3]},
                                "id": "",
                                "type": "tool_call",
                            }
                        ],
                    ),
                ]
            },
            next=("foo",),
            config={
                "configurable": {
                    "thread_id": "2",
                    "checkpoint_ns": "",
                    "checkpoint_id": AnyStr(),
                }
            },
            metadata={
                "step": 1,
                "source": "loop",
                "writes": {
                    "agent": {
                        "messages": AIMessage(
                            content="",
                            id="ai1",
                            tool_calls=[
                                {
                                    "name": "foo",
                                    "args": {"hi": [1, 2, 3]},
                                    "id": "",
                                    "type": "tool_call",
                                }
                            ],
                        )
                    }
                },
                "parents": {},
                "thread_id": "2",
            },
            created_at=AnyStr(),
            parent_config=(
                None
                if "shallow" in checkpointer_name
                else {
                    "configurable": {
                        "thread_id": "2",
                        "checkpoint_ns": "",
                        "checkpoint_id": AnyStr(),
                    }
                }
            ),
            tasks=(
                PregelTask(
                    id=AnyStr(),
                    name="foo",
                    path=("__pregel_push", 0),
                    error=None,
                    interrupts=(),
                    state=None,
                    result=None,
                ),
            ),
        )

        # remove the tool call, clearing the pending task
        await graph.aupdate_state(
            thread1, {"messages": AIMessage("Bye now", id=ai_message.id, tool_calls=[])}
        )

        # tool call no longer in pending tasks
        assert await graph.aget_state(thread1) == StateSnapshot(
            values={
                "messages": [
                    _AnyIdHumanMessage(content="hello"),
                    _AnyIdAIMessage(
                        content="Bye now",
                        tool_calls=[],
                    ),
                ]
            },
            next=(),
            config={
                "configurable": {
                    "thread_id": "2",
                    "checkpoint_ns": "",
                    "checkpoint_id": AnyStr(),
                }
            },
            metadata={
                "step": 2,
                "source": "update",
                "writes": {
                    "agent": {
                        "messages": _AnyIdAIMessage(
                            content="Bye now",
                            tool_calls=[],
                        )
                    }
                },
                "parents": {},
                "thread_id": "2",
            },
            created_at=AnyStr(),
            parent_config=(
                None
                if "shallow" in checkpointer_name
                else {
                    "configurable": {
                        "thread_id": "2",
                        "checkpoint_ns": "",
                        "checkpoint_id": AnyStr(),
                    }
                }
            ),
            tasks=(),
        )

        # tool call not executed
        assert await graph.ainvoke(None, thread1) == {
            "messages": [
                _AnyIdHumanMessage(content="hello"),
                _AnyIdAIMessage(content="Bye now"),
            ]
        }
        assert foo_called == 0

        # interrupt-update-resume flow, creating new Send in update call
        foo_called = 0
        graph = builder.compile(checkpointer=checkpointer, interrupt_before=["foo"])
        thread1 = {"configurable": {"thread_id": "3"}}
        assert await graph.ainvoke({"messages": [HumanMessage("hello")]}, thread1) == {
            "messages": [
                _AnyIdHumanMessage(content="hello"),
                _AnyIdAIMessage(
                    content="",
                    tool_calls=[
                        {
                            "name": "foo",
                            "args": {"hi": [1, 2, 3]},
                            "id": "",
                            "type": "tool_call",
                        }
                    ],
                ),
            ]
        }
        assert foo_called == 0

        # get state should show the pending task
        state = await graph.aget_state(thread1)
        assert state == StateSnapshot(
            values={
                "messages": [
                    _AnyIdHumanMessage(content="hello"),
                    _AnyIdAIMessage(
                        content="",
                        tool_calls=[
                            {
                                "name": "foo",
                                "args": {"hi": [1, 2, 3]},
                                "id": "",
                                "type": "tool_call",
                            }
                        ],
                    ),
                ]
            },
            next=("foo",),
            config={
                "configurable": {
                    "thread_id": "3",
                    "checkpoint_ns": "",
                    "checkpoint_id": AnyStr(),
                }
            },
            metadata={
                "step": 1,
                "source": "loop",
                "writes": {
                    "agent": {
                        "messages": AIMessage(
                            content="",
                            id="ai1",
                            tool_calls=[
                                {
                                    "name": "foo",
                                    "args": {"hi": [1, 2, 3]},
                                    "id": "",
                                    "type": "tool_call",
                                }
                            ],
                        )
                    }
                },
                "parents": {},
                "thread_id": "3",
            },
            created_at=AnyStr(),
            parent_config=(
                None
                if "shallow" in checkpointer_name
                else {
                    "configurable": {
                        "thread_id": "3",
                        "checkpoint_ns": "",
                        "checkpoint_id": AnyStr(),
                    }
                }
            ),
            tasks=(
                PregelTask(
                    id=AnyStr(),
                    name="foo",
                    path=("__pregel_push", 0),
                    error=None,
                    interrupts=(),
                    state=None,
                    result=None,
                ),
            ),
        )

        # replace the tool call, should clear previous send, create new one
        await graph.aupdate_state(
            thread1,
            {
                "messages": AIMessage(
                    "",
                    id=ai_message.id,
                    tool_calls=[
                        {
                            "name": "foo",
                            "args": {"hi": [4, 5, 6]},
                            "id": "tool1",
                            "type": "tool_call",
                        }
                    ],
                )
            },
        )

        # prev tool call no longer in pending tasks, new tool call is
        assert await graph.aget_state(thread1) == StateSnapshot(
            values={
                "messages": [
                    _AnyIdHumanMessage(content="hello"),
                    _AnyIdAIMessage(
                        content="",
                        tool_calls=[
                            {
                                "name": "foo",
                                "args": {"hi": [4, 5, 6]},
                                "id": "tool1",
                                "type": "tool_call",
                            }
                        ],
                    ),
                ]
            },
            next=("foo",),
            config={
                "configurable": {
                    "thread_id": "3",
                    "checkpoint_ns": "",
                    "checkpoint_id": AnyStr(),
                }
            },
            metadata={
                "step": 2,
                "source": "update",
                "writes": {
                    "agent": {
                        "messages": _AnyIdAIMessage(
                            content="",
                            tool_calls=[
                                {
                                    "name": "foo",
                                    "args": {"hi": [4, 5, 6]},
                                    "id": "tool1",
                                    "type": "tool_call",
                                }
                            ],
                        )
                    }
                },
                "parents": {},
                "thread_id": "3",
            },
            created_at=AnyStr(),
            parent_config=(
                None
                if "shallow" in checkpointer_name
                else {
                    "configurable": {
                        "thread_id": "3",
                        "checkpoint_ns": "",
                        "checkpoint_id": AnyStr(),
                    }
                }
            ),
            tasks=(
                PregelTask(
                    id=AnyStr(),
                    name="foo",
                    path=("__pregel_push", 0),
                    error=None,
                    interrupts=(),
                    state=None,
                    result=None,
                ),
            ),
        )

        # prev tool call not executed, new tool call is
        assert await graph.ainvoke(None, thread1) == {
            "messages": [
                _AnyIdHumanMessage(content="hello"),
                AIMessage(
                    "",
                    id="ai1",
                    tool_calls=[
                        {
                            "name": "foo",
                            "args": {"hi": [4, 5, 6]},
                            "id": "tool1",
                            "type": "tool_call",
                        }
                    ],
                ),
                _AnyIdToolMessage(content="{'hi': [4, 5, 6]}", tool_call_id="tool1"),
            ]
        }
        assert foo_called == 1


@pytest.mark.parametrize("checkpointer_name", ALL_CHECKPOINTERS_ASYNC)
async def test_send_react_interrupt_control(
    checkpointer_name: str, snapshot: SnapshotAssertion
) -> None:
    from langchain_core.messages import AIMessage, HumanMessage, ToolCall, ToolMessage

    ai_message = AIMessage(
        "",
        id="ai1",
        tool_calls=[ToolCall(name="foo", args={"hi": [1, 2, 3]}, id=AnyStr())],
    )

    async def agent(state) -> Command[Literal["foo"]]:
        return Command(
            update={"messages": ai_message},
            goto=[Send(call["name"], call) for call in ai_message.tool_calls],
        )

    foo_called = 0

    async def foo(call: ToolCall):
        nonlocal foo_called
        foo_called += 1
        return {"messages": ToolMessage(str(call["args"]), tool_call_id=call["id"])}

    builder = StateGraph(MessagesState)
    builder.add_node(agent)
    builder.add_node(foo)
    builder.add_edge(START, "agent")
    graph = builder.compile()
    assert graph.get_graph().draw_mermaid() == snapshot

    assert await graph.ainvoke({"messages": [HumanMessage("hello")]}) == {
        "messages": [
            _AnyIdHumanMessage(content="hello"),
            _AnyIdAIMessage(
                content="",
                tool_calls=[
                    {
                        "name": "foo",
                        "args": {"hi": [1, 2, 3]},
                        "id": "",
                        "type": "tool_call",
                    }
                ],
            ),
            _AnyIdToolMessage(
                content="{'hi': [1, 2, 3]}",
                tool_call_id=AnyStr(),
            ),
        ]
    }
    assert foo_called == 1

    async with awith_checkpointer(checkpointer_name) as checkpointer:
        # simple interrupt-resume flow
        foo_called = 0
        graph = builder.compile(checkpointer=checkpointer, interrupt_before=["foo"])
        thread1 = {"configurable": {"thread_id": "1"}}
        assert await graph.ainvoke({"messages": [HumanMessage("hello")]}, thread1) == {
            "messages": [
                _AnyIdHumanMessage(content="hello"),
                _AnyIdAIMessage(
                    content="",
                    tool_calls=[
                        {
                            "name": "foo",
                            "args": {"hi": [1, 2, 3]},
                            "id": "",
                            "type": "tool_call",
                        }
                    ],
                ),
            ]
        }
        assert foo_called == 0
        assert await graph.ainvoke(None, thread1) == {
            "messages": [
                _AnyIdHumanMessage(content="hello"),
                _AnyIdAIMessage(
                    content="",
                    tool_calls=[
                        {
                            "name": "foo",
                            "args": {"hi": [1, 2, 3]},
                            "id": "",
                            "type": "tool_call",
                        }
                    ],
                ),
                _AnyIdToolMessage(
                    content="{'hi': [1, 2, 3]}",
                    tool_call_id=AnyStr(),
                ),
            ]
        }
        assert foo_called == 1

        # interrupt-update-resume flow
        foo_called = 0
        graph = builder.compile(checkpointer=checkpointer, interrupt_before=["foo"])
        thread1 = {"configurable": {"thread_id": "2"}}
        assert await graph.ainvoke({"messages": [HumanMessage("hello")]}, thread1) == {
            "messages": [
                _AnyIdHumanMessage(content="hello"),
                _AnyIdAIMessage(
                    content="",
                    tool_calls=[
                        {
                            "name": "foo",
                            "args": {"hi": [1, 2, 3]},
                            "id": "",
                            "type": "tool_call",
                        }
                    ],
                ),
            ]
        }
        assert foo_called == 0

        # get state should show the pending task
        state = await graph.aget_state(thread1)
        assert state == StateSnapshot(
            values={
                "messages": [
                    _AnyIdHumanMessage(content="hello"),
                    _AnyIdAIMessage(
                        content="",
                        tool_calls=[
                            {
                                "name": "foo",
                                "args": {"hi": [1, 2, 3]},
                                "id": "",
                                "type": "tool_call",
                            }
                        ],
                    ),
                ]
            },
            next=("foo",),
            config={
                "configurable": {
                    "thread_id": "2",
                    "checkpoint_ns": "",
                    "checkpoint_id": AnyStr(),
                }
            },
            metadata={
                "step": 1,
                "source": "loop",
                "writes": {
                    "agent": {
                        "messages": AIMessage(
                            content="",
                            id="ai1",
                            tool_calls=[
                                {
                                    "name": "foo",
                                    "args": {"hi": [1, 2, 3]},
                                    "id": "",
                                    "type": "tool_call",
                                }
                            ],
                        )
                    }
                },
                "parents": {},
                "thread_id": "2",
            },
            created_at=AnyStr(),
            parent_config=(
                None
                if "shallow" in checkpointer_name
                else {
                    "configurable": {
                        "thread_id": "2",
                        "checkpoint_ns": "",
                        "checkpoint_id": AnyStr(),
                    }
                }
            ),
            tasks=(
                PregelTask(
                    id=AnyStr(),
                    name="foo",
                    path=("__pregel_push", 0),
                    error=None,
                    interrupts=(),
                    state=None,
                    result=None,
                ),
            ),
        )

        # remove the tool call, clearing the pending task
        await graph.aupdate_state(
            thread1, {"messages": AIMessage("Bye now", id=ai_message.id, tool_calls=[])}
        )

        # tool call no longer in pending tasks
        assert await graph.aget_state(thread1) == StateSnapshot(
            values={
                "messages": [
                    _AnyIdHumanMessage(content="hello"),
                    _AnyIdAIMessage(
                        content="Bye now",
                        tool_calls=[],
                    ),
                ]
            },
            next=(),
            config={
                "configurable": {
                    "thread_id": "2",
                    "checkpoint_ns": "",
                    "checkpoint_id": AnyStr(),
                }
            },
            metadata={
                "step": 2,
                "source": "update",
                "writes": {
                    "agent": {
                        "messages": _AnyIdAIMessage(
                            content="Bye now",
                            tool_calls=[],
                        )
                    }
                },
                "parents": {},
                "thread_id": "2",
            },
            created_at=AnyStr(),
            parent_config=(
                None
                if "shallow" in checkpointer_name
                else {
                    "configurable": {
                        "thread_id": "2",
                        "checkpoint_ns": "",
                        "checkpoint_id": AnyStr(),
                    }
                }
            ),
            tasks=(),
        )

        # tool call not executed
        assert await graph.ainvoke(None, thread1) == {
            "messages": [
                _AnyIdHumanMessage(content="hello"),
                _AnyIdAIMessage(content="Bye now"),
            ]
        }
        assert foo_called == 0


@pytest.mark.parametrize("checkpointer_name", ALL_CHECKPOINTERS_ASYNC)
async def test_max_concurrency(checkpointer_name: str) -> None:
    class Node:
        def __init__(self, name: str):
            self.name = name
            setattr(self, "__name__", name)
            self.currently = 0
            self.max_currently = 0

        async def __call__(self, state):
            self.currently += 1
            if self.currently > self.max_currently:
                self.max_currently = self.currently
            await asyncio.sleep(random.random() / 10)
            self.currently -= 1
            return [state]

    def one(state):
        return ["1"]

    def three(state):
        return ["3"]

    async def send_to_many(state):
        return [Send("2", idx) for idx in range(100)]

    async def route_to_three(state) -> Literal["3"]:
        return "3"

    node2 = Node("2")
    builder = StateGraph(Annotated[list, operator.add])
    builder.add_node("1", one)
    builder.add_node(node2)
    builder.add_node("3", three)
    builder.add_edge(START, "1")
    builder.add_conditional_edges("1", send_to_many)
    builder.add_conditional_edges("2", route_to_three)
    graph = builder.compile()

    assert await graph.ainvoke(["0"]) == ["0", "1", *range(100), "3"]
    assert node2.max_currently == 100
    assert node2.currently == 0
    node2.max_currently = 0

    assert await graph.ainvoke(["0"], {"max_concurrency": 10}) == [
        "0",
        "1",
        *range(100),
        "3",
    ]
    assert node2.max_currently == 10
    assert node2.currently == 0

    async with awith_checkpointer(checkpointer_name) as checkpointer:
        graph = builder.compile(checkpointer=checkpointer, interrupt_before=["2"])
        thread1 = {"max_concurrency": 10, "configurable": {"thread_id": "1"}}

        assert await graph.ainvoke(["0"], thread1, debug=True) == ["0", "1"]
        state = await graph.aget_state(thread1)
        assert state.values == ["0", "1"]
        assert await graph.ainvoke(None, thread1) == ["0", "1", *range(100), "3"]


@pytest.mark.parametrize("checkpointer_name", ALL_CHECKPOINTERS_ASYNC)
async def test_max_concurrency_control(checkpointer_name: str) -> None:
    async def node1(state) -> Command[Literal["2"]]:
        return Command(update=["1"], goto=[Send("2", idx) for idx in range(100)])

    node2_currently = 0
    node2_max_currently = 0

    async def node2(state) -> Command[Literal["3"]]:
        nonlocal node2_currently, node2_max_currently
        node2_currently += 1
        if node2_currently > node2_max_currently:
            node2_max_currently = node2_currently
        await asyncio.sleep(0.1)
        node2_currently -= 1

        return Command(update=[state], goto="3")

    async def node3(state) -> Literal["3"]:
        return ["3"]

    builder = StateGraph(Annotated[list, operator.add])
    builder.add_node("1", node1)
    builder.add_node("2", node2)
    builder.add_node("3", node3)
    builder.add_edge(START, "1")
    graph = builder.compile()

    assert (
        graph.get_graph().draw_mermaid()
        == """%%{init: {'flowchart': {'curve': 'linear'}}}%%
graph TD;
	__start__([<p>__start__</p>]):::first
	1(1)
	2(2)
	3([3]):::last
	__start__ --> 1;
	1 -.-> 2;
	2 -.-> 3;
	classDef default fill:#f2f0ff,line-height:1.2
	classDef first fill-opacity:0
	classDef last fill:#bfb6fc
"""
    )

    assert await graph.ainvoke(["0"], debug=True) == ["0", "1", *range(100), "3"]
    assert node2_max_currently == 100
    assert node2_currently == 0
    node2_max_currently = 0

    assert await graph.ainvoke(["0"], {"max_concurrency": 10}) == [
        "0",
        "1",
        *range(100),
        "3",
    ]
    assert node2_max_currently == 10
    assert node2_currently == 0

    async with awith_checkpointer(checkpointer_name) as checkpointer:
        graph = builder.compile(checkpointer=checkpointer, interrupt_before=["2"])
        thread1 = {"max_concurrency": 10, "configurable": {"thread_id": "1"}}

        assert await graph.ainvoke(["0"], thread1) == ["0", "1"]
        assert await graph.ainvoke(None, thread1) == ["0", "1", *range(100), "3"]


@pytest.mark.parametrize("checkpointer_name", ALL_CHECKPOINTERS_ASYNC)
async def test_invoke_checkpoint_three(
    mocker: MockerFixture, checkpointer_name: str
) -> None:
    add_one = mocker.Mock(side_effect=lambda x: x["total"] + x["input"])

    def raise_if_above_10(input: int) -> int:
        if input > 10:
            raise ValueError("Input is too large")
        return input

    one = (
        Channel.subscribe_to(["input"]).join(["total"])
        | add_one
        | Channel.write_to("output", "total")
        | raise_if_above_10
    )

    async with awith_checkpointer(checkpointer_name) as checkpointer:
        app = Pregel(
            nodes={"one": one},
            channels={
                "total": BinaryOperatorAggregate(int, operator.add),
                "input": LastValue(int),
                "output": LastValue(int),
            },
            input_channels="input",
            output_channels="output",
            checkpointer=checkpointer,
            debug=True,
        )

        thread_1 = {"configurable": {"thread_id": "1"}}
        # total starts out as 0, so output is 0+2=2
        assert await app.ainvoke(2, thread_1) == 2
        state = await app.aget_state(thread_1)
        assert state is not None
        assert state.values.get("total") == 2
        assert (
            state.config["configurable"]["checkpoint_id"]
            == (await checkpointer.aget(thread_1))["id"]
        )
        # total is now 2, so output is 2+3=5
        assert await app.ainvoke(3, thread_1) == 5
        state = await app.aget_state(thread_1)
        assert state is not None
        assert state.values.get("total") == 7
        assert (
            state.config["configurable"]["checkpoint_id"]
            == (await checkpointer.aget(thread_1))["id"]
        )
        # total is now 2+5=7, so output would be 7+4=11, but raises ValueError
        with pytest.raises(ValueError):
            await app.ainvoke(4, thread_1)
        # checkpoint is not updated
        state = await app.aget_state(thread_1)
        assert state is not None
        assert state.values.get("total") == 7
        assert state.next == ("one",)
        """we checkpoint inputs and it failed on "one", so the next node is one"""
        # we can recover from error by sending new inputs
        assert await app.ainvoke(2, thread_1) == 9
        state = await app.aget_state(thread_1)
        assert state is not None
        assert state.values.get("total") == 16, "total is now 7+9=16"
        assert state.next == ()

        thread_2 = {"configurable": {"thread_id": "2"}}
        # on a new thread, total starts out as 0, so output is 0+5=5
        assert await app.ainvoke(5, thread_2) == 5
        state = await app.aget_state({"configurable": {"thread_id": "1"}})
        assert state is not None
        assert state.values.get("total") == 16
        assert state.next == ()
        state = await app.aget_state(thread_2)
        assert state is not None
        assert state.values.get("total") == 5
        assert state.next == ()

        if "shallow" in checkpointer_name:
            return

        assert len([c async for c in app.aget_state_history(thread_1, limit=1)]) == 1
        # list all checkpoints for thread 1
        thread_1_history = [c async for c in app.aget_state_history(thread_1)]
        # there are 7 checkpoints
        assert len(thread_1_history) == 7
        assert Counter(c.metadata["source"] for c in thread_1_history) == {
            "input": 4,
            "loop": 3,
        }
        # sorted descending
        assert (
            thread_1_history[0].config["configurable"]["checkpoint_id"]
            > thread_1_history[1].config["configurable"]["checkpoint_id"]
        )
        # cursor pagination
        cursored = [
            c
            async for c in app.aget_state_history(
                thread_1, limit=1, before=thread_1_history[0].config
            )
        ]
        assert len(cursored) == 1
        assert cursored[0].config == thread_1_history[1].config
        # the last checkpoint
        assert thread_1_history[0].values["total"] == 16
        # the first "loop" checkpoint
        assert thread_1_history[-2].values["total"] == 2
        # can get each checkpoint using aget with config
        assert (await checkpointer.aget(thread_1_history[0].config))[
            "id"
        ] == thread_1_history[0].config["configurable"]["checkpoint_id"]
        assert (await checkpointer.aget(thread_1_history[1].config))[
            "id"
        ] == thread_1_history[1].config["configurable"]["checkpoint_id"]

        thread_1_next_config = await app.aupdate_state(thread_1_history[1].config, 10)
        # update creates a new checkpoint
        assert (
            thread_1_next_config["configurable"]["checkpoint_id"]
            > thread_1_history[0].config["configurable"]["checkpoint_id"]
        )
        # 1 more checkpoint in history
        assert len([c async for c in app.aget_state_history(thread_1)]) == 8
        assert Counter(
            [c.metadata["source"] async for c in app.aget_state_history(thread_1)]
        ) == {
            "update": 1,
            "input": 4,
            "loop": 3,
        }
        # the latest checkpoint is the updated one
        assert await app.aget_state(thread_1) == await app.aget_state(
            thread_1_next_config
        )


async def test_invoke_two_processes_two_in_join_two_out(mocker: MockerFixture) -> None:
    add_one = mocker.Mock(side_effect=lambda x: x + 1)
    add_10_each = mocker.Mock(side_effect=lambda x: sorted(y + 10 for y in x))

    one = Channel.subscribe_to("input") | add_one | Channel.write_to("inbox")
    chain_three = Channel.subscribe_to("input") | add_one | Channel.write_to("inbox")
    chain_four = (
        Channel.subscribe_to("inbox") | add_10_each | Channel.write_to("output")
    )

    app = Pregel(
        nodes={
            "one": one,
            "chain_three": chain_three,
            "chain_four": chain_four,
        },
        channels={
            "inbox": Topic(int),
            "output": LastValue(int),
            "input": LastValue(int),
        },
        input_channels="input",
        output_channels="output",
    )

    # Then invoke app
    # We get a single array result as chain_four waits for all publishers to finish
    # before operating on all elements published to topic_two as an array
    for _ in range(100):
        assert await app.ainvoke(2) == [13, 13]

    assert await asyncio.gather(*(app.ainvoke(2) for _ in range(100))) == [
        [13, 13] for _ in range(100)
    ]


@pytest.mark.parametrize("checkpointer_name", ALL_CHECKPOINTERS_ASYNC)
async def test_invoke_join_then_call_other_pregel(
    mocker: MockerFixture, checkpointer_name: str
) -> None:
    add_one = mocker.Mock(side_effect=lambda x: x + 1)
    add_10_each = mocker.Mock(side_effect=lambda x: [y + 10 for y in x])

    inner_app = Pregel(
        nodes={
            "one": Channel.subscribe_to("input") | add_one | Channel.write_to("output")
        },
        channels={
            "output": LastValue(int),
            "input": LastValue(int),
        },
        input_channels="input",
        output_channels="output",
    )

    one = (
        Channel.subscribe_to("input")
        | add_10_each
        | Channel.write_to("inbox_one").map()
    )
    two = (
        Channel.subscribe_to("inbox_one")
        | inner_app.map()
        | sorted
        | Channel.write_to("outbox_one")
    )
    chain_three = Channel.subscribe_to("outbox_one") | sum | Channel.write_to("output")

    app = Pregel(
        nodes={
            "one": one,
            "two": two,
            "chain_three": chain_three,
        },
        channels={
            "inbox_one": Topic(int),
            "outbox_one": LastValue(int),
            "output": LastValue(int),
            "input": LastValue(int),
        },
        input_channels="input",
        output_channels="output",
    )

    # Then invoke pubsub
    for _ in range(10):
        assert await app.ainvoke([2, 3]) == 27

    assert await asyncio.gather(*(app.ainvoke([2, 3]) for _ in range(10))) == [
        27 for _ in range(10)
    ]

    async with awith_checkpointer(checkpointer_name) as checkpointer:
        # add checkpointer
        app.checkpointer = checkpointer
        # subgraph is called twice, and that works
        assert await app.ainvoke([2, 3], {"configurable": {"thread_id": "1"}}) == 27

        # set inner graph checkpointer NeverCheckpoint
        inner_app.checkpointer = False
        # subgraph still called twice, but checkpointing for inner graph is disabled
        assert await app.ainvoke([2, 3], {"configurable": {"thread_id": "1"}}) == 27


async def test_invoke_two_processes_one_in_two_out(mocker: MockerFixture) -> None:
    add_one = mocker.Mock(side_effect=lambda x: x + 1)

    one = (
        Channel.subscribe_to("input") | add_one | Channel.write_to("output", "between")
    )
    two = Channel.subscribe_to("between") | add_one | Channel.write_to("output")

    app = Pregel(
        nodes={"one": one, "two": two},
        channels={
            "input": LastValue(int),
            "between": LastValue(int),
            "output": LastValue(int),
        },
        stream_channels=["output", "between"],
        input_channels="input",
        output_channels="output",
    )

    # Then invoke pubsub
    assert [c async for c in app.astream(2)] == [
        {"between": 3, "output": 3},
        {"between": 3, "output": 4},
    ]


async def test_invoke_two_processes_no_out(mocker: MockerFixture) -> None:
    add_one = mocker.Mock(side_effect=lambda x: x + 1)
    one = Channel.subscribe_to("input") | add_one | Channel.write_to("between")
    two = Channel.subscribe_to("between") | add_one

    app = Pregel(
        nodes={"one": one, "two": two},
        channels={
            "input": LastValue(int),
            "between": LastValue(int),
            "output": LastValue(int),
        },
        input_channels="input",
        output_channels="output",
    )

    # It finishes executing (once no more messages being published)
    # but returns nothing, as nothing was published to "output" topic
    assert await app.ainvoke(2) is None


async def test_channel_enter_exit_timing(mocker: MockerFixture) -> None:
    setup_sync = mocker.Mock()
    cleanup_sync = mocker.Mock()
    setup_async = mocker.Mock()
    cleanup_async = mocker.Mock()

    @contextmanager
    def an_int() -> Generator[int, None, None]:
        setup_sync()
        try:
            yield 5
        finally:
            cleanup_sync()

    @asynccontextmanager
    async def an_int_async() -> AsyncGenerator[int, None]:
        setup_async()
        try:
            yield 5
        finally:
            cleanup_async()

    add_one = mocker.Mock(side_effect=lambda x: x + 1)
    one = Channel.subscribe_to("input") | add_one | Channel.write_to("inbox")
    two = (
        Channel.subscribe_to("inbox")
        | RunnableLambda(add_one).abatch
        | Channel.write_to("output").abatch
    )

    app = Pregel(
        nodes={"one": one, "two": two},
        channels={
            "input": LastValue(int),
            "output": LastValue(int),
            "inbox": Topic(int),
            "ctx": Context(an_int, an_int_async),
        },
        input_channels="input",
        output_channels=["inbox", "output"],
        stream_channels=["inbox", "output"],
    )

    async def aenumerate(aiter: AsyncIterator[Any]) -> AsyncIterator[tuple[int, Any]]:
        i = 0
        async for chunk in aiter:
            yield i, chunk
            i += 1

    assert setup_sync.call_count == 0
    assert cleanup_sync.call_count == 0
    assert setup_async.call_count == 0
    assert cleanup_async.call_count == 0
    async for i, chunk in aenumerate(app.astream(2)):
        assert setup_sync.call_count == 0, "Sync context manager should not be used"
        assert cleanup_sync.call_count == 0, "Sync context manager should not be used"
        assert setup_async.call_count == 1, "Expected setup to be called once"
        if i == 0:
            assert chunk == {"inbox": [3]}
        elif i == 1:
            assert chunk == {"output": 4}
        else:
            assert False, "Expected only two chunks"
    assert setup_sync.call_count == 0
    assert cleanup_sync.call_count == 0
    assert setup_async.call_count == 1, "Expected setup to be called once"
    assert cleanup_async.call_count == 1, "Expected cleanup to be called once"


async def test_conditional_entrypoint_graph() -> None:
    async def left(data: str) -> str:
        return data + "->left"

    async def right(data: str) -> str:
        return data + "->right"

    def should_start(data: str) -> str:
        # Logic to decide where to start
        if len(data) > 10:
            return "go-right"
        else:
            return "go-left"

    # Define a new graph
    workflow = Graph()

    workflow.add_node("left", left)
    workflow.add_node("right", right)

    workflow.set_conditional_entry_point(
        should_start, {"go-left": "left", "go-right": "right"}
    )

    workflow.add_conditional_edges("left", lambda data: END)
    workflow.add_edge("right", END)

    app = workflow.compile()

    assert await app.ainvoke("what is weather in sf") == "what is weather in sf->right"

    assert [c async for c in app.astream("what is weather in sf")] == [
        {"right": "what is weather in sf->right"},
    ]


async def test_conditional_entrypoint_graph_state() -> None:
    class AgentState(TypedDict, total=False):
        input: str
        output: str
        steps: Annotated[list[str], operator.add]

    async def left(data: AgentState) -> AgentState:
        return {"output": data["input"] + "->left"}

    async def right(data: AgentState) -> AgentState:
        return {"output": data["input"] + "->right"}

    def should_start(data: AgentState) -> str:
        assert data["steps"] == [], "Expected input to be read from the state"
        # Logic to decide where to start
        if len(data["input"]) > 10:
            return "go-right"
        else:
            return "go-left"

    # Define a new graph
    workflow = StateGraph(AgentState)

    workflow.add_node("left", left)
    workflow.add_node("right", right)

    workflow.set_conditional_entry_point(
        should_start, {"go-left": "left", "go-right": "right"}
    )

    workflow.add_conditional_edges("left", lambda data: END)
    workflow.add_edge("right", END)

    app = workflow.compile()

    assert await app.ainvoke({"input": "what is weather in sf"}) == {
        "input": "what is weather in sf",
        "output": "what is weather in sf->right",
        "steps": [],
    }

    assert [c async for c in app.astream({"input": "what is weather in sf"})] == [
        {"right": {"output": "what is weather in sf->right"}},
    ]


@pytest.mark.parametrize("checkpointer_name", ALL_CHECKPOINTERS_ASYNC)
async def test_in_one_fan_out_state_graph_waiting_edge(checkpointer_name: str) -> None:
    def sorted_add(
        x: list[str], y: Union[list[str], list[tuple[str, str]]]
    ) -> list[str]:
        if isinstance(y[0], tuple):
            for rem, _ in y:
                x.remove(rem)
            y = [t[1] for t in y]
        return sorted(operator.add(x, y))

    class State(TypedDict, total=False):
        query: str
        answer: str
        docs: Annotated[list[str], sorted_add]

    async def rewrite_query(data: State) -> State:
        return {"query": f"query: {data['query']}"}

    async def analyzer_one(data: State) -> State:
        return {"query": f"analyzed: {data['query']}"}

    async def retriever_one(data: State) -> State:
        return {"docs": ["doc1", "doc2"]}

    async def retriever_two(data: State) -> State:
        await asyncio.sleep(0.1)
        return {"docs": ["doc3", "doc4"]}

    async def qa(data: State) -> State:
        return {"answer": ",".join(data["docs"])}

    workflow = StateGraph(State)

    workflow.add_node("rewrite_query", rewrite_query)
    workflow.add_node("analyzer_one", analyzer_one)
    workflow.add_node("retriever_one", retriever_one)
    workflow.add_node("retriever_two", retriever_two)
    workflow.add_node("qa", qa)

    workflow.set_entry_point("rewrite_query")
    workflow.add_edge("rewrite_query", "analyzer_one")
    workflow.add_edge("analyzer_one", "retriever_one")
    workflow.add_edge("rewrite_query", "retriever_two")
    workflow.add_edge(["retriever_one", "retriever_two"], "qa")
    workflow.set_finish_point("qa")

    app = workflow.compile()

    assert await app.ainvoke({"query": "what is weather in sf"}) == {
        "query": "analyzed: query: what is weather in sf",
        "docs": ["doc1", "doc2", "doc3", "doc4"],
        "answer": "doc1,doc2,doc3,doc4",
    }

    assert [c async for c in app.astream({"query": "what is weather in sf"})] == [
        {"rewrite_query": {"query": "query: what is weather in sf"}},
        {"analyzer_one": {"query": "analyzed: query: what is weather in sf"}},
        {"retriever_two": {"docs": ["doc3", "doc4"]}},
        {"retriever_one": {"docs": ["doc1", "doc2"]}},
        {"qa": {"answer": "doc1,doc2,doc3,doc4"}},
    ]

    async with awith_checkpointer(checkpointer_name) as checkpointer:
        app_w_interrupt = workflow.compile(
            checkpointer=checkpointer,
            interrupt_after=["retriever_one"],
        )
        config = {"configurable": {"thread_id": "1"}}

        assert [
            c
            async for c in app_w_interrupt.astream(
                {"query": "what is weather in sf"}, config
            )
        ] == [
            {"rewrite_query": {"query": "query: what is weather in sf"}},
            {"analyzer_one": {"query": "analyzed: query: what is weather in sf"}},
            {"retriever_two": {"docs": ["doc3", "doc4"]}},
            {"retriever_one": {"docs": ["doc1", "doc2"]}},
            {"__interrupt__": ()},
        ]

        assert [c async for c in app_w_interrupt.astream(None, config)] == [
            {"qa": {"answer": "doc1,doc2,doc3,doc4"}},
        ]


@pytest.mark.parametrize("checkpointer_name", ALL_CHECKPOINTERS_ASYNC)
async def test_in_one_fan_out_state_graph_waiting_edge_via_branch(
    snapshot: SnapshotAssertion, checkpointer_name: str
) -> None:
    def sorted_add(
        x: list[str], y: Union[list[str], list[tuple[str, str]]]
    ) -> list[str]:
        if isinstance(y[0], tuple):
            for rem, _ in y:
                x.remove(rem)
            y = [t[1] for t in y]
        return sorted(operator.add(x, y))

    class State(TypedDict, total=False):
        query: str
        answer: str
        docs: Annotated[list[str], sorted_add]

    async def rewrite_query(data: State) -> State:
        return {"query": f"query: {data['query']}"}

    async def analyzer_one(data: State) -> State:
        return {"query": f"analyzed: {data['query']}"}

    async def retriever_one(data: State) -> State:
        return {"docs": ["doc1", "doc2"]}

    async def retriever_two(data: State) -> State:
        await asyncio.sleep(0.1)
        return {"docs": ["doc3", "doc4"]}

    async def qa(data: State) -> State:
        return {"answer": ",".join(data["docs"])}

    workflow = StateGraph(State)

    workflow.add_node("rewrite_query", rewrite_query)
    workflow.add_node("analyzer_one", analyzer_one)
    workflow.add_node("retriever_one", retriever_one)
    workflow.add_node("retriever_two", retriever_two)
    workflow.add_node("qa", qa)

    workflow.set_entry_point("rewrite_query")
    workflow.add_edge("rewrite_query", "analyzer_one")
    workflow.add_edge("analyzer_one", "retriever_one")
    workflow.add_conditional_edges(
        "rewrite_query", lambda _: "retriever_two", {"retriever_two": "retriever_two"}
    )
    workflow.add_edge(["retriever_one", "retriever_two"], "qa")
    workflow.set_finish_point("qa")

    app = workflow.compile()

    assert await app.ainvoke({"query": "what is weather in sf"}, debug=True) == {
        "query": "analyzed: query: what is weather in sf",
        "docs": ["doc1", "doc2", "doc3", "doc4"],
        "answer": "doc1,doc2,doc3,doc4",
    }

    assert [c async for c in app.astream({"query": "what is weather in sf"})] == [
        {"rewrite_query": {"query": "query: what is weather in sf"}},
        {"analyzer_one": {"query": "analyzed: query: what is weather in sf"}},
        {"retriever_two": {"docs": ["doc3", "doc4"]}},
        {"retriever_one": {"docs": ["doc1", "doc2"]}},
        {"qa": {"answer": "doc1,doc2,doc3,doc4"}},
    ]

    async with awith_checkpointer(checkpointer_name) as checkpointer:
        app_w_interrupt = workflow.compile(
            checkpointer=checkpointer,
            interrupt_after=["retriever_one"],
        )
        config = {"configurable": {"thread_id": "1"}}

        assert [
            c
            async for c in app_w_interrupt.astream(
                {"query": "what is weather in sf"}, config
            )
        ] == [
            {"rewrite_query": {"query": "query: what is weather in sf"}},
            {"analyzer_one": {"query": "analyzed: query: what is weather in sf"}},
            {"retriever_two": {"docs": ["doc3", "doc4"]}},
            {"retriever_one": {"docs": ["doc1", "doc2"]}},
            {"__interrupt__": ()},
        ]

        assert [c async for c in app_w_interrupt.astream(None, config)] == [
            {"qa": {"answer": "doc1,doc2,doc3,doc4"}},
        ]


@pytest.mark.parametrize("checkpointer_name", ALL_CHECKPOINTERS_ASYNC)
async def test_in_one_fan_out_state_graph_waiting_edge_custom_state_class(
    snapshot: SnapshotAssertion, mocker: MockerFixture, checkpointer_name: str
) -> None:
    from pydantic.v1 import BaseModel, ValidationError

    setup = mocker.Mock()
    teardown = mocker.Mock()

    @asynccontextmanager
    async def assert_ctx_once() -> AsyncIterator[None]:
        assert setup.call_count == 0
        assert teardown.call_count == 0
        try:
            yield
        finally:
            assert setup.call_count == 1
            assert teardown.call_count == 1
            setup.reset_mock()
            teardown.reset_mock()

    @asynccontextmanager
    async def make_httpx_client() -> AsyncIterator[httpx.AsyncClient]:
        setup()
        async with httpx.AsyncClient() as client:
            try:
                yield client
            finally:
                teardown()

    def sorted_add(
        x: list[str], y: Union[list[str], list[tuple[str, str]]]
    ) -> list[str]:
        if isinstance(y[0], tuple):
            for rem, _ in y:
                x.remove(rem)
            y = [t[1] for t in y]
        return sorted(operator.add(x, y))

    class State(BaseModel):
        class Config:
            arbitrary_types_allowed = True

        query: str
        answer: Optional[str] = None
        docs: Annotated[list[str], sorted_add]
        client: Annotated[httpx.AsyncClient, Context(make_httpx_client)]

    class Input(BaseModel):
        query: str

    class Output(BaseModel):
        answer: str
        docs: list[str]

    class StateUpdate(BaseModel):
        query: Optional[str] = None
        answer: Optional[str] = None
        docs: Optional[list[str]] = None

    async def rewrite_query(data: State) -> State:
        return {"query": f"query: {data.query}"}

    async def analyzer_one(data: State) -> State:
        return StateUpdate(query=f"analyzed: {data.query}")

    async def retriever_one(data: State) -> State:
        return {"docs": ["doc1", "doc2"]}

    async def retriever_two(data: State) -> State:
        await asyncio.sleep(0.1)
        return {"docs": ["doc3", "doc4"]}

    async def qa(data: State) -> State:
        return {"answer": ",".join(data.docs)}

    async def decider(data: State) -> str:
        assert isinstance(data, State)
        return "retriever_two"

    workflow = StateGraph(State, input=Input, output=Output)

    workflow.add_node("rewrite_query", rewrite_query)
    workflow.add_node("analyzer_one", analyzer_one)
    workflow.add_node("retriever_one", retriever_one)
    workflow.add_node("retriever_two", retriever_two)
    workflow.add_node("qa", qa)

    workflow.set_entry_point("rewrite_query")
    workflow.add_edge("rewrite_query", "analyzer_one")
    workflow.add_edge("analyzer_one", "retriever_one")
    workflow.add_conditional_edges(
        "rewrite_query", decider, {"retriever_two": "retriever_two"}
    )
    workflow.add_edge(["retriever_one", "retriever_two"], "qa")
    workflow.set_finish_point("qa")

    app = workflow.compile()

    async with assert_ctx_once():
        with pytest.raises(ValidationError):
            await app.ainvoke({"query": {}})

    async with assert_ctx_once():
        assert await app.ainvoke({"query": "what is weather in sf"}) == {
            "docs": ["doc1", "doc2", "doc3", "doc4"],
            "answer": "doc1,doc2,doc3,doc4",
        }

    async with assert_ctx_once():
        assert [c async for c in app.astream({"query": "what is weather in sf"})] == [
            {"rewrite_query": {"query": "query: what is weather in sf"}},
            {"analyzer_one": {"query": "analyzed: query: what is weather in sf"}},
            {"retriever_two": {"docs": ["doc3", "doc4"]}},
            {"retriever_one": {"docs": ["doc1", "doc2"]}},
            {"qa": {"answer": "doc1,doc2,doc3,doc4"}},
        ]

    async with awith_checkpointer(checkpointer_name) as checkpointer:
        app_w_interrupt = workflow.compile(
            checkpointer=checkpointer,
            interrupt_after=["retriever_one"],
        )
        config = {"configurable": {"thread_id": "1"}}

        async with assert_ctx_once():
            assert [
                c
                async for c in app_w_interrupt.astream(
                    {"query": "what is weather in sf"}, config
                )
            ] == [
                {"rewrite_query": {"query": "query: what is weather in sf"}},
                {"analyzer_one": {"query": "analyzed: query: what is weather in sf"}},
                {"retriever_two": {"docs": ["doc3", "doc4"]}},
                {"retriever_one": {"docs": ["doc1", "doc2"]}},
                {"__interrupt__": ()},
            ]

        async with assert_ctx_once():
            assert [c async for c in app_w_interrupt.astream(None, config)] == [
                {"qa": {"answer": "doc1,doc2,doc3,doc4"}},
            ]

        assert await app_w_interrupt.aget_state(config) == StateSnapshot(
            values={
                "query": "analyzed: query: what is weather in sf",
                "answer": "doc1,doc2,doc3,doc4",
                "docs": ["doc1", "doc2", "doc3", "doc4"],
            },
            tasks=(),
            next=(),
            config={
                "configurable": {
                    "thread_id": "1",
                    "checkpoint_ns": "",
                    "checkpoint_id": AnyStr(),
                }
            },
            metadata={
                "parents": {},
                "source": "loop",
                "writes": {"qa": {"answer": "doc1,doc2,doc3,doc4"}},
                "step": 4,
                "thread_id": "1",
            },
            created_at=AnyStr(),
            parent_config=(
                None
                if "shallow" in checkpointer_name
                else {
                    "configurable": {
                        "thread_id": "1",
                        "checkpoint_ns": "",
                        "checkpoint_id": AnyStr(),
                    }
                }
            ),
        )

        async with assert_ctx_once():
            assert await app_w_interrupt.aupdate_state(
                config, {"docs": ["doc5"]}, as_node="rewrite_query"
            ) == {
                "configurable": {
                    "thread_id": "1",
                    "checkpoint_id": AnyStr(),
                    "checkpoint_ns": "",
                }
            }


@pytest.mark.parametrize("checkpointer_name", ALL_CHECKPOINTERS_ASYNC)
async def test_in_one_fan_out_state_graph_waiting_edge_custom_state_class_pydantic2(
    snapshot: SnapshotAssertion, checkpointer_name: str
) -> None:
    from pydantic import BaseModel, ValidationError

    def sorted_add(
        x: list[str], y: Union[list[str], list[tuple[str, str]]]
    ) -> list[str]:
        if isinstance(y[0], tuple):
            for rem, _ in y:
                x.remove(rem)
            y = [t[1] for t in y]
        return sorted(operator.add(x, y))

    class InnerObject(BaseModel):
        yo: int

    class State(BaseModel):
        query: str
        inner: InnerObject
        answer: Optional[str] = None
        docs: Annotated[list[str], sorted_add]

    class StateUpdate(BaseModel):
        query: Optional[str] = None
        answer: Optional[str] = None
        docs: Optional[list[str]] = None

    async def rewrite_query(data: State) -> State:
        return {"query": f"query: {data.query}"}

    async def analyzer_one(data: State) -> State:
        return StateUpdate(query=f"analyzed: {data.query}")

    async def retriever_one(data: State) -> State:
        return {"docs": ["doc1", "doc2"]}

    async def retriever_two(data: State) -> State:
        await asyncio.sleep(0.1)
        return {"docs": ["doc3", "doc4"]}

    async def qa(data: State) -> State:
        return {"answer": ",".join(data.docs)}

    async def decider(data: State) -> str:
        assert isinstance(data, State)
        return "retriever_two"

    workflow = StateGraph(State)

    workflow.add_node("rewrite_query", rewrite_query)
    workflow.add_node("analyzer_one", analyzer_one)
    workflow.add_node("retriever_one", retriever_one)
    workflow.add_node("retriever_two", retriever_two)
    workflow.add_node("qa", qa)

    workflow.set_entry_point("rewrite_query")
    workflow.add_edge("rewrite_query", "analyzer_one")
    workflow.add_edge("analyzer_one", "retriever_one")
    workflow.add_conditional_edges(
        "rewrite_query", decider, {"retriever_two": "retriever_two"}
    )
    workflow.add_edge(["retriever_one", "retriever_two"], "qa")
    workflow.set_finish_point("qa")

    app = workflow.compile()

    if SHOULD_CHECK_SNAPSHOTS:
        assert app.get_graph().draw_mermaid(with_styles=False) == snapshot
        assert app.get_input_schema().model_json_schema() == snapshot
        assert app.get_output_schema().model_json_schema() == snapshot

    with pytest.raises(ValidationError):
        await app.ainvoke({"query": {}})

    assert await app.ainvoke(
        {"query": "what is weather in sf", "inner": {"yo": 1}}
    ) == {
        "query": "analyzed: query: what is weather in sf",
        "docs": ["doc1", "doc2", "doc3", "doc4"],
        "answer": "doc1,doc2,doc3,doc4",
        "inner": {"yo": 1},
    }

    assert [
        c
        async for c in app.astream(
            {"query": "what is weather in sf", "inner": {"yo": 1}}
        )
    ] == [
        {"rewrite_query": {"query": "query: what is weather in sf"}},
        {"analyzer_one": {"query": "analyzed: query: what is weather in sf"}},
        {"retriever_two": {"docs": ["doc3", "doc4"]}},
        {"retriever_one": {"docs": ["doc1", "doc2"]}},
        {"qa": {"answer": "doc1,doc2,doc3,doc4"}},
    ]

    async with awith_checkpointer(checkpointer_name) as checkpointer:
        app_w_interrupt = workflow.compile(
            checkpointer=checkpointer,
            interrupt_after=["retriever_one"],
        )
        config = {"configurable": {"thread_id": "1"}}

        assert [
            c
            async for c in app_w_interrupt.astream(
                {"query": "what is weather in sf", "inner": {"yo": 1}}, config
            )
        ] == [
            {"rewrite_query": {"query": "query: what is weather in sf"}},
            {"analyzer_one": {"query": "analyzed: query: what is weather in sf"}},
            {"retriever_two": {"docs": ["doc3", "doc4"]}},
            {"retriever_one": {"docs": ["doc1", "doc2"]}},
            {"__interrupt__": ()},
        ]

        assert [c async for c in app_w_interrupt.astream(None, config)] == [
            {"qa": {"answer": "doc1,doc2,doc3,doc4"}},
        ]

        assert await app_w_interrupt.aupdate_state(
            config, {"docs": ["doc5"]}, as_node="rewrite_query"
        ) == {
            "configurable": {
                "thread_id": "1",
                "checkpoint_id": AnyStr(),
                "checkpoint_ns": "",
            }
        }


@pytest.mark.parametrize("checkpointer_name", ALL_CHECKPOINTERS_ASYNC)
async def test_in_one_fan_out_state_graph_waiting_edge_plus_regular(
    checkpointer_name: str,
) -> None:
    def sorted_add(
        x: list[str], y: Union[list[str], list[tuple[str, str]]]
    ) -> list[str]:
        if isinstance(y[0], tuple):
            for rem, _ in y:
                x.remove(rem)
            y = [t[1] for t in y]
        return sorted(operator.add(x, y))

    class State(TypedDict, total=False):
        query: str
        answer: str
        docs: Annotated[list[str], sorted_add]

    async def rewrite_query(data: State) -> State:
        return {"query": f"query: {data['query']}"}

    async def analyzer_one(data: State) -> State:
        await asyncio.sleep(0.1)
        return {"query": f"analyzed: {data['query']}"}

    async def retriever_one(data: State) -> State:
        return {"docs": ["doc1", "doc2"]}

    async def retriever_two(data: State) -> State:
        await asyncio.sleep(0.2)
        return {"docs": ["doc3", "doc4"]}

    async def qa(data: State) -> State:
        return {"answer": ",".join(data["docs"])}

    workflow = StateGraph(State)

    workflow.add_node("rewrite_query", rewrite_query)
    workflow.add_node("analyzer_one", analyzer_one)
    workflow.add_node("retriever_one", retriever_one)
    workflow.add_node("retriever_two", retriever_two)
    workflow.add_node("qa", qa)

    workflow.set_entry_point("rewrite_query")
    workflow.add_edge("rewrite_query", "analyzer_one")
    workflow.add_edge("analyzer_one", "retriever_one")
    workflow.add_edge("rewrite_query", "retriever_two")
    workflow.add_edge(["retriever_one", "retriever_two"], "qa")
    workflow.set_finish_point("qa")

    # silly edge, to make sure having been triggered before doesn't break
    # semantics of named barrier (== waiting edges)
    workflow.add_edge("rewrite_query", "qa")

    app = workflow.compile()

    assert await app.ainvoke({"query": "what is weather in sf"}) == {
        "query": "analyzed: query: what is weather in sf",
        "docs": ["doc1", "doc2", "doc3", "doc4"],
        "answer": "doc1,doc2,doc3,doc4",
    }

    assert [c async for c in app.astream({"query": "what is weather in sf"})] == [
        {"rewrite_query": {"query": "query: what is weather in sf"}},
        {"qa": {"answer": ""}},
        {"analyzer_one": {"query": "analyzed: query: what is weather in sf"}},
        {"retriever_two": {"docs": ["doc3", "doc4"]}},
        {"retriever_one": {"docs": ["doc1", "doc2"]}},
        {"qa": {"answer": "doc1,doc2,doc3,doc4"}},
    ]

    async with awith_checkpointer(checkpointer_name) as checkpointer:
        app_w_interrupt = workflow.compile(
            checkpointer=checkpointer,
            interrupt_after=["retriever_one"],
        )
        config = {"configurable": {"thread_id": "1"}}

        assert [
            c
            async for c in app_w_interrupt.astream(
                {"query": "what is weather in sf"}, config
            )
        ] == [
            {"rewrite_query": {"query": "query: what is weather in sf"}},
            {"qa": {"answer": ""}},
            {"analyzer_one": {"query": "analyzed: query: what is weather in sf"}},
            {"retriever_two": {"docs": ["doc3", "doc4"]}},
            {"retriever_one": {"docs": ["doc1", "doc2"]}},
            {"__interrupt__": ()},
        ]

        assert [c async for c in app_w_interrupt.astream(None, config)] == [
            {"qa": {"answer": "doc1,doc2,doc3,doc4"}},
        ]


async def test_in_one_fan_out_state_graph_waiting_edge_multiple() -> None:
    def sorted_add(
        x: list[str], y: Union[list[str], list[tuple[str, str]]]
    ) -> list[str]:
        if isinstance(y[0], tuple):
            for rem, _ in y:
                x.remove(rem)
            y = [t[1] for t in y]
        return sorted(operator.add(x, y))

    class State(TypedDict, total=False):
        query: str
        answer: str
        docs: Annotated[list[str], sorted_add]

    async def rewrite_query(data: State) -> State:
        return {"query": f"query: {data['query']}"}

    async def analyzer_one(data: State) -> State:
        return {"query": f"analyzed: {data['query']}"}

    async def retriever_one(data: State) -> State:
        return {"docs": ["doc1", "doc2"]}

    async def retriever_two(data: State) -> State:
        await asyncio.sleep(0.1)
        return {"docs": ["doc3", "doc4"]}

    async def qa(data: State) -> State:
        return {"answer": ",".join(data["docs"])}

    async def decider(data: State) -> None:
        return None

    def decider_cond(data: State) -> str:
        if data["query"].count("analyzed") > 1:
            return "qa"
        else:
            return "rewrite_query"

    workflow = StateGraph(State)

    workflow.add_node("rewrite_query", rewrite_query)
    workflow.add_node("analyzer_one", analyzer_one)
    workflow.add_node("retriever_one", retriever_one)
    workflow.add_node("retriever_two", retriever_two)
    workflow.add_node("decider", decider)
    workflow.add_node("qa", qa)

    workflow.set_entry_point("rewrite_query")
    workflow.add_edge("rewrite_query", "analyzer_one")
    workflow.add_edge("analyzer_one", "retriever_one")
    workflow.add_edge("rewrite_query", "retriever_two")
    workflow.add_edge(["retriever_one", "retriever_two"], "decider")
    workflow.add_conditional_edges("decider", decider_cond)
    workflow.set_finish_point("qa")

    app = workflow.compile()

    assert await app.ainvoke({"query": "what is weather in sf"}) == {
        "query": "analyzed: query: analyzed: query: what is weather in sf",
        "answer": "doc1,doc1,doc2,doc2,doc3,doc3,doc4,doc4",
        "docs": ["doc1", "doc1", "doc2", "doc2", "doc3", "doc3", "doc4", "doc4"],
    }

    assert [c async for c in app.astream({"query": "what is weather in sf"})] == [
        {"rewrite_query": {"query": "query: what is weather in sf"}},
        {"analyzer_one": {"query": "analyzed: query: what is weather in sf"}},
        {"retriever_two": {"docs": ["doc3", "doc4"]}},
        {"retriever_one": {"docs": ["doc1", "doc2"]}},
        {"decider": None},
        {"rewrite_query": {"query": "query: analyzed: query: what is weather in sf"}},
        {
            "analyzer_one": {
                "query": "analyzed: query: analyzed: query: what is weather in sf"
            }
        },
        {"retriever_two": {"docs": ["doc3", "doc4"]}},
        {"retriever_one": {"docs": ["doc1", "doc2"]}},
        {"decider": None},
        {"qa": {"answer": "doc1,doc1,doc2,doc2,doc3,doc3,doc4,doc4"}},
    ]


async def test_in_one_fan_out_state_graph_waiting_edge_multiple_cond_edge() -> None:
    def sorted_add(
        x: list[str], y: Union[list[str], list[tuple[str, str]]]
    ) -> list[str]:
        if isinstance(y[0], tuple):
            for rem, _ in y:
                x.remove(rem)
            y = [t[1] for t in y]
        return sorted(operator.add(x, y))

    class State(TypedDict, total=False):
        query: str
        answer: str
        docs: Annotated[list[str], sorted_add]

    async def rewrite_query(data: State) -> State:
        return {"query": f"query: {data['query']}"}

    async def retriever_picker(data: State) -> list[str]:
        return ["analyzer_one", "retriever_two"]

    async def analyzer_one(data: State) -> State:
        return {"query": f"analyzed: {data['query']}"}

    async def retriever_one(data: State) -> State:
        return {"docs": ["doc1", "doc2"]}

    async def retriever_two(data: State) -> State:
        await asyncio.sleep(0.1)
        return {"docs": ["doc3", "doc4"]}

    async def qa(data: State) -> State:
        return {"answer": ",".join(data["docs"])}

    async def decider(data: State) -> None:
        return None

    def decider_cond(data: State) -> str:
        if data["query"].count("analyzed") > 1:
            return "qa"
        else:
            return "rewrite_query"

    workflow = StateGraph(State)

    workflow.add_node("rewrite_query", rewrite_query)
    workflow.add_node("analyzer_one", analyzer_one)
    workflow.add_node("retriever_one", retriever_one)
    workflow.add_node("retriever_two", retriever_two)
    workflow.add_node("decider", decider)
    workflow.add_node("qa", qa)

    workflow.set_entry_point("rewrite_query")
    workflow.add_conditional_edges("rewrite_query", retriever_picker)
    workflow.add_edge("analyzer_one", "retriever_one")
    workflow.add_edge(["retriever_one", "retriever_two"], "decider")
    workflow.add_conditional_edges("decider", decider_cond)
    workflow.set_finish_point("qa")

    app = workflow.compile()

    assert await app.ainvoke({"query": "what is weather in sf"}) == {
        "query": "analyzed: query: analyzed: query: what is weather in sf",
        "answer": "doc1,doc1,doc2,doc2,doc3,doc3,doc4,doc4",
        "docs": ["doc1", "doc1", "doc2", "doc2", "doc3", "doc3", "doc4", "doc4"],
    }

    assert [c async for c in app.astream({"query": "what is weather in sf"})] == [
        {"rewrite_query": {"query": "query: what is weather in sf"}},
        {"analyzer_one": {"query": "analyzed: query: what is weather in sf"}},
        {"retriever_two": {"docs": ["doc3", "doc4"]}},
        {"retriever_one": {"docs": ["doc1", "doc2"]}},
        {"decider": None},
        {"rewrite_query": {"query": "query: analyzed: query: what is weather in sf"}},
        {
            "analyzer_one": {
                "query": "analyzed: query: analyzed: query: what is weather in sf"
            }
        },
        {"retriever_two": {"docs": ["doc3", "doc4"]}},
        {"retriever_one": {"docs": ["doc1", "doc2"]}},
        {"decider": None},
        {"qa": {"answer": "doc1,doc1,doc2,doc2,doc3,doc3,doc4,doc4"}},
    ]


async def test_nested_graph(snapshot: SnapshotAssertion) -> None:
    def never_called_fn(state: Any):
        assert 0, "This function should never be called"

    never_called = RunnableLambda(never_called_fn)

    class InnerState(TypedDict):
        my_key: str
        my_other_key: str

    def up(state: InnerState):
        return {"my_key": state["my_key"] + " there", "my_other_key": state["my_key"]}

    inner = StateGraph(InnerState)
    inner.add_node("up", up)
    inner.set_entry_point("up")
    inner.set_finish_point("up")

    class State(TypedDict):
        my_key: str
        never_called: Any

    async def side(state: State):
        return {"my_key": state["my_key"] + " and back again"}

    graph = StateGraph(State)
    graph.add_node("inner", inner.compile())
    graph.add_node("side", side)
    graph.set_entry_point("inner")
    graph.add_edge("inner", "side")
    graph.set_finish_point("side")

    app = graph.compile()

    assert await app.ainvoke({"my_key": "my value", "never_called": never_called}) == {
        "my_key": "my value there and back again",
        "never_called": never_called,
    }
    assert [
        chunk
        async for chunk in app.astream(
            {"my_key": "my value", "never_called": never_called}
        )
    ] == [
        {"inner": {"my_key": "my value there"}},
        {"side": {"my_key": "my value there and back again"}},
    ]
    assert [
        chunk
        async for chunk in app.astream(
            {"my_key": "my value", "never_called": never_called}, stream_mode="values"
        )
    ] == [
        {"my_key": "my value", "never_called": never_called},
        {"my_key": "my value there", "never_called": never_called},
        {"my_key": "my value there and back again", "never_called": never_called},
    ]
    times_called = 0
    async for event in app.astream_events(
        {"my_key": "my value", "never_called": never_called},
        version="v2",
        config={"run_id": UUID(int=0)},
        stream_mode="values",
    ):
        if event["event"] == "on_chain_end" and event["run_id"] == str(UUID(int=0)):
            times_called += 1
            assert event["data"] == {
                "output": {
                    "my_key": "my value there and back again",
                    "never_called": never_called,
                }
            }
    assert times_called == 1
    times_called = 0
    async for event in app.astream_events(
        {"my_key": "my value", "never_called": never_called},
        version="v2",
        config={"run_id": UUID(int=0)},
    ):
        if event["event"] == "on_chain_end" and event["run_id"] == str(UUID(int=0)):
            times_called += 1
            assert event["data"] == {
                "output": {
                    "my_key": "my value there and back again",
                    "never_called": never_called,
                }
            }
    assert times_called == 1

    chain = app | RunnablePassthrough()

    assert await chain.ainvoke(
        {"my_key": "my value", "never_called": never_called}
    ) == {
        "my_key": "my value there and back again",
        "never_called": never_called,
    }
    assert [
        chunk
        async for chunk in chain.astream(
            {"my_key": "my value", "never_called": never_called}
        )
    ] == [
        {"inner": {"my_key": "my value there"}},
        {"side": {"my_key": "my value there and back again"}},
    ]
    times_called = 0
    async for event in chain.astream_events(
        {"my_key": "my value", "never_called": never_called},
        version="v2",
        config={"run_id": UUID(int=0)},
    ):
        if event["event"] == "on_chain_end" and event["run_id"] == str(UUID(int=0)):
            times_called += 1
            assert event["data"] == {
                "output": [
                    {"inner": {"my_key": "my value there"}},
                    {"side": {"my_key": "my value there and back again"}},
                ]
            }
    assert times_called == 1


@pytest.mark.parametrize("checkpointer_name", ALL_CHECKPOINTERS_ASYNC)
async def test_stream_subgraphs_during_execution(checkpointer_name: str) -> None:
    class InnerState(TypedDict):
        my_key: Annotated[str, operator.add]
        my_other_key: str

    async def inner_1(state: InnerState):
        return {"my_key": "got here", "my_other_key": state["my_key"]}

    async def inner_2(state: InnerState):
        await asyncio.sleep(0.5)
        return {
            "my_key": " and there",
            "my_other_key": state["my_key"],
        }

    inner = StateGraph(InnerState)
    inner.add_node("inner_1", inner_1)
    inner.add_node("inner_2", inner_2)
    inner.add_edge("inner_1", "inner_2")
    inner.set_entry_point("inner_1")
    inner.set_finish_point("inner_2")

    class State(TypedDict):
        my_key: Annotated[str, operator.add]

    async def outer_1(state: State):
        await asyncio.sleep(0.2)
        return {"my_key": " and parallel"}

    async def outer_2(state: State):
        return {"my_key": " and back again"}

    graph = StateGraph(State)
    graph.add_node("inner", inner.compile())
    graph.add_node("outer_1", outer_1)
    graph.add_node("outer_2", outer_2)

    graph.add_edge(START, "inner")
    graph.add_edge(START, "outer_1")
    graph.add_edge(["inner", "outer_1"], "outer_2")
    graph.add_edge("outer_2", END)

    async with awith_checkpointer(checkpointer_name) as checkpointer:
        app = graph.compile(checkpointer=checkpointer)

        start = perf_counter()
        chunks: list[tuple[float, Any]] = []
        config = {"configurable": {"thread_id": "2"}}
        async for c in app.astream({"my_key": ""}, config, subgraphs=True):
            chunks.append((round(perf_counter() - start, 1), c))
        for idx in range(len(chunks)):
            elapsed, c = chunks[idx]
            chunks[idx] = (round(elapsed - chunks[0][0], 1), c)

        assert chunks == [
            # arrives before "inner" finishes
            (
                FloatBetween(0.0, 0.1),
                (
                    (AnyStr("inner:"),),
                    {"inner_1": {"my_key": "got here", "my_other_key": ""}},
                ),
            ),
            (FloatBetween(0.2, 0.4), ((), {"outer_1": {"my_key": " and parallel"}})),
            (
                FloatBetween(0.5, 0.8),
                (
                    (AnyStr("inner:"),),
                    {"inner_2": {"my_key": " and there", "my_other_key": "got here"}},
                ),
            ),
            (FloatBetween(0.5, 0.8), ((), {"inner": {"my_key": "got here and there"}})),
            (FloatBetween(0.5, 0.8), ((), {"outer_2": {"my_key": " and back again"}})),
        ]


@pytest.mark.parametrize("checkpointer_name", ALL_CHECKPOINTERS_ASYNC)
async def test_stream_buffering_single_node(checkpointer_name: str) -> None:
    class State(TypedDict):
        my_key: Annotated[str, operator.add]

    async def node(state: State, writer: StreamWriter):
        writer("Before sleep")
        await asyncio.sleep(0.2)
        writer("After sleep")
        return {"my_key": "got here"}

    builder = StateGraph(State)
    builder.add_node("node", node)
    builder.add_edge(START, "node")
    builder.add_edge("node", END)

    async with awith_checkpointer(checkpointer_name) as checkpointer:
        graph = builder.compile(checkpointer=checkpointer)

        start = perf_counter()
        chunks: list[tuple[float, Any]] = []
        config = {"configurable": {"thread_id": "2"}}
        async for c in graph.astream({"my_key": ""}, config, stream_mode="custom"):
            chunks.append((round(perf_counter() - start, 1), c))

        assert chunks == [
            (FloatBetween(0.0, 0.1), "Before sleep"),
            (FloatBetween(0.2, 0.3), "After sleep"),
        ]


@pytest.mark.parametrize("checkpointer_name", ALL_CHECKPOINTERS_ASYNC)
async def test_nested_graph_interrupts_parallel(checkpointer_name: str) -> None:
    class InnerState(TypedDict):
        my_key: Annotated[str, operator.add]
        my_other_key: str

    async def inner_1(state: InnerState):
        await asyncio.sleep(0.1)
        return {"my_key": "got here", "my_other_key": state["my_key"]}

    async def inner_2(state: InnerState):
        return {
            "my_key": " and there",
            "my_other_key": state["my_key"],
        }

    inner = StateGraph(InnerState)
    inner.add_node("inner_1", inner_1)
    inner.add_node("inner_2", inner_2)
    inner.add_edge("inner_1", "inner_2")
    inner.set_entry_point("inner_1")
    inner.set_finish_point("inner_2")

    class State(TypedDict):
        my_key: Annotated[str, operator.add]

    async def outer_1(state: State):
        return {"my_key": " and parallel"}

    async def outer_2(state: State):
        return {"my_key": " and back again"}

    graph = StateGraph(State)
    graph.add_node(
        "inner",
        inner.compile(interrupt_before=["inner_2"]),
    )
    graph.add_node("outer_1", outer_1)
    graph.add_node("outer_2", outer_2)

    graph.add_edge(START, "inner")
    graph.add_edge(START, "outer_1")
    graph.add_edge(["inner", "outer_1"], "outer_2")
    graph.set_finish_point("outer_2")

    async with awith_checkpointer(checkpointer_name) as checkpointer:
        app = graph.compile(checkpointer=checkpointer)

        # test invoke w/ nested interrupt
        config = {"configurable": {"thread_id": "1"}}
        assert await app.ainvoke({"my_key": ""}, config, debug=True) == {
            "my_key": " and parallel",
        }

        assert await app.ainvoke(None, config, debug=True) == {
            "my_key": "got here and there and parallel and back again",
        }

        # below combo of assertions is asserting two things
        # - outer_1 finishes before inner interrupts (because we see its output in stream, which only happens after node finishes)
        # - the writes of outer are persisted in 1st call and used in 2nd call, ie outer isn't called again (because we dont see outer_1 output again in 2nd stream)
        # test stream updates w/ nested interrupt
        config = {"configurable": {"thread_id": "2"}}
        assert [
            c async for c in app.astream({"my_key": ""}, config, subgraphs=True)
        ] == [
            # we got to parallel node first
            ((), {"outer_1": {"my_key": " and parallel"}}),
            (
                (AnyStr("inner:"),),
                {"inner_1": {"my_key": "got here", "my_other_key": ""}},
            ),
            ((), {"__interrupt__": ()}),
        ]
        assert [c async for c in app.astream(None, config)] == [
            {"outer_1": {"my_key": " and parallel"}, "__metadata__": {"cached": True}},
            {"inner": {"my_key": "got here and there"}},
            {"outer_2": {"my_key": " and back again"}},
        ]

        # test stream values w/ nested interrupt
        config = {"configurable": {"thread_id": "3"}}
        assert [
            c async for c in app.astream({"my_key": ""}, config, stream_mode="values")
        ] == [
            {"my_key": ""},
            {"my_key": " and parallel"},
        ]
        assert [c async for c in app.astream(None, config, stream_mode="values")] == [
            {"my_key": ""},
            {"my_key": "got here and there and parallel"},
            {"my_key": "got here and there and parallel and back again"},
        ]

        # # test interrupts BEFORE the parallel node
        app = graph.compile(checkpointer=checkpointer, interrupt_before=["outer_1"])
        config = {"configurable": {"thread_id": "4"}}
        assert [
            c async for c in app.astream({"my_key": ""}, config, stream_mode="values")
        ] == [
            {"my_key": ""},
        ]
        # while we're waiting for the node w/ interrupt inside to finish
        assert [c async for c in app.astream(None, config, stream_mode="values")] == [
            {"my_key": ""},
            {"my_key": " and parallel"},
        ]
        assert [c async for c in app.astream(None, config, stream_mode="values")] == [
            {"my_key": ""},
            {"my_key": "got here and there and parallel"},
            {"my_key": "got here and there and parallel and back again"},
        ]

        # test interrupts AFTER the parallel node
        app = graph.compile(checkpointer=checkpointer, interrupt_after=["outer_1"])
        config = {"configurable": {"thread_id": "5"}}
        assert [
            c async for c in app.astream({"my_key": ""}, config, stream_mode="values")
        ] == [
            {"my_key": ""},
            {"my_key": " and parallel"},
        ]
        assert [c async for c in app.astream(None, config, stream_mode="values")] == [
            {"my_key": ""},
            {"my_key": "got here and there and parallel"},
        ]
        assert [c async for c in app.astream(None, config, stream_mode="values")] == [
            {"my_key": "got here and there and parallel"},
            {"my_key": "got here and there and parallel and back again"},
        ]


@pytest.mark.parametrize("checkpointer_name", ALL_CHECKPOINTERS_ASYNC)
async def test_doubly_nested_graph_interrupts(checkpointer_name: str) -> None:
    class State(TypedDict):
        my_key: str

    class ChildState(TypedDict):
        my_key: str

    class GrandChildState(TypedDict):
        my_key: str

    async def grandchild_1(state: ChildState):
        return {"my_key": state["my_key"] + " here"}

    async def grandchild_2(state: ChildState):
        return {
            "my_key": state["my_key"] + " and there",
        }

    grandchild = StateGraph(GrandChildState)
    grandchild.add_node("grandchild_1", grandchild_1)
    grandchild.add_node("grandchild_2", grandchild_2)
    grandchild.add_edge("grandchild_1", "grandchild_2")
    grandchild.set_entry_point("grandchild_1")
    grandchild.set_finish_point("grandchild_2")

    child = StateGraph(ChildState)
    child.add_node(
        "child_1",
        grandchild.compile(interrupt_before=["grandchild_2"]),
    )
    child.set_entry_point("child_1")
    child.set_finish_point("child_1")

    async def parent_1(state: State):
        return {"my_key": "hi " + state["my_key"]}

    async def parent_2(state: State):
        return {"my_key": state["my_key"] + " and back again"}

    graph = StateGraph(State)
    graph.add_node("parent_1", parent_1)
    graph.add_node("child", child.compile())
    graph.add_node("parent_2", parent_2)
    graph.set_entry_point("parent_1")
    graph.add_edge("parent_1", "child")
    graph.add_edge("child", "parent_2")
    graph.set_finish_point("parent_2")

    async with awith_checkpointer(checkpointer_name) as checkpointer:
        app = graph.compile(checkpointer=checkpointer)

        # test invoke w/ nested interrupt
        config = {"configurable": {"thread_id": "1"}}
        assert await app.ainvoke({"my_key": "my value"}, config, debug=True) == {
            "my_key": "hi my value",
        }

        assert await app.ainvoke(None, config, debug=True) == {
            "my_key": "hi my value here and there and back again",
        }

        # test stream updates w/ nested interrupt
        nodes: list[str] = []
        config = {
            "configurable": {"thread_id": "2", CONFIG_KEY_NODE_FINISHED: nodes.append}
        }
        assert [c async for c in app.astream({"my_key": "my value"}, config)] == [
            {"parent_1": {"my_key": "hi my value"}},
            {"__interrupt__": ()},
        ]
        assert nodes == ["parent_1", "grandchild_1"]
        assert [c async for c in app.astream(None, config)] == [
            {"child": {"my_key": "hi my value here and there"}},
            {"parent_2": {"my_key": "hi my value here and there and back again"}},
        ]
        assert nodes == [
            "parent_1",
            "grandchild_1",
            "grandchild_2",
            "child_1",
            "child",
            "parent_2",
        ]

        # test stream values w/ nested interrupt
        config = {"configurable": {"thread_id": "3"}}
        assert [
            c
            async for c in app.astream(
                {"my_key": "my value"}, config, stream_mode="values"
            )
        ] == [
            {"my_key": "my value"},
            {"my_key": "hi my value"},
        ]
        assert [c async for c in app.astream(None, config, stream_mode="values")] == [
            {"my_key": "hi my value"},
            {"my_key": "hi my value here and there"},
            {"my_key": "hi my value here and there and back again"},
        ]


async def test_checkpoint_metadata() -> None:
    """This test verifies that a run's configurable fields are merged with the
    previous checkpoint config for each step in the run.
    """
    # set up test
    from langchain_core.language_models.fake_chat_models import (
        FakeMessagesListChatModel,
    )
    from langchain_core.messages import AIMessage, AnyMessage
    from langchain_core.prompts import ChatPromptTemplate
    from langchain_core.tools import tool

    # graph state
    class BaseState(TypedDict):
        messages: Annotated[list[AnyMessage], add_messages]

    # initialize graph nodes
    @tool()
    def search_api(query: str) -> str:
        """Searches the API for the query."""
        return f"result for {query}"

    tools = [search_api]

    prompt = ChatPromptTemplate.from_messages(
        [
            ("system", "You are a nice assistant."),
            ("placeholder", "{messages}"),
        ]
    )

    model = FakeMessagesListChatModel(
        responses=[
            AIMessage(
                content="",
                tool_calls=[
                    {
                        "id": "tool_call123",
                        "name": "search_api",
                        "args": {"query": "query"},
                    },
                ],
            ),
            AIMessage(content="answer"),
        ]
    )

    def agent(state: BaseState, config: RunnableConfig) -> BaseState:
        formatted = prompt.invoke(state)
        response = model.invoke(formatted)
        return {"messages": response}

    def should_continue(data: BaseState) -> str:
        # Logic to decide whether to continue in the loop or exit
        if not data["messages"][-1].tool_calls:
            return "exit"
        else:
            return "continue"

    # define graphs w/ and w/o interrupt
    workflow = StateGraph(BaseState)
    workflow.add_node("agent", agent)
    workflow.add_node("tools", ToolNode(tools))
    workflow.set_entry_point("agent")
    workflow.add_conditional_edges(
        "agent", should_continue, {"continue": "tools", "exit": END}
    )
    workflow.add_edge("tools", "agent")

    # graph w/o interrupt
    checkpointer_1 = MemorySaverAssertCheckpointMetadata()
    app = workflow.compile(checkpointer=checkpointer_1)

    # graph w/ interrupt
    checkpointer_2 = MemorySaverAssertCheckpointMetadata()
    app_w_interrupt = workflow.compile(
        checkpointer=checkpointer_2, interrupt_before=["tools"]
    )

    # assertions

    # invoke graph w/o interrupt
    await app.ainvoke(
        {"messages": ["what is weather in sf"]},
        {
            "configurable": {
                "thread_id": "1",
                "test_config_1": "foo",
                "test_config_2": "bar",
            },
        },
    )

    config = {"configurable": {"thread_id": "1"}}

    # assert that checkpoint metadata contains the run's configurable fields
    chkpnt_metadata_1 = (await checkpointer_1.aget_tuple(config)).metadata
    assert chkpnt_metadata_1["thread_id"] == "1"
    assert chkpnt_metadata_1["test_config_1"] == "foo"
    assert chkpnt_metadata_1["test_config_2"] == "bar"

    # Verify that all checkpoint metadata have the expected keys. This check
    # is needed because a run may have an arbitrary number of steps depending
    # on how the graph is constructed.
    chkpnt_tuples_1 = checkpointer_1.alist(config)
    async for chkpnt_tuple in chkpnt_tuples_1:
        assert chkpnt_tuple.metadata["thread_id"] == "1"
        assert chkpnt_tuple.metadata["test_config_1"] == "foo"
        assert chkpnt_tuple.metadata["test_config_2"] == "bar"

    # invoke graph, but interrupt before tool call
    await app_w_interrupt.ainvoke(
        {"messages": ["what is weather in sf"]},
        {
            "configurable": {
                "thread_id": "2",
                "test_config_3": "foo",
                "test_config_4": "bar",
            },
        },
    )

    config = {"configurable": {"thread_id": "2"}}

    # assert that checkpoint metadata contains the run's configurable fields
    chkpnt_metadata_2 = (await checkpointer_2.aget_tuple(config)).metadata
    assert chkpnt_metadata_2["thread_id"] == "2"
    assert chkpnt_metadata_2["test_config_3"] == "foo"
    assert chkpnt_metadata_2["test_config_4"] == "bar"

    # resume graph execution
    await app_w_interrupt.ainvoke(
        input=None,
        config={
            "configurable": {
                "thread_id": "2",
                "test_config_3": "foo",
                "test_config_4": "bar",
            }
        },
    )

    # assert that checkpoint metadata contains the run's configurable fields
    chkpnt_metadata_3 = (await checkpointer_2.aget_tuple(config)).metadata
    assert chkpnt_metadata_3["thread_id"] == "2"
    assert chkpnt_metadata_3["test_config_3"] == "foo"
    assert chkpnt_metadata_3["test_config_4"] == "bar"

    # Verify that all checkpoint metadata have the expected keys. This check
    # is needed because a run may have an arbitrary number of steps depending
    # on how the graph is constructed.
    chkpnt_tuples_2 = checkpointer_2.alist(config)
    async for chkpnt_tuple in chkpnt_tuples_2:
        assert chkpnt_tuple.metadata["thread_id"] == "2"
        assert chkpnt_tuple.metadata["test_config_3"] == "foo"
        assert chkpnt_tuple.metadata["test_config_4"] == "bar"


async def test_checkpointer_null_pending_writes() -> None:
    class Node:
        def __init__(self, name: str):
            self.name = name
            setattr(self, "__name__", name)

        def __call__(self, state):
            return [self.name]

    builder = StateGraph(Annotated[list, operator.add])
    builder.add_node(Node("1"))
    builder.add_edge(START, "1")
    graph = builder.compile(checkpointer=MemorySaverNoPending())
    assert graph.invoke([], {"configurable": {"thread_id": "foo"}}) == ["1"]
    assert graph.invoke([], {"configurable": {"thread_id": "foo"}}) == ["1"] * 2
    assert (await graph.ainvoke([], {"configurable": {"thread_id": "foo"}})) == [
        "1"
    ] * 3
    assert (await graph.ainvoke([], {"configurable": {"thread_id": "foo"}})) == [
        "1"
    ] * 4


@pytest.mark.parametrize("checkpointer_name", ALL_CHECKPOINTERS_ASYNC)
@pytest.mark.parametrize("store_name", ALL_STORES_ASYNC)
async def test_store_injected_async(checkpointer_name: str, store_name: str) -> None:
    class State(TypedDict):
        count: Annotated[int, operator.add]

    doc_id = str(uuid.uuid4())
    doc = {"some-key": "this-is-a-val"}
    uid = uuid.uuid4().hex
    namespace = (f"foo-{uid}", "bar")
    thread_1 = str(uuid.uuid4())
    thread_2 = str(uuid.uuid4())

    class Node:
        def __init__(self, i: Optional[int] = None):
            self.i = i

        async def __call__(
            self, inputs: State, config: RunnableConfig, store: BaseStore
        ):
            assert isinstance(store, BaseStore)
            await store.aput(
                namespace
                if self.i is not None
                and config["configurable"]["thread_id"] in (thread_1, thread_2)
                else (f"foo_{self.i}", "bar"),
                doc_id,
                {
                    **doc,
                    "from_thread": config["configurable"]["thread_id"],
                    "some_val": inputs["count"],
                },
            )
            return {"count": 1}

    def other_node(inputs: State, config: RunnableConfig, store: BaseStore):
        assert isinstance(store, BaseStore)
        store.put(("not", "interesting"), "key", {"val": "val"})
        item = store.get(("not", "interesting"), "key")
        assert item is not None
        assert item.value == {"val": "val"}
        return {"count": 0}

    builder = StateGraph(State)
    builder.add_node("node", Node())
    builder.add_node("other_node", other_node)
    builder.add_edge("__start__", "node")
    builder.add_edge("node", "other_node")

    N = 500
    M = 1

    for i in range(N):
        builder.add_node(f"node_{i}", Node(i))
        builder.add_edge("__start__", f"node_{i}")

    async with (
        awith_checkpointer(checkpointer_name) as checkpointer,
        awith_store(store_name) as the_store,
    ):
        graph = builder.compile(store=the_store, checkpointer=checkpointer)

        # Test batch operations with multiple threads
        results = await graph.abatch(
            [{"count": 0}] * M,
            ([{"configurable": {"thread_id": str(uuid.uuid4())}}] * (M - 1))
            + [{"configurable": {"thread_id": thread_1}}],
        )
        result = results[-1]
        assert result == {"count": N + 1}
        returned_doc = (await the_store.aget(namespace, doc_id)).value
        assert returned_doc == {**doc, "from_thread": thread_1, "some_val": 0}
        assert len((await the_store.asearch(namespace))) == 1

        # Check results after another turn of the same thread
        result = await graph.ainvoke(
            {"count": 0}, {"configurable": {"thread_id": thread_1}}
        )
        assert result == {"count": (N + 1) * 2}
        returned_doc = (await the_store.aget(namespace, doc_id)).value
        assert returned_doc == {**doc, "from_thread": thread_1, "some_val": N + 1}
        assert len((await the_store.asearch(namespace))) == 1

        # Test with a different thread
        result = await graph.ainvoke(
            {"count": 0}, {"configurable": {"thread_id": thread_2}}
        )
        assert result == {"count": N + 1}
        returned_doc = (await the_store.aget(namespace, doc_id)).value
        assert returned_doc == {
            **doc,
            "from_thread": thread_2,
            "some_val": 0,
        }  # Overwrites the whole doc
        assert (
            len((await the_store.asearch(namespace))) == 1
        )  # still overwriting the same one


async def test_debug_retry():
    class State(TypedDict):
        messages: Annotated[list[str], operator.add]

    def node(name):
        async def _node(state: State):
            return {"messages": [f"entered {name} node"]}

        return _node

    builder = StateGraph(State)
    builder.add_node("one", node("one"))
    builder.add_node("two", node("two"))
    builder.add_edge(START, "one")
    builder.add_edge("one", "two")
    builder.add_edge("two", END)

    saver = MemorySaver()

    graph = builder.compile(checkpointer=saver)

    config = {"configurable": {"thread_id": "1"}}
    await graph.ainvoke({"messages": []}, config=config)

    # re-run step: 1
    async for c in saver.alist(config):
        if c.metadata["step"] == 1:
            target_config = c.parent_config
            break
    assert target_config is not None

    update_config = await graph.aupdate_state(target_config, values=None)

    events = [
        c async for c in graph.astream(None, config=update_config, stream_mode="debug")
    ]

    checkpoint_events = list(
        reversed([e["payload"] for e in events if e["type"] == "checkpoint"])
    )

    checkpoint_history = {
        c.config["configurable"]["checkpoint_id"]: c
        async for c in graph.aget_state_history(config)
    }

    def lax_normalize_config(config: Optional[dict]) -> Optional[dict]:
        if config is None:
            return None
        return config["configurable"]

    for stream in checkpoint_events:
        stream_conf = lax_normalize_config(stream["config"])
        stream_parent_conf = lax_normalize_config(stream["parent_config"])
        assert stream_conf != stream_parent_conf

        # ensure the streamed checkpoint == checkpoint from checkpointer.list()
        history = checkpoint_history[stream["config"]["configurable"]["checkpoint_id"]]
        history_conf = lax_normalize_config(history.config)
        assert stream_conf == history_conf

        history_parent_conf = lax_normalize_config(history.parent_config)
        assert stream_parent_conf == history_parent_conf


async def test_debug_subgraphs():
    class State(TypedDict):
        messages: Annotated[list[str], operator.add]

    def node(name):
        async def _node(state: State):
            return {"messages": [f"entered {name} node"]}

        return _node

    parent = StateGraph(State)
    child = StateGraph(State)

    child.add_node("c_one", node("c_one"))
    child.add_node("c_two", node("c_two"))
    child.add_edge(START, "c_one")
    child.add_edge("c_one", "c_two")
    child.add_edge("c_two", END)

    parent.add_node("p_one", node("p_one"))
    parent.add_node("p_two", child.compile())
    parent.add_edge(START, "p_one")
    parent.add_edge("p_one", "p_two")
    parent.add_edge("p_two", END)

    graph = parent.compile(checkpointer=MemorySaver())

    config = {"configurable": {"thread_id": "1"}}
    events = [
        c
        async for c in graph.astream(
            {"messages": []},
            config=config,
            stream_mode="debug",
        )
    ]

    checkpoint_events = list(
        reversed([e["payload"] for e in events if e["type"] == "checkpoint"])
    )
    checkpoint_history = [c async for c in graph.aget_state_history(config)]

    assert len(checkpoint_events) == len(checkpoint_history)

    def normalize_config(config: Optional[dict]) -> Optional[dict]:
        if config is None:
            return None
        return config["configurable"]

    for stream, history in zip(checkpoint_events, checkpoint_history):
        assert stream["values"] == history.values
        assert stream["next"] == list(history.next)
        assert normalize_config(stream["config"]) == normalize_config(history.config)
        assert normalize_config(stream["parent_config"]) == normalize_config(
            history.parent_config
        )

        assert len(stream["tasks"]) == len(history.tasks)
        for stream_task, history_task in zip(stream["tasks"], history.tasks):
            assert stream_task["id"] == history_task.id
            assert stream_task["name"] == history_task.name
            assert stream_task["interrupts"] == history_task.interrupts
            assert stream_task.get("error") == history_task.error
            assert stream_task.get("state") == history_task.state


async def test_debug_nested_subgraphs():
    from collections import defaultdict

    class State(TypedDict):
        messages: Annotated[list[str], operator.add]

    def node(name):
        async def _node(state: State):
            return {"messages": [f"entered {name} node"]}

        return _node

    grand_parent = StateGraph(State)
    parent = StateGraph(State)
    child = StateGraph(State)

    child.add_node("c_one", node("c_one"))
    child.add_node("c_two", node("c_two"))
    child.add_edge(START, "c_one")
    child.add_edge("c_one", "c_two")
    child.add_edge("c_two", END)

    parent.add_node("p_one", node("p_one"))
    parent.add_node("p_two", child.compile())
    parent.add_edge(START, "p_one")
    parent.add_edge("p_one", "p_two")
    parent.add_edge("p_two", END)

    grand_parent.add_node("gp_one", node("gp_one"))
    grand_parent.add_node("gp_two", parent.compile())
    grand_parent.add_edge(START, "gp_one")
    grand_parent.add_edge("gp_one", "gp_two")
    grand_parent.add_edge("gp_two", END)

    graph = grand_parent.compile(checkpointer=MemorySaver())

    config = {"configurable": {"thread_id": "1"}}
    events = [
        c
        async for c in graph.astream(
            {"messages": []},
            config=config,
            stream_mode="debug",
            subgraphs=True,
        )
    ]

    stream_ns: dict[tuple, dict] = defaultdict(list)
    for ns, e in events:
        if e["type"] == "checkpoint":
            stream_ns[ns].append(e["payload"])

    assert list(stream_ns.keys()) == [
        (),
        (AnyStr("gp_two:"),),
        (AnyStr("gp_two:"), AnyStr("p_two:")),
    ]

    history_ns = {}
    for ns in stream_ns.keys():

        async def get_history():
            history = [
                c
                async for c in graph.aget_state_history(
                    {"configurable": {"thread_id": "1", "checkpoint_ns": "|".join(ns)}}
                )
            ]
            return history[::-1]

        history_ns[ns] = await get_history()

    def normalize_config(config: Optional[dict]) -> Optional[dict]:
        if config is None:
            return None

        clean_config = {}
        clean_config["thread_id"] = config["configurable"]["thread_id"]
        clean_config["checkpoint_id"] = config["configurable"]["checkpoint_id"]
        clean_config["checkpoint_ns"] = config["configurable"]["checkpoint_ns"]
        if "checkpoint_map" in config["configurable"]:
            clean_config["checkpoint_map"] = config["configurable"]["checkpoint_map"]

        return clean_config

    for checkpoint_events, checkpoint_history in zip(
        stream_ns.values(), history_ns.values()
    ):
        for stream, history in zip(checkpoint_events, checkpoint_history):
            assert stream["values"] == history.values
            assert stream["next"] == list(history.next)
            assert normalize_config(stream["config"]) == normalize_config(
                history.config
            )
            assert normalize_config(stream["parent_config"]) == normalize_config(
                history.parent_config
            )

            assert len(stream["tasks"]) == len(history.tasks)
            for stream_task, history_task in zip(stream["tasks"], history.tasks):
                assert stream_task["id"] == history_task.id
                assert stream_task["name"] == history_task.name
                assert stream_task["interrupts"] == history_task.interrupts
                assert stream_task.get("error") == history_task.error
                assert stream_task.get("state") == history_task.state


@pytest.mark.parametrize("checkpointer_name", ALL_CHECKPOINTERS_ASYNC)
async def test_parent_command(checkpointer_name: str) -> None:
    from langchain_core.messages import BaseMessage
    from langchain_core.tools import tool

    @tool(return_direct=True)
    def get_user_name() -> Command:
        """Retrieve user name"""
        return Command(update={"user_name": "Meow"}, graph=Command.PARENT)

    subgraph_builder = StateGraph(MessagesState)
    subgraph_builder.add_node("tool", get_user_name)
    subgraph_builder.add_edge(START, "tool")
    subgraph = subgraph_builder.compile()

    class CustomParentState(TypedDict):
        messages: Annotated[list[BaseMessage], add_messages]
        # this key is not available to the child graph
        user_name: str

    builder = StateGraph(CustomParentState)
    builder.add_node("alice", subgraph)
    builder.add_edge(START, "alice")
    async with awith_checkpointer(checkpointer_name) as checkpointer:
        graph = builder.compile(checkpointer=checkpointer)

        config = {"configurable": {"thread_id": "1"}}

        assert await graph.ainvoke(
            {"messages": [("user", "get user name")]}, config
        ) == {
            "messages": [
                _AnyIdHumanMessage(
                    content="get user name", additional_kwargs={}, response_metadata={}
                ),
            ],
            "user_name": "Meow",
        }
        assert await graph.aget_state(config) == StateSnapshot(
            values={
                "messages": [
                    _AnyIdHumanMessage(
                        content="get user name",
                        additional_kwargs={},
                        response_metadata={},
                    ),
                ],
                "user_name": "Meow",
            },
            next=(),
            config={
                "configurable": {
                    "thread_id": "1",
                    "checkpoint_ns": "",
                    "checkpoint_id": AnyStr(),
                }
            },
            metadata={
                "source": "loop",
                "writes": {
                    "alice": {
                        "user_name": "Meow",
                    }
                },
                "thread_id": "1",
                "step": 1,
                "parents": {},
            },
            created_at=AnyStr(),
            parent_config=(
                None
                if "shallow" in checkpointer_name
                else {
                    "configurable": {
                        "thread_id": "1",
                        "checkpoint_ns": "",
                        "checkpoint_id": AnyStr(),
                    }
                }
            ),
            tasks=(),
        )


@NEEDS_CONTEXTVARS
@pytest.mark.parametrize("checkpointer_name", ALL_CHECKPOINTERS_ASYNC)
async def test_interrupt_subgraph(checkpointer_name: str):
    class State(TypedDict):
        baz: str

    def foo(state):
        return {"baz": "foo"}

    def bar(state):
        value = interrupt("Please provide baz value:")
        return {"baz": value}

    child_builder = StateGraph(State)
    child_builder.add_node(bar)
    child_builder.add_edge(START, "bar")

    builder = StateGraph(State)
    builder.add_node(foo)
    builder.add_node("bar", child_builder.compile())
    builder.add_edge(START, "foo")
    builder.add_edge("foo", "bar")

    async with awith_checkpointer(checkpointer_name) as checkpointer:
        graph = builder.compile(checkpointer=checkpointer)

        thread1 = {"configurable": {"thread_id": "1"}}
        # First run, interrupted at bar
        assert await graph.ainvoke({"baz": ""}, thread1)
        # Resume with answer
        assert await graph.ainvoke(Command(resume="bar"), thread1)


@NEEDS_CONTEXTVARS
@pytest.mark.parametrize("checkpointer_name", ALL_CHECKPOINTERS_ASYNC)
async def test_interrupt_multiple(checkpointer_name: str):
    class State(TypedDict):
        my_key: Annotated[str, operator.add]

    async def node(s: State) -> State:
        answer = interrupt({"value": 1})
        answer2 = interrupt({"value": 2})
        return {"my_key": answer + " " + answer2}

    builder = StateGraph(State)
    builder.add_node("node", node)
    builder.add_edge(START, "node")

    async with awith_checkpointer(checkpointer_name) as checkpointer:
        graph = builder.compile(checkpointer=checkpointer)
        thread1 = {"configurable": {"thread_id": "1"}}

        assert [
            e async for e in graph.astream({"my_key": "DE", "market": "DE"}, thread1)
        ] == [
            {
                "__interrupt__": (
                    Interrupt(
                        value={"value": 1},
                        resumable=True,
                        ns=[AnyStr("node:")],
                        when="during",
                    ),
                )
            }
        ]

        assert [
            event
            async for event in graph.astream(
                Command(resume="answer 1", update={"my_key": "foofoo"}),
                thread1,
                stream_mode="updates",
            )
        ] == [
            {
                "__interrupt__": (
                    Interrupt(
                        value={"value": 2},
                        resumable=True,
                        ns=[AnyStr("node:")],
                        when="during",
                    ),
                )
            }
        ]

        assert [
            event
            async for event in graph.astream(
                Command(resume="answer 2"), thread1, stream_mode="updates"
            )
        ] == [
            {"node": {"my_key": "answer 1 answer 2"}},
        ]


@NEEDS_CONTEXTVARS
@pytest.mark.parametrize("checkpointer_name", ALL_CHECKPOINTERS_ASYNC)
async def test_interrupt_loop(checkpointer_name: str):
    class State(TypedDict):
        age: int
        other: str

    async def ask_age(s: State):
        """Ask an expert for help."""
        question = "How old are you?"
        value = None
        for _ in range(10):
            value: str = interrupt(question)
            if not value.isdigit() or int(value) < 18:
                question = "invalid response"
                value = None
            else:
                break

        return {"age": int(value)}

    builder = StateGraph(State)
    builder.add_node("node", ask_age)
    builder.add_edge(START, "node")

    async with awith_checkpointer(checkpointer_name) as checkpointer:
        graph = builder.compile(checkpointer=checkpointer)
        thread1 = {"configurable": {"thread_id": "1"}}

        assert [e async for e in graph.astream({"other": ""}, thread1)] == [
            {
                "__interrupt__": (
                    Interrupt(
                        value="How old are you?",
                        resumable=True,
                        ns=[AnyStr("node:")],
                        when="during",
                    ),
                )
            }
        ]

        assert [
            event
            async for event in graph.astream(
                Command(resume="13"),
                thread1,
            )
        ] == [
            {
                "__interrupt__": (
                    Interrupt(
                        value="invalid response",
                        resumable=True,
                        ns=[AnyStr("node:")],
                        when="during",
                    ),
                )
            }
        ]

        assert [
            event
            async for event in graph.astream(
                Command(resume="15"),
                thread1,
            )
        ] == [
            {
                "__interrupt__": (
                    Interrupt(
                        value="invalid response",
                        resumable=True,
                        ns=[AnyStr("node:")],
                        when="during",
                    ),
                )
            }
        ]

        assert [
            event async for event in graph.astream(Command(resume="19"), thread1)
        ] == [
            {"node": {"age": 19}},
        ]


@NEEDS_CONTEXTVARS
@pytest.mark.parametrize("checkpointer_name", ALL_CHECKPOINTERS_ASYNC)
async def test_interrupt_functional(checkpointer_name: str) -> None:
    @task
    async def foo(state: dict) -> dict:
        return {"a": state["a"] + "foo"}

    @task
    async def bar(state: dict) -> dict:
        return {"a": state["a"] + "bar", "b": state["b"]}

    async with awith_checkpointer(checkpointer_name) as checkpointer:

        @entrypoint(checkpointer=checkpointer)
        async def graph(inputs: dict) -> dict:
            foo_result = await foo(inputs)
            value = interrupt("Provide value for bar:")
            bar_input = {**foo_result, "b": value}
            bar_result = await bar(bar_input)
            return bar_result

        config = {"configurable": {"thread_id": "1"}}
        # First run, interrupted at bar
        await graph.ainvoke({"a": ""}, config)
        # Resume with an answer
        res = await graph.ainvoke(Command(resume="bar"), config)
        assert res == {"a": "foobar", "b": "bar"}


@NEEDS_CONTEXTVARS
@pytest.mark.parametrize("checkpointer_name", ALL_CHECKPOINTERS_ASYNC)
async def test_interrupt_task_functional(checkpointer_name: str) -> None:
    @task
    async def foo(state: dict) -> dict:
        return {"a": state["a"] + "foo"}

    @task
    async def bar(state: dict) -> dict:
        value = interrupt("Provide value for bar:")
        return {"a": state["a"] + value}

    async with awith_checkpointer(checkpointer_name) as checkpointer:

        @entrypoint(checkpointer=checkpointer)
        async def graph(inputs: dict) -> dict:
            foo_result = await foo(inputs)
            bar_result = await bar(foo_result)
            return bar_result

        config = {"configurable": {"thread_id": "1"}}
        # First run, interrupted at bar
        await graph.ainvoke({"a": ""}, config)
        # Resume with an answer
        res = await graph.ainvoke(Command(resume="bar"), config)
        assert res == {"a": "foobar"}


@pytest.mark.parametrize("checkpointer_name", ALL_CHECKPOINTERS_ASYNC)
async def test_command_with_static_breakpoints(checkpointer_name: str) -> None:
    """Test that we can use Command to resume and update with static breakpoints."""

    class State(TypedDict):
        """The graph state."""

        foo: str

    def node1(state: State):
        return {
            "foo": state["foo"] + "|node-1",
        }

    def node2(state: State):
        return {
            "foo": state["foo"] + "|node-2",
        }

    builder = StateGraph(State)
    builder.add_node("node1", node1)
    builder.add_node("node2", node2)
    builder.add_edge(START, "node1")
    builder.add_edge("node1", "node2")

    async with awith_checkpointer(checkpointer_name) as checkpointer:
        graph = builder.compile(checkpointer=checkpointer, interrupt_before=["node1"])
        config = {"configurable": {"thread_id": str(uuid.uuid4())}}

        # Start the graph and interrupt at the first node
        await graph.ainvoke({"foo": "abc"}, config)
        result = await graph.ainvoke(Command(update={"foo": "def"}), config)
        assert result == {"foo": "def|node-1|node-2"}


@pytest.mark.parametrize("checkpointer_name", ALL_CHECKPOINTERS_ASYNC)
async def test_multistep_plan(checkpointer_name: str):
    from langchain_core.messages import AnyMessage

    class State(TypedDict, total=False):
        plan: list[Union[str, list[str]]]
        messages: Annotated[list[AnyMessage], add_messages]

    def planner(state: State):
        if state.get("plan") is None:
            # create plan somehow
            plan = ["step1", ["step2", "step3"], "step4"]
            # pick the first step to execute next
            first_step, *plan = plan
            # put the rest of plan in state
            return Command(goto=first_step, update={"plan": plan})
        elif state["plan"]:
            # go to the next step of the plan
            next_step, *next_plan = state["plan"]
            return Command(goto=next_step, update={"plan": next_plan})
        else:
            # the end of the plan
            pass

    def step1(state: State):
        return Command(goto="planner", update={"messages": [("human", "step1")]})

    def step2(state: State):
        return Command(goto="planner", update={"messages": [("human", "step2")]})

    def step3(state: State):
        return Command(goto="planner", update={"messages": [("human", "step3")]})

    def step4(state: State):
        return Command(goto="planner", update={"messages": [("human", "step4")]})

    builder = StateGraph(State)
    builder.add_node(planner)
    builder.add_node(step1)
    builder.add_node(step2)
    builder.add_node(step3)
    builder.add_node(step4)
    builder.add_edge(START, "planner")

    async with awith_checkpointer(checkpointer_name) as checkpointer:
        graph = builder.compile(checkpointer=checkpointer)

        config = {"configurable": {"thread_id": "1"}}

        assert await graph.ainvoke({"messages": [("human", "start")]}, config) == {
            "messages": [
                _AnyIdHumanMessage(content="start"),
                _AnyIdHumanMessage(content="step1"),
                _AnyIdHumanMessage(content="step2"),
                _AnyIdHumanMessage(content="step3"),
                _AnyIdHumanMessage(content="step4"),
            ],
            "plan": [],
        }


@pytest.mark.parametrize("checkpointer_name", ALL_CHECKPOINTERS_ASYNC)
async def test_command_goto_with_static_breakpoints(checkpointer_name: str) -> None:
    """Use Command goto with static breakpoints."""

    class State(TypedDict):
        """The graph state."""

        foo: Annotated[str, operator.add]

    def node1(state: State):
        return {
            "foo": "|node-1",
        }

    def node2(state: State):
        return {
            "foo": "|node-2",
        }

    builder = StateGraph(State)
    builder.add_node("node1", node1)
    builder.add_node("node2", node2)
    builder.add_edge(START, "node1")
    builder.add_edge("node1", "node2")

    async with awith_checkpointer(checkpointer_name) as checkpointer:
        graph = builder.compile(checkpointer=checkpointer, interrupt_before=["node1"])

        config = {"configurable": {"thread_id": str(uuid.uuid4())}}

        # Start the graph and interrupt at the first node
        await graph.ainvoke({"foo": "abc"}, config)
        result = await graph.ainvoke(Command(goto=["node2"]), config)
        assert result == {"foo": "abc|node-1|node-2|node-2"}


async def test_nested_graph_state_error_handling():
    """Test error handling when updating state in nested graphs."""

    class State(TypedDict):
        count: int

    def child_node(state: State):
        return {"count": state["count"] + 1}

    child = StateGraph(State)
    child.add_node("child", child_node)
    child.add_edge(START, "child")

    parent = StateGraph(State)
    parent.add_node("child_graph", child.compile())
    parent.add_edge(START, "child_graph")

    app = parent.compile(checkpointer=MemorySaver())

    # Test invalid state update on parent
    with pytest.raises(InvalidUpdateError):
        await app.aupdate_state(
            {"configurable": {"thread_id": "1"}}, {"invalid_key": "value"}
        )

    # Test invalid state update on child
    with pytest.raises(InvalidUpdateError):
        await app.aupdate_state(
            {"configurable": {"thread_id": "1", "checkpoint_ns": "child_graph"}},
            {"invalid_key": "value"},
        )


async def test_parallel_node_execution():
    """Test that parallel nodes execute concurrently."""

    class State(TypedDict):
        results: Annotated[list[str], operator.add]

    async def slow_node(state: State):
        await asyncio.sleep(1)
        return {"results": ["slow"]}

    async def fast_node(state: State):
        await asyncio.sleep(2)
        return {"results": ["fast"]}

    builder = StateGraph(State)
    builder.add_node("slow", slow_node)
    builder.add_node("fast", fast_node)
    builder.add_edge(START, "slow")
    builder.add_edge(START, "fast")

    graph = builder.compile()

    start = perf_counter()
    result = await graph.ainvoke({"results": []})
    duration = perf_counter() - start

    # Fast node result should be available first
    assert "fast" in result["results"][0]

    # Total duration should be less than sum of both nodes
    assert duration < 3.0


@NEEDS_CONTEXTVARS
@pytest.mark.parametrize("checkpointer_name", ALL_CHECKPOINTERS_ASYNC)
async def test_multiple_interrupt_state_persistence(checkpointer_name: str) -> None:
    """Test that state is preserved correctly across multiple interrupts."""

    class State(TypedDict):
        steps: Annotated[list[str], operator.add]

    def interruptible_node(state: State):
        first = interrupt("First interrupt")
        second = interrupt("Second interrupt")
        return {"steps": [first, second]}

    builder = StateGraph(State)
    builder.add_node("node", interruptible_node)
    builder.add_edge(START, "node")

    async with awith_checkpointer(checkpointer_name) as checkpointer:
        app = builder.compile(checkpointer=checkpointer)
        config = {"configurable": {"thread_id": "1"}}

        # First execution - should hit first interrupt
        await app.ainvoke({"steps": []}, config)

        # State should still be empty since node hasn't returned
        state = await app.aget_state(config)
        assert state.values == {"steps": []}

        # Resume after first interrupt - should hit second interrupt
        await app.ainvoke(Command(resume="step1"), config)

        # State should still be empty since node hasn't returned
        state = await app.aget_state(config)
        assert state.values == {"steps": []}

        # Resume after second interrupt - node should complete
        result = await app.ainvoke(Command(resume="step2"), config)

        # Now state should contain both steps since node returned
        assert result["steps"] == ["step1", "step2"]
        state = await app.aget_state(config)
        assert state.values["steps"] == ["step1", "step2"]


async def test_concurrent_execution():
    """Test concurrent execution with async nodes."""

    class State(TypedDict):
        counter: Annotated[int, operator.add]

    results = deque()

    async def slow_node(state: State):
        await asyncio.sleep(0.1)
        return {"counter": 1}

    builder = StateGraph(State)
    builder.add_node("node", slow_node)
    builder.add_edge(START, "node")
    graph = builder.compile()

    async def run_graph():
        result = await graph.ainvoke({"counter": 0})
        results.append(result)

    # Create and gather tasks
    tasks = [run_graph() for _ in range(10)]
    await asyncio.gather(*tasks)

    # Verify results are independent
    assert len(results) == 10
    for result in results:
        assert result["counter"] == 1


@pytest.mark.parametrize("checkpointer_name", ALL_CHECKPOINTERS_ASYNC)
async def test_checkpoint_recovery_async(checkpointer_name: str):
    """Test recovery from checkpoints after failures with async nodes."""

    class State(TypedDict):
        steps: Annotated[list[str], operator.add]
        attempt: int  # Track number of attempts

    async def failing_node(state: State):
        # Fail on first attempt, succeed on retry
        if state["attempt"] == 1:
            raise RuntimeError("Simulated failure")
        await asyncio.sleep(0.1)  # Simulate async work
        return {"steps": ["node1"]}

    async def second_node(state: State):
        await asyncio.sleep(0.1)  # Simulate async work
        return {"steps": ["node2"]}

    builder = StateGraph(State)
    builder.add_node("node1", failing_node)
    builder.add_node("node2", second_node)
    builder.add_edge(START, "node1")
    builder.add_edge("node1", "node2")

    async with awith_checkpointer(checkpointer_name) as checkpointer:
        graph = builder.compile(checkpointer=checkpointer)
        config = {"configurable": {"thread_id": "1"}}

        # First attempt should fail
        with pytest.raises(RuntimeError):
            await graph.ainvoke({"steps": ["start"], "attempt": 1}, config)

        # Verify checkpoint state
        state = await graph.aget_state(config)
        assert state is not None
        assert state.values == {"steps": ["start"], "attempt": 1}  # input state saved
        assert state.next == ("node1",)  # Should retry failed node

        # Retry with updated attempt count
        result = await graph.ainvoke({"steps": [], "attempt": 2}, config)
        assert result == {"steps": ["start", "node1", "node2"], "attempt": 2}

        if "shallow" in checkpointer_name:
            return

        # Verify checkpoint history shows both attempts
        history = [c async for c in graph.aget_state_history(config)]
        assert len(history) == 6  # Initial + failed attempt + successful attempt

        # Verify the error was recorded in checkpoint
        failed_checkpoint = next(c for c in history if c.tasks and c.tasks[0].error)
        assert "RuntimeError('Simulated failure')" in failed_checkpoint.tasks[0].error


async def test_multiple_updates_root() -> None:
    def node_a(state):
        return [Command(update="a1"), Command(update="a2")]

    def node_b(state):
        return "b"

    graph = (
        StateGraph(Annotated[str, operator.add])
        .add_sequence([node_a, node_b])
        .add_edge(START, "node_a")
        .compile()
    )

    assert await graph.ainvoke("") == "a1a2b"

    # only streams the last update from node_a
    assert [c async for c in graph.astream("", stream_mode="updates")] == [
        {"node_a": ["a1", "a2"]},
        {"node_b": "b"},
    ]


async def test_multiple_updates() -> None:
    class State(TypedDict):
        foo: Annotated[str, operator.add]

    def node_a(state):
        return [Command(update={"foo": "a1"}), Command(update={"foo": "a2"})]

    def node_b(state):
        return {"foo": "b"}

    graph = (
        StateGraph(State)
        .add_sequence([node_a, node_b])
        .add_edge(START, "node_a")
        .compile()
    )

    assert await graph.ainvoke({"foo": ""}) == {
        "foo": "a1a2b",
    }

    # only streams the last update from node_a
    assert [c async for c in graph.astream({"foo": ""}, stream_mode="updates")] == [
        {"node_a": [{"foo": "a1"}, {"foo": "a2"}]},
        {"node_b": {"foo": "b"}},
    ]


@NEEDS_CONTEXTVARS
@pytest.mark.parametrize("checkpointer_name", ALL_CHECKPOINTERS_ASYNC)
async def test_falsy_return_from_task(checkpointer_name: str) -> None:
    """Test with a falsy return from a task."""

    @task
    async def falsy_task() -> bool:
        return False

    async with awith_checkpointer(checkpointer_name) as checkpointer:

        @entrypoint(checkpointer=checkpointer)
        async def graph(state: dict) -> dict:
            """React tool."""
            await falsy_task()
            interrupt("test")

        configurable = {"configurable": {"thread_id": str(uuid.uuid4())}}
        await graph.ainvoke({"a": 5}, configurable)
        await graph.ainvoke(Command(resume="123"), configurable)


@NEEDS_CONTEXTVARS
@pytest.mark.parametrize("checkpointer_name", ALL_CHECKPOINTERS_ASYNC)
async def test_multiple_interrupts_functional(checkpointer_name: str) -> None:
    """Test multiple interrupts with functional API."""
    from langgraph.func import entrypoint, task

    counter = 0

    @task
    async def double(x: int) -> int:
        """Increment the counter."""
        nonlocal counter
        counter += 1
        return 2 * x

    async with awith_checkpointer(checkpointer_name) as checkpointer:

        @entrypoint(checkpointer=checkpointer)
        async def graph(state: dict) -> dict:
            """React tool."""

            values = []

            for idx in [1, 2, 3]:
                values.extend([await double(idx), interrupt({"a": "boo"})])

            return {"values": values}

        configurable = {"configurable": {"thread_id": str(uuid.uuid4())}}
        await graph.ainvoke({}, configurable)
        await graph.ainvoke(Command(resume="a"), configurable)
        await graph.ainvoke(Command(resume="b"), configurable)
        result = await graph.ainvoke(Command(resume="c"), configurable)
        # `double` value should be cached appropriately when used w/ `interrupt`
        assert result == {
            "values": [2, "a", 4, "b", 6, "c"],
        }
        assert counter == 3


@NEEDS_CONTEXTVARS
@pytest.mark.parametrize("checkpointer_name", ALL_CHECKPOINTERS_ASYNC)
async def test_double_interrupt_subgraph(checkpointer_name: str) -> None:
    class AgentState(TypedDict):
        input: str

    def node_1(state: AgentState):
        result = interrupt("interrupt node 1")
        return {"input": result}

    def node_2(state: AgentState):
        result = interrupt("interrupt node 2")
        return {"input": result}

    subgraph_builder = (
        StateGraph(AgentState)
        .add_node("node_1", node_1)
        .add_node("node_2", node_2)
        .add_edge(START, "node_1")
        .add_edge("node_1", "node_2")
        .add_edge("node_2", END)
    )

    async with awith_checkpointer(checkpointer_name) as checkpointer:
        # invoke the sub graph
        subgraph = subgraph_builder.compile(checkpointer=checkpointer)
        thread = {"configurable": {"thread_id": str(uuid.uuid4())}}
        assert [c async for c in subgraph.astream({"input": "test"}, thread)] == [
            {
                "__interrupt__": (
                    Interrupt(
                        value="interrupt node 1",
                        resumable=True,
                        ns=[AnyStr("node_1:")],
                        when="during",
                    ),
                )
            },
        ]
        # resume from the first interrupt
        assert [c async for c in subgraph.astream(Command(resume="123"), thread)] == [
            {
                "node_1": {"input": "123"},
            },
            {
                "__interrupt__": (
                    Interrupt(
                        value="interrupt node 2",
                        resumable=True,
                        ns=[AnyStr("node_2:")],
                        when="during",
                    ),
                )
            },
        ]
        # resume from the second interrupt
        assert [c async for c in subgraph.astream(Command(resume="123"), thread)] == [
            {
                "node_2": {"input": "123"},
            },
        ]

        subgraph = subgraph_builder.compile()

        def invoke_sub_agent(state: AgentState):
            return subgraph.invoke(state)

        parent_agent = (
            StateGraph(AgentState)
            .add_node("invoke_sub_agent", invoke_sub_agent)
            .add_edge(START, "invoke_sub_agent")
            .add_edge("invoke_sub_agent", END)
            .compile(checkpointer=checkpointer)
        )

        assert [c async for c in parent_agent.astream({"input": "test"}, thread)] == [
            {
                "__interrupt__": (
                    Interrupt(
                        value="interrupt node 1",
                        resumable=True,
                        ns=[AnyStr("invoke_sub_agent:"), AnyStr("node_1:")],
                        when="during",
                    ),
                )
            },
        ]

        # resume from the first interrupt
        assert [
            c async for c in parent_agent.astream(Command(resume=True), thread)
        ] == [
            {
                "__interrupt__": (
                    Interrupt(
                        value="interrupt node 2",
                        resumable=True,
                        ns=[AnyStr("invoke_sub_agent:"), AnyStr("node_2:")],
                        when="during",
                    ),
                )
            }
        ]

        # resume from 2nd interrupt
        assert [
            c async for c in parent_agent.astream(Command(resume=True), thread)
        ] == [
            {
                "invoke_sub_agent": {"input": True},
            },
        ]


@NEEDS_CONTEXTVARS
async def test_async_streaming_with_functional_api() -> None:
    """Test streaming with functional API.

    This test verifies that we're able to stream results as they're being generated
    rather than have all the results arrive at once after the graph has completed.

    The time of arrival between the two updates corresponding to the two `slow` tasks
    should be greater than the time delay between the two tasks.
    """

    time_delay = 0.01

    @task()
    async def slow() -> dict:
        await asyncio.sleep(time_delay)  # Simulate a delay of 10 ms
        return {"tic": asyncio.get_running_loop().time()}

    @entrypoint()
    async def graph(inputs: dict) -> list:
        first = await slow()
        second = await slow()
        return [first, second]

    arrival_times = []

    async for chunk in graph.astream({}):
        if "slow" not in chunk:  # We'll just look at the updates from `slow`
            continue
        arrival_times.append(asyncio.get_running_loop().time())

    assert len(arrival_times) == 2
    delta = arrival_times[1] - arrival_times[0]
    # Delta cannot be less than 10 ms if it is streaming as results are generated.
    assert delta > time_delay


@NEEDS_CONTEXTVARS
@pytest.mark.parametrize("checkpointer_name", ALL_CHECKPOINTERS_ASYNC)
async def test_multiple_subgraphs(checkpointer_name: str) -> None:
    class State(TypedDict):
        a: int
        b: int

    class Output(TypedDict):
        result: int

    async with awith_checkpointer(checkpointer_name) as checkpointer:
        # Define the subgraphs
        async def add(state):
            return {"result": state["a"] + state["b"]}

        add_subgraph = (
            StateGraph(State, output=Output)
            .add_node(add)
            .add_edge(START, "add")
            .compile()
        )

        async def multiply(state):
            return {"result": state["a"] * state["b"]}

        multiply_subgraph = (
            StateGraph(State, output=Output)
            .add_node(multiply)
            .add_edge(START, "multiply")
            .compile()
        )

        # Test calling the same subgraph multiple times
        async def call_same_subgraph(state):
            result = await add_subgraph.ainvoke(state)
            another_result = await add_subgraph.ainvoke(
                {"a": result["result"], "b": 10}
            )
            return another_result

        parent_call_same_subgraph = (
            StateGraph(State, output=Output)
            .add_node(call_same_subgraph)
            .add_edge(START, "call_same_subgraph")
            .compile(checkpointer=checkpointer)
        )
        config = {"configurable": {"thread_id": "1"}}
        assert await parent_call_same_subgraph.ainvoke({"a": 2, "b": 3}, config) == {
            "result": 15
        }

        # Test calling multiple subgraphs
        class Output(TypedDict):
            add_result: int
            multiply_result: int

        async def call_multiple_subgraphs(state):
            add_result = await add_subgraph.ainvoke(state)
            multiply_result = await multiply_subgraph.ainvoke(state)
            return {
                "add_result": add_result["result"],
                "multiply_result": multiply_result["result"],
            }

        parent_call_multiple_subgraphs = (
            StateGraph(State, output=Output)
            .add_node(call_multiple_subgraphs)
            .add_edge(START, "call_multiple_subgraphs")
            .compile(checkpointer=checkpointer)
        )
        config = {"configurable": {"thread_id": "2"}}
        assert await parent_call_multiple_subgraphs.ainvoke(
            {"a": 2, "b": 3}, config
        ) == {
            "add_result": 5,
            "multiply_result": 6,
        }


@NEEDS_CONTEXTVARS
@pytest.mark.parametrize("checkpointer_name", ALL_CHECKPOINTERS_ASYNC)
async def test_multiple_subgraphs_functional(checkpointer_name: str) -> None:
    async with awith_checkpointer(checkpointer_name) as checkpointer:
        # Define addition subgraph
        @entrypoint()
        async def add(inputs):
            a, b = inputs
            return a + b

        # Define multiplication subgraph using tasks
        @task
        async def multiply_task(a, b):
            return a * b

        @entrypoint()
        async def multiply(inputs):
            return await multiply_task(*inputs)

        # Test calling the same subgraph multiple times
        @task
        async def call_same_subgraph(a, b):
            result = await add.ainvoke([a, b])
            another_result = await add.ainvoke([result, 10])
            return another_result

        @entrypoint(checkpointer=checkpointer)
        async def parent_call_same_subgraph(inputs):
            return await call_same_subgraph(*inputs)

        config = {"configurable": {"thread_id": "1"}}
        assert await parent_call_same_subgraph.ainvoke([2, 3], config) == 15

        # Test calling multiple subgraphs
        @task
        async def call_multiple_subgraphs(a, b):
            add_result = await add.ainvoke([a, b])
            multiply_result = await multiply.ainvoke([a, b])
            return [add_result, multiply_result]

        @entrypoint(checkpointer=checkpointer)
        async def parent_call_multiple_subgraphs(inputs):
            return await call_multiple_subgraphs(*inputs)

        config = {"configurable": {"thread_id": "2"}}
        assert await parent_call_multiple_subgraphs.ainvoke([2, 3], config) == [5, 6]


@NEEDS_CONTEXTVARS
@pytest.mark.parametrize("checkpointer_name", ALL_CHECKPOINTERS_ASYNC)
async def test_multiple_subgraphs_mixed(checkpointer_name: str) -> None:
    class State(TypedDict):
        a: int
        b: int

    class Output(TypedDict):
        result: int

    async with awith_checkpointer(checkpointer_name) as checkpointer:
        # Define the subgraphs
        async def add(state):
            return {"result": state["a"] + state["b"]}

        add_subgraph = (
            StateGraph(State, output=Output)
            .add_node(add)
            .add_edge(START, "add")
            .compile()
        )

        async def multiply(state):
            return {"result": state["a"] * state["b"]}

        multiply_subgraph = (
            StateGraph(State, output=Output)
            .add_node(multiply)
            .add_edge(START, "multiply")
            .compile()
        )

        # Test calling the same subgraph multiple times
        @task
        async def call_same_subgraph(a, b):
            result = (await add_subgraph.ainvoke({"a": a, "b": b}))["result"]
            another_result = (await add_subgraph.ainvoke({"a": result, "b": 10}))[
                "result"
            ]
            return another_result

        @entrypoint(checkpointer=checkpointer)
        async def parent_call_same_subgraph(inputs):
            return await call_same_subgraph(*inputs)

        config = {"configurable": {"thread_id": "1"}}
        assert await parent_call_same_subgraph.ainvoke([2, 3], config) == 15

        # Test calling multiple subgraphs
        @task
        async def call_multiple_subgraphs(a, b):
            add_result = (await add_subgraph.ainvoke({"a": a, "b": b}))["result"]
            multiply_result = (await multiply_subgraph.ainvoke({"a": a, "b": b}))[
                "result"
            ]
            return [add_result, multiply_result]

        @entrypoint(checkpointer=checkpointer)
        async def parent_call_multiple_subgraphs(inputs):
            return await call_multiple_subgraphs(*inputs)

        config = {"configurable": {"thread_id": "2"}}
        assert await parent_call_multiple_subgraphs.ainvoke([2, 3], config) == [5, 6]


@NEEDS_CONTEXTVARS
@pytest.mark.parametrize("checkpointer_name", ALL_CHECKPOINTERS_ASYNC)
async def test_multiple_subgraphs_mixed_checkpointer(
    request: pytest.FixtureRequest, checkpointer_name: str
) -> None:
    async with awith_checkpointer(checkpointer_name) as checkpointer:

        class SubgraphState(TypedDict):
            sub_counter: Annotated[int, operator.add]

        async def subgraph_node(state):
            return {"sub_counter": 2}

        sub_graph_1 = (
            StateGraph(SubgraphState)
            .add_node(subgraph_node)
            .add_edge(START, "subgraph_node")
            .compile(checkpointer=True)
        )

        class OtherSubgraphState(TypedDict):
            other_sub_counter: Annotated[int, operator.add]

        async def other_subgraph_node(state):
            return {"other_sub_counter": 3}

        sub_graph_2 = (
            StateGraph(OtherSubgraphState)
            .add_node(other_subgraph_node)
            .add_edge(START, "other_subgraph_node")
            .compile()
        )

        class ParentState(TypedDict):
            parent_counter: int

        async def parent_node(state):
            result = await sub_graph_1.ainvoke({"sub_counter": state["parent_counter"]})
            other_result = await sub_graph_2.ainvoke(
                {"other_sub_counter": result["sub_counter"]}
            )
            return {"parent_counter": other_result["other_sub_counter"]}

        parent_graph = (
            StateGraph(ParentState)
            .add_node(parent_node)
            .add_edge(START, "parent_node")
            .compile(checkpointer=checkpointer)
        )

        config = {"configurable": {"thread_id": "1"}}
        assert await parent_graph.ainvoke({"parent_counter": 0}, config) == {
            "parent_counter": 5
        }
        assert await parent_graph.ainvoke({"parent_counter": 0}, config) == {
            "parent_counter": 7
        }
        config = {"configurable": {"thread_id": "2"}}
        assert [
            c
            async for c in parent_graph.astream(
                {"parent_counter": 0}, config, subgraphs=True, stream_mode="updates"
            )
        ] == [
            (("parent_node",), {"subgraph_node": {"sub_counter": 2}}),
            (
                (AnyStr("parent_node:"), "1"),
                {"other_subgraph_node": {"other_sub_counter": 3}},
            ),
            ((), {"parent_node": {"parent_counter": 5}}),
        ]
        assert [
            c
            async for c in parent_graph.astream(
                {"parent_counter": 0}, config, subgraphs=True, stream_mode="updates"
            )
        ] == [
            (("parent_node",), {"subgraph_node": {"sub_counter": 2}}),
            (
                (AnyStr("parent_node:"), "1"),
                {"other_subgraph_node": {"other_sub_counter": 3}},
            ),
            ((), {"parent_node": {"parent_counter": 7}}),
        ]


@NEEDS_CONTEXTVARS
async def test_async_entrypoint_without_checkpointer() -> None:
    """Test no checkpointer."""
    states = []
    config = {"configurable": {"thread_id": "1"}}

    # Test without previous
    @entrypoint()
    async def foo(inputs: Any) -> Any:
        states.append(inputs)
        return inputs

    assert (await foo.ainvoke({"a": "1"}, config)) == {"a": "1"}

    @entrypoint()
    async def foo(inputs: Any, *, previous: Any) -> Any:
        states.append(previous)
        return {"previous": previous, "current": inputs}

    assert (await foo.ainvoke({"a": "1"}, config)) == {
        "current": {"a": "1"},
        "previous": None,
    }
    assert (await foo.ainvoke({"a": "1"}, config)) == {
        "current": {"a": "1"},
        "previous": None,
    }


@NEEDS_CONTEXTVARS
async def test_entrypoint_from_async_generator() -> None:
    """@entrypoint does not support sync generators."""
    # Test invoke
    previous_return_values = []

    # In this version reducers do not work
    @entrypoint(checkpointer=MemorySaver())
    async def foo(inputs, previous=None) -> Any:
        previous_return_values.append(previous)
        yield "a"
        yield "b"

    config = {"configurable": {"thread_id": "1"}}

    assert list(await foo.ainvoke({"a": "1"}, config)) == ["a", "b"]
    assert previous_return_values == [None]


@NEEDS_CONTEXTVARS
async def test_named_tasks_functional() -> None:
    class Foo:
        async def foo(self, value: str) -> dict:
            return value + "foo"

    f = Foo()

    # class method task
    foo = task(f.foo, name="custom_foo")
    other_foo = task(f.foo, name="other_foo")

    # regular function task
    @task(name="custom_bar")
    async def bar(value: str) -> dict:
        return value + "|bar"

    async def baz(update: str, value: str) -> dict:
        return value + f"|{update}"

    # partial function task (unnamed)
    baz_task = task(functools.partial(baz, "baz"))
    # partial function task (named_)
    custom_baz_task = task(functools.partial(baz, "custom_baz"), name="custom_baz")

    class Qux:
        def __call__(self, value: str) -> dict:
            return value + "|qux"

    qux_task = task(Qux(), name="qux")

    @entrypoint()
    async def workflow(inputs: dict) -> dict:
        foo_result = await foo(inputs)
        await other_foo(inputs)
        bar_result = await bar(foo_result)
        baz_result = await baz_task(bar_result)
        custom_baz_result = await custom_baz_task(baz_result)
        qux_result = await qux_task(custom_baz_result)
        return qux_result

    assert [c async for c in workflow.astream("", stream_mode="updates")] == [
        {"custom_foo": "foo"},
<<<<<<< HEAD
        {"custom_bar": "bar"},
        {"workflow": "bar"},
    ]


@NEEDS_CONTEXTVARS
async def test_overriding_injectable_args_with_async_task() -> None:
    """Test overriding injectable args in tasks."""
    from langgraph.store.memory import InMemoryStore

    @task
    async def foo(store: BaseStore, writer: StreamWriter, value: Any) -> None:
        assert store is value
        assert writer is value

    @entrypoint(store=InMemoryStore())
    async def main(inputs, store: BaseStore) -> str:
        assert store is not None
        await foo(store=None, writer=None, value=None)
        await foo(store="hello", writer="hello", value="hello")
        return "OK"

    assert await main.ainvoke({}) == "OK"
=======
        {"other_foo": "foo"},
        {"custom_bar": "foo|bar"},
        {"baz": "foo|bar|baz"},
        {"custom_baz": "foo|bar|baz|custom_baz"},
        {"qux": "foo|bar|baz|custom_baz|qux"},
        {"workflow": "foo|bar|baz|custom_baz|qux"},
    ]
>>>>>>> 90f1e667
<|MERGE_RESOLUTION|>--- conflicted
+++ resolved
@@ -7371,31 +7371,6 @@
 
     assert [c async for c in workflow.astream("", stream_mode="updates")] == [
         {"custom_foo": "foo"},
-<<<<<<< HEAD
-        {"custom_bar": "bar"},
-        {"workflow": "bar"},
-    ]
-
-
-@NEEDS_CONTEXTVARS
-async def test_overriding_injectable_args_with_async_task() -> None:
-    """Test overriding injectable args in tasks."""
-    from langgraph.store.memory import InMemoryStore
-
-    @task
-    async def foo(store: BaseStore, writer: StreamWriter, value: Any) -> None:
-        assert store is value
-        assert writer is value
-
-    @entrypoint(store=InMemoryStore())
-    async def main(inputs, store: BaseStore) -> str:
-        assert store is not None
-        await foo(store=None, writer=None, value=None)
-        await foo(store="hello", writer="hello", value="hello")
-        return "OK"
-
-    assert await main.ainvoke({}) == "OK"
-=======
         {"other_foo": "foo"},
         {"custom_bar": "foo|bar"},
         {"baz": "foo|bar|baz"},
@@ -7403,4 +7378,23 @@
         {"qux": "foo|bar|baz|custom_baz|qux"},
         {"workflow": "foo|bar|baz|custom_baz|qux"},
     ]
->>>>>>> 90f1e667
+
+
+@NEEDS_CONTEXTVARS
+async def test_overriding_injectable_args_with_async_task() -> None:
+    """Test overriding injectable args in tasks."""
+    from langgraph.store.memory import InMemoryStore
+
+    @task
+    async def foo(store: BaseStore, writer: StreamWriter, value: Any) -> None:
+        assert store is value
+        assert writer is value
+
+    @entrypoint(store=InMemoryStore())
+    async def main(inputs, store: BaseStore) -> str:
+        assert store is not None
+        await foo(store=None, writer=None, value=None)
+        await foo(store="hello", writer="hello", value="hello")
+        return "OK"
+
+    assert await main.ainvoke({}) == "OK"