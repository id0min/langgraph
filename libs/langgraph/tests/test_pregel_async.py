--- conflicted
+++ resolved
@@ -52,11 +52,7 @@
     CheckpointMetadata,
     CheckpointTuple,
 )
-<<<<<<< HEAD
 from langgraph.checkpoint.memory import InMemorySaver
-from langgraph.constants import ERROR, PULL, PUSH
-=======
-from langgraph.checkpoint.memory import MemorySaver
 from langgraph.constants import (
     CONFIG_KEY_NODE_FINISHED,
     ERROR,
@@ -65,7 +61,6 @@
     PUSH,
     START,
 )
->>>>>>> c89e84fb
 from langgraph.errors import InvalidUpdateError, MultipleSubgraphsError, NodeInterrupt
 from langgraph.graph import END, Graph, GraphCommand, StateGraph
 from langgraph.graph.message import MessageGraph, MessagesState, add_messages
@@ -12566,7 +12561,7 @@
     builder.add_edge("one", "two")
     builder.add_edge("two", END)
 
-    saver = MemorySaver()
+    saver = InMemorySaver()
 
     graph = builder.compile(checkpointer=saver)
 
@@ -12639,7 +12634,7 @@
     parent.add_edge("p_one", "p_two")
     parent.add_edge("p_two", END)
 
-    graph = parent.compile(checkpointer=MemorySaver())
+    graph = parent.compile(checkpointer=InMemorySaver())
 
     config = {"configurable": {"thread_id": "1"}}
     events = [
@@ -12714,7 +12709,7 @@
     grand_parent.add_edge("gp_one", "gp_two")
     grand_parent.add_edge("gp_two", END)
 
-    graph = grand_parent.compile(checkpointer=MemorySaver())
+    graph = grand_parent.compile(checkpointer=InMemorySaver())
 
     config = {"configurable": {"thread_id": "1"}}
     events = [
