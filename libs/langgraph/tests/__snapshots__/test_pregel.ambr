--- conflicted
+++ resolved
@@ -3191,409 +3191,6 @@
   
   '''
 # ---
-<<<<<<< HEAD
-=======
-# name: test_in_one_fan_out_state_graph_waiting_edge_custom_state_class_pydantic1
-  '''
-  graph TD;
-  	__start__ --> rewrite_query;
-  	analyzer_one --> retriever_one;
-  	qa --> __end__;
-  	retriever_one --> qa;
-  	retriever_two --> qa;
-  	rewrite_query --> analyzer_one;
-  	rewrite_query -.-> retriever_two;
-  
-  '''
-# ---
-# name: test_in_one_fan_out_state_graph_waiting_edge_custom_state_class_pydantic1.1
-  dict({
-    'definitions': dict({
-      'InnerObject': dict({
-        'properties': dict({
-          'yo': dict({
-            'title': 'Yo',
-            'type': 'integer',
-          }),
-        }),
-        'required': list([
-          'yo',
-        ]),
-        'title': 'InnerObject',
-        'type': 'object',
-      }),
-    }),
-    'properties': dict({
-      'inner': dict({
-        '$ref': '#/definitions/InnerObject',
-      }),
-      'query': dict({
-        'title': 'Query',
-        'type': 'string',
-      }),
-    }),
-    'required': list([
-      'query',
-      'inner',
-    ]),
-    'title': 'Input',
-    'type': 'object',
-  })
-# ---
-# name: test_in_one_fan_out_state_graph_waiting_edge_custom_state_class_pydantic1.2
-  dict({
-    'properties': dict({
-      'answer': dict({
-        'title': 'Answer',
-        'type': 'string',
-      }),
-      'docs': dict({
-        'items': dict({
-          'type': 'string',
-        }),
-        'title': 'Docs',
-        'type': 'array',
-      }),
-    }),
-    'required': list([
-      'answer',
-      'docs',
-    ]),
-    'title': 'Output',
-    'type': 'object',
-  })
-# ---
-# name: test_in_one_fan_out_state_graph_waiting_edge_custom_state_class_pydantic1[memory]
-  '''
-  graph TD;
-  	__start__ --> rewrite_query;
-  	analyzer_one --> retriever_one;
-  	qa --> __end__;
-  	retriever_one --> qa;
-  	retriever_two --> qa;
-  	rewrite_query --> analyzer_one;
-  	rewrite_query -.-> retriever_two;
-  
-  '''
-# ---
-# name: test_in_one_fan_out_state_graph_waiting_edge_custom_state_class_pydantic1[memory].1
-  dict({
-    'definitions': dict({
-      'InnerObject': dict({
-        'properties': dict({
-          'yo': dict({
-            'title': 'Yo',
-            'type': 'integer',
-          }),
-        }),
-        'required': list([
-          'yo',
-        ]),
-        'title': 'InnerObject',
-        'type': 'object',
-      }),
-    }),
-    'properties': dict({
-      'inner': dict({
-        '$ref': '#/definitions/InnerObject',
-      }),
-      'query': dict({
-        'title': 'Query',
-        'type': 'string',
-      }),
-    }),
-    'required': list([
-      'query',
-      'inner',
-    ]),
-    'title': 'LangGraphInput',
-    'type': 'object',
-  })
-# ---
-# name: test_in_one_fan_out_state_graph_waiting_edge_custom_state_class_pydantic1[memory].2
-  dict({
-    'properties': dict({
-      'answer': dict({
-        'title': 'Answer',
-        'type': 'string',
-      }),
-      'docs': dict({
-        'items': dict({
-          'type': 'string',
-        }),
-        'title': 'Docs',
-        'type': 'array',
-      }),
-    }),
-    'title': 'LangGraphOutput',
-    'type': 'object',
-  })
-# ---
-# name: test_in_one_fan_out_state_graph_waiting_edge_custom_state_class_pydantic1[postgres]
-  '''
-  graph TD;
-  	__start__ --> rewrite_query;
-  	analyzer_one --> retriever_one;
-  	qa --> __end__;
-  	retriever_one --> qa;
-  	retriever_two --> qa;
-  	rewrite_query --> analyzer_one;
-  	rewrite_query -.-> retriever_two;
-  
-  '''
-# ---
-# name: test_in_one_fan_out_state_graph_waiting_edge_custom_state_class_pydantic1[postgres].1
-  dict({
-    'definitions': dict({
-      'InnerObject': dict({
-        'properties': dict({
-          'yo': dict({
-            'title': 'Yo',
-            'type': 'integer',
-          }),
-        }),
-        'required': list([
-          'yo',
-        ]),
-        'title': 'InnerObject',
-        'type': 'object',
-      }),
-    }),
-    'properties': dict({
-      'inner': dict({
-        '$ref': '#/definitions/InnerObject',
-      }),
-      'query': dict({
-        'title': 'Query',
-        'type': 'string',
-      }),
-    }),
-    'required': list([
-      'query',
-      'inner',
-    ]),
-    'title': 'LangGraphInput',
-    'type': 'object',
-  })
-# ---
-# name: test_in_one_fan_out_state_graph_waiting_edge_custom_state_class_pydantic1[postgres].2
-  dict({
-    'properties': dict({
-      'answer': dict({
-        'title': 'Answer',
-        'type': 'string',
-      }),
-      'docs': dict({
-        'items': dict({
-          'type': 'string',
-        }),
-        'title': 'Docs',
-        'type': 'array',
-      }),
-    }),
-    'title': 'LangGraphOutput',
-    'type': 'object',
-  })
-# ---
-# name: test_in_one_fan_out_state_graph_waiting_edge_custom_state_class_pydantic1[postgres_pipe]
-  '''
-  graph TD;
-  	__start__ --> rewrite_query;
-  	analyzer_one --> retriever_one;
-  	qa --> __end__;
-  	retriever_one --> qa;
-  	retriever_two --> qa;
-  	rewrite_query --> analyzer_one;
-  	rewrite_query -.-> retriever_two;
-  
-  '''
-# ---
-# name: test_in_one_fan_out_state_graph_waiting_edge_custom_state_class_pydantic1[postgres_pipe].1
-  dict({
-    'definitions': dict({
-      'InnerObject': dict({
-        'properties': dict({
-          'yo': dict({
-            'title': 'Yo',
-            'type': 'integer',
-          }),
-        }),
-        'required': list([
-          'yo',
-        ]),
-        'title': 'InnerObject',
-        'type': 'object',
-      }),
-    }),
-    'properties': dict({
-      'inner': dict({
-        '$ref': '#/definitions/InnerObject',
-      }),
-      'query': dict({
-        'title': 'Query',
-        'type': 'string',
-      }),
-    }),
-    'required': list([
-      'query',
-      'inner',
-    ]),
-    'title': 'LangGraphInput',
-    'type': 'object',
-  })
-# ---
-# name: test_in_one_fan_out_state_graph_waiting_edge_custom_state_class_pydantic1[postgres_pipe].2
-  dict({
-    'properties': dict({
-      'answer': dict({
-        'title': 'Answer',
-        'type': 'string',
-      }),
-      'docs': dict({
-        'items': dict({
-          'type': 'string',
-        }),
-        'title': 'Docs',
-        'type': 'array',
-      }),
-    }),
-    'title': 'LangGraphOutput',
-    'type': 'object',
-  })
-# ---
-# name: test_in_one_fan_out_state_graph_waiting_edge_custom_state_class_pydantic1[postgres_pool]
-  '''
-  graph TD;
-  	__start__ --> rewrite_query;
-  	analyzer_one --> retriever_one;
-  	qa --> __end__;
-  	retriever_one --> qa;
-  	retriever_two --> qa;
-  	rewrite_query --> analyzer_one;
-  	rewrite_query -.-> retriever_two;
-  
-  '''
-# ---
-# name: test_in_one_fan_out_state_graph_waiting_edge_custom_state_class_pydantic1[postgres_pool].1
-  dict({
-    'definitions': dict({
-      'InnerObject': dict({
-        'properties': dict({
-          'yo': dict({
-            'title': 'Yo',
-            'type': 'integer',
-          }),
-        }),
-        'required': list([
-          'yo',
-        ]),
-        'title': 'InnerObject',
-        'type': 'object',
-      }),
-    }),
-    'properties': dict({
-      'inner': dict({
-        '$ref': '#/definitions/InnerObject',
-      }),
-      'query': dict({
-        'title': 'Query',
-        'type': 'string',
-      }),
-    }),
-    'required': list([
-      'query',
-      'inner',
-    ]),
-    'title': 'LangGraphInput',
-    'type': 'object',
-  })
-# ---
-# name: test_in_one_fan_out_state_graph_waiting_edge_custom_state_class_pydantic1[postgres_pool].2
-  dict({
-    'properties': dict({
-      'answer': dict({
-        'title': 'Answer',
-        'type': 'string',
-      }),
-      'docs': dict({
-        'items': dict({
-          'type': 'string',
-        }),
-        'title': 'Docs',
-        'type': 'array',
-      }),
-    }),
-    'title': 'LangGraphOutput',
-    'type': 'object',
-  })
-# ---
-# name: test_in_one_fan_out_state_graph_waiting_edge_custom_state_class_pydantic1[sqlite]
-  '''
-  graph TD;
-  	__start__ --> rewrite_query;
-  	analyzer_one --> retriever_one;
-  	qa --> __end__;
-  	retriever_one --> qa;
-  	retriever_two --> qa;
-  	rewrite_query --> analyzer_one;
-  	rewrite_query -.-> retriever_two;
-  
-  '''
-# ---
-# name: test_in_one_fan_out_state_graph_waiting_edge_custom_state_class_pydantic1[sqlite].1
-  dict({
-    'definitions': dict({
-      'InnerObject': dict({
-        'properties': dict({
-          'yo': dict({
-            'title': 'Yo',
-            'type': 'integer',
-          }),
-        }),
-        'required': list([
-          'yo',
-        ]),
-        'title': 'InnerObject',
-        'type': 'object',
-      }),
-    }),
-    'properties': dict({
-      'inner': dict({
-        '$ref': '#/definitions/InnerObject',
-      }),
-      'query': dict({
-        'title': 'Query',
-        'type': 'string',
-      }),
-    }),
-    'required': list([
-      'query',
-      'inner',
-    ]),
-    'title': 'LangGraphInput',
-    'type': 'object',
-  })
-# ---
-# name: test_in_one_fan_out_state_graph_waiting_edge_custom_state_class_pydantic1[sqlite].2
-  dict({
-    'properties': dict({
-      'answer': dict({
-        'title': 'Answer',
-        'type': 'string',
-      }),
-      'docs': dict({
-        'items': dict({
-          'type': 'string',
-        }),
-        'title': 'Docs',
-        'type': 'array',
-      }),
-    }),
-    'title': 'LangGraphOutput',
-    'type': 'object',
-  })
-# ---
->>>>>>> 1ae60dcc
 # name: test_in_one_fan_out_state_graph_waiting_edge_custom_state_class_pydantic2
   '''
   graph TD;
