--- conflicted
+++ resolved
@@ -2295,7 +2295,6 @@
         }
       },
       {
-<<<<<<< HEAD
         "id": 5,
         "type": "runnable",
         "data": {
@@ -2307,132 +2306,6 @@
           ],
           "name": "agent_parser"
         }
-=======
-        "id": "__end__",
-        "type": "schema",
-        "data": "__end__"
-      }
-    ],
-    "edges": [
-      {
-        "source": "__start__",
-        "target": "agent"
-      },
-      {
-        "source": "tools",
-        "target": "agent"
-      },
-      {
-        "source": "agent",
-        "target": "tools",
-        "data": "continue",
-        "conditional": true
-      },
-      {
-        "source": "agent",
-        "target": "__end__",
-        "data": "exit",
-        "conditional": true
-      }
-    ]
-  }
-  '''
-# ---
-# name: test_conditional_state_graph[memory].3
-  '''
-  graph TD;
-  	__start__ --> agent;
-  	tools --> agent;
-  	agent -. &nbspcontinue&nbsp .-> tools;
-  	agent -. &nbspexit&nbsp .-> __end__;
-  
-  '''
-# ---
-# name: test_conditional_state_graph_with_list_edge_inputs
-  '''
-  {
-    "nodes": [
-      {
-        "id": "__start__",
-        "type": "schema",
-        "data": "__start__"
-      },
-      {
-        "id": "A",
-        "type": "runnable",
-        "data": {
-          "id": [
-            "langgraph",
-            "utils",
-            "RunnableCallable"
-          ],
-          "name": "A"
-        }
-      },
-      {
-        "id": "B",
-        "type": "runnable",
-        "data": {
-          "id": [
-            "langgraph",
-            "utils",
-            "RunnableCallable"
-          ],
-          "name": "B"
-        }
-      },
-      {
-        "id": "__end__",
-        "type": "schema",
-        "data": "__end__"
-      }
-    ],
-    "edges": [
-      {
-        "source": "A",
-        "target": "__end__"
-      },
-      {
-        "source": "B",
-        "target": "__end__"
-      },
-      {
-        "source": "__start__",
-        "target": "A"
-      },
-      {
-        "source": "__start__",
-        "target": "B"
-      }
-    ]
-  }
-  '''
-# ---
-# name: test_conditional_state_graph_with_list_edge_inputs.1
-  '''
-  graph TD;
-  	A --> __end__;
-  	B --> __end__;
-  	__start__ --> A;
-  	__start__ --> B;
-  
-  '''
-# ---
-# name: test_conditional_state_graph[postgres]
-  '{"title": "LangGraphInput", "type": "object", "properties": {"input": {"title": "Input", "type": "string"}, "agent_outcome": {"title": "Agent Outcome", "anyOf": [{"$ref": "#/definitions/AgentAction"}, {"$ref": "#/definitions/AgentFinish"}]}, "intermediate_steps": {"title": "Intermediate Steps", "type": "array", "items": {"type": "array", "minItems": 2, "maxItems": 2, "items": [{"$ref": "#/definitions/AgentAction"}, {"type": "string"}]}}}, "definitions": {"AgentAction": {"title": "AgentAction", "description": "Represents a request to execute an action by an agent.\\n\\nThe action consists of the name of the tool to execute and the input to pass\\nto the tool. The log is used to pass along extra information about the action.", "type": "object", "properties": {"tool": {"title": "Tool", "type": "string"}, "tool_input": {"title": "Tool Input", "anyOf": [{"type": "string"}, {"type": "object"}]}, "log": {"title": "Log", "type": "string"}, "type": {"title": "Type", "default": "AgentAction", "enum": ["AgentAction"], "type": "string"}}, "required": ["tool", "tool_input", "log"]}, "AgentFinish": {"title": "AgentFinish", "description": "Final return value of an ActionAgent.\\n\\nAgents return an AgentFinish when they have reached a stopping condition.", "type": "object", "properties": {"return_values": {"title": "Return Values", "type": "object"}, "log": {"title": "Log", "type": "string"}, "type": {"title": "Type", "default": "AgentFinish", "enum": ["AgentFinish"], "type": "string"}}, "required": ["return_values", "log"]}}}'
-# ---
-# name: test_conditional_state_graph[postgres].1
-  '{"title": "LangGraphOutput", "type": "object", "properties": {"input": {"title": "Input", "type": "string"}, "agent_outcome": {"title": "Agent Outcome", "anyOf": [{"$ref": "#/definitions/AgentAction"}, {"$ref": "#/definitions/AgentFinish"}]}, "intermediate_steps": {"title": "Intermediate Steps", "type": "array", "items": {"type": "array", "minItems": 2, "maxItems": 2, "items": [{"$ref": "#/definitions/AgentAction"}, {"type": "string"}]}}}, "definitions": {"AgentAction": {"title": "AgentAction", "description": "Represents a request to execute an action by an agent.\\n\\nThe action consists of the name of the tool to execute and the input to pass\\nto the tool. The log is used to pass along extra information about the action.", "type": "object", "properties": {"tool": {"title": "Tool", "type": "string"}, "tool_input": {"title": "Tool Input", "anyOf": [{"type": "string"}, {"type": "object"}]}, "log": {"title": "Log", "type": "string"}, "type": {"title": "Type", "default": "AgentAction", "enum": ["AgentAction"], "type": "string"}}, "required": ["tool", "tool_input", "log"]}, "AgentFinish": {"title": "AgentFinish", "description": "Final return value of an ActionAgent.\\n\\nAgents return an AgentFinish when they have reached a stopping condition.", "type": "object", "properties": {"return_values": {"title": "Return Values", "type": "object"}, "log": {"title": "Log", "type": "string"}, "type": {"title": "Type", "default": "AgentFinish", "enum": ["AgentFinish"], "type": "string"}}, "required": ["return_values", "log"]}}}'
-# ---
-# name: test_conditional_state_graph[postgres].2
-  '''
-  {
-    "nodes": [
-      {
-        "id": "__start__",
-        "type": "schema",
-        "data": "__start__"
->>>>>>> 65784d81
       },
       {
         "id": 6,
@@ -2782,6 +2655,76 @@
   	tools --> agent;
   	agent -. &nbspcontinue&nbsp .-> tools;
   	agent -. &nbspexit&nbsp .-> __end__;
+  
+  '''
+# ---
+# name: test_conditional_state_graph_with_list_edge_inputs
+  '''
+  {
+    "nodes": [
+      {
+        "id": "__start__",
+        "type": "schema",
+        "data": "__start__"
+      },
+      {
+        "id": "A",
+        "type": "runnable",
+        "data": {
+          "id": [
+            "langgraph",
+            "utils",
+            "RunnableCallable"
+          ],
+          "name": "A"
+        }
+      },
+      {
+        "id": "B",
+        "type": "runnable",
+        "data": {
+          "id": [
+            "langgraph",
+            "utils",
+            "RunnableCallable"
+          ],
+          "name": "B"
+        }
+      },
+      {
+        "id": "__end__",
+        "type": "schema",
+        "data": "__end__"
+      }
+    ],
+    "edges": [
+      {
+        "source": "A",
+        "target": "__end__"
+      },
+      {
+        "source": "B",
+        "target": "__end__"
+      },
+      {
+        "source": "__start__",
+        "target": "A"
+      },
+      {
+        "source": "__start__",
+        "target": "B"
+      }
+    ]
+  }
+  '''
+# ---
+# name: test_conditional_state_graph_with_list_edge_inputs.1
+  '''
+  graph TD;
+  	A --> __end__;
+  	B --> __end__;
+  	__start__ --> A;
+  	__start__ --> B;
   
   '''
 # ---
