--- conflicted
+++ resolved
@@ -13467,7 +13467,6 @@
                 assert stream_task.get("state") == history_task.state
 
 
-<<<<<<< HEAD
 def test_add_sequence():
     class State(TypedDict):
         foo: Annotated[list[str], operator.add]
@@ -13596,7 +13595,8 @@
         {"d": {"foo": ["d"]}},
         {"e": {"foo": ["e"]}},
     ]
-=======
+
+
 def test_runnable_passthrough_node_graph() -> None:
     class State(TypedDict):
         changeme: str
@@ -13613,5 +13613,4 @@
 
     graph = graph_builder.compile()
 
-    assert graph.get_graph(xray=True).to_json() == graph.get_graph(xray=False).to_json()
->>>>>>> 511de6f5
+    assert graph.get_graph(xray=True).to_json() == graph.get_graph(xray=False).to_json()