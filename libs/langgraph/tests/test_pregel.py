import json
import operator
import time
import warnings
from collections import Counter
from concurrent.futures import ThreadPoolExecutor
from contextlib import contextmanager
from random import randrange
from typing import (
    Annotated,
    Any,
    Dict,
    Generator,
    Iterator,
    List,
    Literal,
    Optional,
    Sequence,
    Tuple,
    TypedDict,
    Union,
    get_type_hints,
)

import httpx
import pytest
from langchain_core.runnables import (
    RunnableConfig,
    RunnableLambda,
    RunnableMap,
    RunnablePassthrough,
    RunnablePick,
)
from langsmith import traceable
from pytest_mock import MockerFixture
from syrupy import SnapshotAssertion

from langgraph.channels.base import BaseChannel
from langgraph.channels.binop import BinaryOperatorAggregate
from langgraph.channels.context import Context
from langgraph.channels.ephemeral_value import EphemeralValue
from langgraph.channels.last_value import LastValue
from langgraph.channels.topic import Topic
from langgraph.channels.untracked_value import UntrackedValue
from langgraph.checkpoint.base import (
    BaseCheckpointSaver,
    Checkpoint,
    CheckpointMetadata,
    CheckpointTuple,
)
from langgraph.checkpoint.memory import MemorySaver
from langgraph.constants import ERROR, Interrupt, Send
from langgraph.errors import InvalidUpdateError, NodeInterrupt
from langgraph.graph import END, Graph
from langgraph.graph.graph import START
from langgraph.graph.message import MessageGraph, add_messages
from langgraph.graph.state import StateGraph
from langgraph.managed.shared_value import SharedValue
from langgraph.prebuilt.chat_agent_executor import (
    create_tool_calling_executor,
)
from langgraph.prebuilt.tool_node import ToolNode
from langgraph.pregel import (
    Channel,
    GraphRecursionError,
    Pregel,
    StateSnapshot,
)
from langgraph.pregel.retry import RetryPolicy
from langgraph.pregel.types import PregelTask
from langgraph.store.memory import MemoryStore
from tests.any_str import AnyStr, AnyVersion, UnsortedSequence
from tests.conftest import ALL_CHECKPOINTERS_SYNC
from tests.fake_tracer import FakeTracer
from tests.memory_assert import (
    MemorySaverAssertCheckpointMetadata,
    MemorySaverNoPending,
)
from tests.messages import _AnyIdAIMessage, _AnyIdHumanMessage


def test_graph_validation() -> None:
    def logic(inp: str) -> str:
        return ""

    workflow = Graph()
    workflow.add_node("agent", logic)
    workflow.set_entry_point("agent")
    workflow.set_finish_point("agent")
    assert workflow.compile(), "valid graph"

    # Accept a dead-end
    workflow = Graph()
    workflow.add_node("agent", logic)
    workflow.set_entry_point("agent")
    workflow.compile()

    workflow = Graph()
    workflow.add_node("agent", logic)
    workflow.set_finish_point("agent")
    with pytest.raises(ValueError, match="not reachable"):
        workflow.compile()

    workflow = Graph()
    workflow.add_node("agent", logic)
    workflow.add_node("tools", logic)
    workflow.set_entry_point("agent")
    workflow.add_conditional_edges("agent", logic, {"continue": "tools", "exit": END})
    workflow.add_edge("tools", "agent")
    assert workflow.compile(), "valid graph"

    workflow = Graph()
    workflow.add_node("agent", logic)
    workflow.add_node("tools", logic)
    workflow.set_entry_point("tools")
    workflow.add_conditional_edges("agent", logic, {"continue": "tools", "exit": END})
    workflow.add_edge("tools", "agent")
    assert workflow.compile(), "valid graph"

    workflow = Graph()
    workflow.set_entry_point("tools")
    workflow.add_conditional_edges("agent", logic, {"continue": "tools", "exit": END})
    workflow.add_edge("tools", "agent")
    workflow.add_node("agent", logic)
    workflow.add_node("tools", logic)
    assert workflow.compile(), "valid graph"

    workflow = Graph()
    workflow.set_entry_point("tools")
    workflow.add_conditional_edges(
        "agent", logic, {"continue": "tools", "exit": END, "hmm": "extra"}
    )
    workflow.add_edge("tools", "agent")
    workflow.add_node("agent", logic)
    workflow.add_node("tools", logic)
    with pytest.raises(ValueError, match="unknown"):  # extra is not defined
        workflow.compile()

    workflow = Graph()
    workflow.set_entry_point("agent")
    workflow.add_conditional_edges("agent", logic, {"continue": "tools", "exit": END})
    workflow.add_edge("tools", "extra")
    workflow.add_node("agent", logic)
    workflow.add_node("tools", logic)
    with pytest.raises(ValueError, match="unknown"):  # extra is not defined
        workflow.compile()

    workflow = Graph()
    workflow.add_node("agent", logic)
    workflow.add_node("tools", logic)
    workflow.add_node("extra", logic)
    workflow.set_entry_point("agent")
    workflow.add_conditional_edges("agent", logic, {"continue": "tools", "exit": END})
    workflow.add_edge("tools", "agent")
    with pytest.raises(
        ValueError, match="Node `extra` is not reachable"
    ):  # extra is not reachable
        workflow.compile()

    workflow = Graph()
    workflow.add_node("agent", logic)
    workflow.add_node("tools", logic)
    workflow.add_node("extra", logic)
    workflow.set_entry_point("agent")
    workflow.add_conditional_edges("agent", logic)
    workflow.add_edge("tools", "agent")
    # Accept, even though extra is dead-end
    workflow.compile()

    class State(TypedDict):
        hello: str

    def node_a(state: State) -> State:
        # typo
        return {"hell": "world"}

    builder = StateGraph(State)
    builder.add_node("a", node_a)
    builder.set_entry_point("a")
    builder.set_finish_point("a")
    graph = builder.compile()
    with pytest.raises(InvalidUpdateError):
        graph.invoke({"hello": "there"})

    graph = StateGraph(State)
    graph.add_node("start", lambda x: x)
    graph.add_edge("__start__", "start")
    graph.add_edge("unknown", "start")
    graph.add_edge("start", "__end__")
    with pytest.raises(ValueError, match="Found edge starting at unknown node "):
        graph.compile()

    def bad_reducer(a):
        ...

    class BadReducerState(TypedDict):
        hello: Annotated[str, bad_reducer]

    with pytest.raises(ValueError, match="Invalid reducer"):
        StateGraph(BadReducerState)

    def node_b(state: State) -> State:
        return {"hello": "world"}

    builder = StateGraph(State)
    builder.add_node("a", node_b)
    builder.add_node("b", node_b)
    builder.add_node("c", node_b)
    builder.set_entry_point("a")
    builder.add_edge("a", "b")
    builder.add_edge("a", "c")
    graph = builder.compile()

    with pytest.raises(InvalidUpdateError, match="At key 'hello'"):
        graph.invoke({"hello": "there"})


def test_checkpoint_errors() -> None:
    class FaultyGetCheckpointer(MemorySaver):
        def get_tuple(self, config: RunnableConfig) -> Optional[CheckpointTuple]:
            raise ValueError("Faulty get_tuple")

    class FaultyPutCheckpointer(MemorySaver):
        def put(
            self,
            config: RunnableConfig,
            checkpoint: Checkpoint,
            metadata: CheckpointMetadata,
            new_versions: Optional[dict[str, Union[str, int, float]]] = None,
        ) -> RunnableConfig:
            raise ValueError("Faulty put")

    class FaultyPutWritesCheckpointer(MemorySaver):
        def put_writes(
            self, config: RunnableConfig, writes: List[Tuple[str, Any]], task_id: str
        ) -> RunnableConfig:
            raise ValueError("Faulty put_writes")

    class FaultyVersionCheckpointer(MemorySaver):
        def get_next_version(self, current: Optional[int], channel: BaseChannel) -> int:
            raise ValueError("Faulty get_next_version")

    def logic(inp: str) -> str:
        return ""

    builder = StateGraph(Annotated[str, operator.add])
    builder.add_node("agent", logic)
    builder.add_edge(START, "agent")

    graph = builder.compile(checkpointer=FaultyGetCheckpointer())
    with pytest.raises(ValueError, match="Faulty get_tuple"):
        graph.invoke("", {"configurable": {"thread_id": "thread-1"}})

    graph = builder.compile(checkpointer=FaultyPutCheckpointer())
    with pytest.raises(ValueError, match="Faulty put"):
        graph.invoke("", {"configurable": {"thread_id": "thread-1"}})

    graph = builder.compile(checkpointer=FaultyVersionCheckpointer())
    with pytest.raises(ValueError, match="Faulty get_next_version"):
        graph.invoke("", {"configurable": {"thread_id": "thread-1"}})

    # add parallel node
    builder.add_node("parallel", logic)
    builder.add_edge(START, "parallel")
    graph = builder.compile(checkpointer=FaultyPutWritesCheckpointer())
    with pytest.raises(ValueError, match="Faulty put_writes"):
        graph.invoke("", {"configurable": {"thread_id": "thread-1"}})


def test_node_schemas_custom_output() -> None:
    class State(TypedDict):
        hello: str
        bye: str
        messages: Annotated[list[str], add_messages]

    class Output(TypedDict):
        messages: list[str]

    class StateForA(TypedDict):
        hello: str
        messages: Annotated[list[str], add_messages]

    def node_a(state: StateForA) -> State:
        assert state == {
            "hello": "there",
            "messages": [_AnyIdHumanMessage(content="hello")],
        }

    class StateForB(TypedDict):
        bye: str
        now: int

    def node_b(state: StateForB):
        assert state == {
            "bye": "world",
            "now": None,
        }
        return {
            "now": 123,
            "hello": "again",
        }

    class StateForC(TypedDict):
        hello: str
        now: int

    def node_c(state: StateForC) -> StateForC:
        assert state == {
            "hello": "again",
            "now": 123,
        }

    builder = StateGraph(State, output=Output)
    builder.add_node("a", node_a)
    builder.add_node("b", node_b)
    builder.add_node("c", node_c)
    builder.add_edge(START, "a")
    builder.add_edge("a", "b")
    builder.add_edge("b", "c")
    graph = builder.compile()

    assert graph.invoke({"hello": "there", "bye": "world", "messages": "hello"}) == {
        "messages": [_AnyIdHumanMessage(content="hello")],
    }

    builder = StateGraph(input=State, output=Output)
    builder.add_node("a", node_a)
    builder.add_node("b", node_b)
    builder.add_node("c", node_c)
    builder.add_edge(START, "a")
    builder.add_edge("a", "b")
    builder.add_edge("b", "c")
    graph = builder.compile()

    assert graph.invoke(
        {
            "hello": "there",
            "bye": "world",
            "messages": "hello",
            "now": 345,  # ignored because not in input schema
        }
    ) == {
        "messages": [_AnyIdHumanMessage(content="hello")],
    }

    assert [
        c
        for c in graph.stream(
            {
                "hello": "there",
                "bye": "world",
                "messages": "hello",
                "now": 345,  # ignored because not in input schema
            }
        )
    ] == [
        {"a": None},
        {"b": {"hello": "again", "now": 123}},
        {"c": None},
    ]


def test_reducer_before_first_node() -> None:
    class State(TypedDict):
        hello: str
        messages: Annotated[list[str], add_messages]

    def node_a(state: State) -> State:
        assert state == {
            "hello": "there",
            "messages": [_AnyIdHumanMessage(content="hello")],
        }

    builder = StateGraph(State)
    builder.add_node("a", node_a)
    builder.set_entry_point("a")
    builder.set_finish_point("a")
    graph = builder.compile()
    assert graph.invoke({"hello": "there", "messages": "hello"}) == {
        "hello": "there",
        "messages": [_AnyIdHumanMessage(content="hello")],
    }

    class State(TypedDict):
        hello: str
        messages: Annotated[List[str], add_messages]

    def node_a(state: State) -> State:
        assert state == {
            "hello": "there",
            "messages": [_AnyIdHumanMessage(content="hello")],
        }

    builder = StateGraph(State)
    builder.add_node("a", node_a)
    builder.set_entry_point("a")
    builder.set_finish_point("a")
    graph = builder.compile()
    assert graph.invoke({"hello": "there", "messages": "hello"}) == {
        "hello": "there",
        "messages": [_AnyIdHumanMessage(content="hello")],
    }

    class State(TypedDict):
        hello: str
        messages: Annotated[Sequence[str], add_messages]

    def node_a(state: State) -> State:
        assert state == {
            "hello": "there",
            "messages": [_AnyIdHumanMessage(content="hello")],
        }

    builder = StateGraph(State)
    builder.add_node("a", node_a)
    builder.set_entry_point("a")
    builder.set_finish_point("a")
    graph = builder.compile()
    assert graph.invoke({"hello": "there", "messages": "hello"}) == {
        "hello": "there",
        "messages": [_AnyIdHumanMessage(content="hello")],
    }


def test_invoke_single_process_in_out(mocker: MockerFixture) -> None:
    add_one = mocker.Mock(side_effect=lambda x: x + 1)
    chain = Channel.subscribe_to("input") | add_one | Channel.write_to("output")

    app = Pregel(
        nodes={
            "one": chain,
        },
        channels={
            "input": LastValue(int),
            "output": LastValue(int),
        },
        input_channels="input",
        output_channels="output",
    )
    graph = Graph()
    graph.add_node("add_one", add_one)
    graph.set_entry_point("add_one")
    graph.set_finish_point("add_one")
    gapp = graph.compile()

    assert app.input_schema.schema() == {"title": "LangGraphInput", "type": "integer"}
    assert app.output_schema.schema() == {"title": "LangGraphOutput", "type": "integer"}
    with warnings.catch_warnings():
        warnings.simplefilter("error")  # raise warnings as errors
        assert app.config_schema().schema() == {
            "properties": {},
            "title": "LangGraphConfig",
            "type": "object",
        }
    assert app.invoke(2) == 3
    assert app.invoke(2, output_keys=["output"]) == {"output": 3}
    assert repr(app), "does not raise recursion error"

    assert gapp.invoke(2, debug=True) == 3


@pytest.mark.parametrize(
    "falsy_value",
    [None, False, 0, "", [], {}, set(), frozenset(), 0.0, 0j],
)
def test_invoke_single_process_in_out_falsy_values(falsy_value: Any) -> None:
    graph = Graph()
    graph.add_node("return_falsy_const", lambda *args, **kwargs: falsy_value)
    graph.set_entry_point("return_falsy_const")
    graph.set_finish_point("return_falsy_const")
    gapp = graph.compile()
    assert gapp.invoke(1) == falsy_value


def test_invoke_single_process_in_write_kwargs(mocker: MockerFixture) -> None:
    add_one = mocker.Mock(side_effect=lambda x: x + 1)
    chain = (
        Channel.subscribe_to("input")
        | add_one
        | Channel.write_to("output", fixed=5, output_plus_one=lambda x: x + 1)
    )

    app = Pregel(
        nodes={"one": chain},
        channels={
            "input": LastValue(int),
            "output": LastValue(int),
            "fixed": LastValue(int),
            "output_plus_one": LastValue(int),
        },
        output_channels=["output", "fixed", "output_plus_one"],
        input_channels="input",
    )

    assert app.input_schema.schema() == {"title": "LangGraphInput", "type": "integer"}
    assert app.output_schema.schema() == {
        "title": "LangGraphOutput",
        "type": "object",
        "properties": {
            "output": {"title": "Output", "type": "integer"},
            "fixed": {"title": "Fixed", "type": "integer"},
            "output_plus_one": {"title": "Output Plus One", "type": "integer"},
        },
    }
    assert app.invoke(2) == {"output": 3, "fixed": 5, "output_plus_one": 4}


def test_invoke_single_process_in_out_dict(mocker: MockerFixture) -> None:
    add_one = mocker.Mock(side_effect=lambda x: x + 1)
    chain = Channel.subscribe_to("input") | add_one | Channel.write_to("output")

    app = Pregel(
        nodes={"one": chain},
        channels={"input": LastValue(int), "output": LastValue(int)},
        input_channels="input",
        output_channels=["output"],
    )

    assert app.input_schema.schema() == {"title": "LangGraphInput", "type": "integer"}
    assert app.output_schema.schema() == {
        "title": "LangGraphOutput",
        "type": "object",
        "properties": {"output": {"title": "Output", "type": "integer"}},
    }
    assert app.invoke(2) == {"output": 3}


def test_invoke_single_process_in_dict_out_dict(mocker: MockerFixture) -> None:
    add_one = mocker.Mock(side_effect=lambda x: x + 1)
    chain = Channel.subscribe_to("input") | add_one | Channel.write_to("output")

    app = Pregel(
        nodes={"one": chain},
        channels={"input": LastValue(int), "output": LastValue(int)},
        input_channels=["input"],
        output_channels=["output"],
    )

    assert app.input_schema.schema() == {
        "title": "LangGraphInput",
        "type": "object",
        "properties": {"input": {"title": "Input", "type": "integer"}},
    }
    assert app.output_schema.schema() == {
        "title": "LangGraphOutput",
        "type": "object",
        "properties": {"output": {"title": "Output", "type": "integer"}},
    }
    assert app.invoke({"input": 2}) == {"output": 3}


def test_invoke_two_processes_in_out(mocker: MockerFixture) -> None:
    add_one = mocker.Mock(side_effect=lambda x: x + 1)
    one = Channel.subscribe_to("input") | add_one | Channel.write_to("inbox")
    two = Channel.subscribe_to("inbox") | add_one | Channel.write_to("output")

    app = Pregel(
        nodes={"one": one, "two": two},
        channels={
            "inbox": LastValue(int),
            "output": LastValue(int),
            "input": LastValue(int),
        },
        input_channels="input",
        output_channels="output",
    )

    assert app.invoke(2) == 4

    with pytest.raises(GraphRecursionError):
        app.invoke(2, {"recursion_limit": 1}, debug=1)

    graph = Graph()
    graph.add_node("add_one", add_one)
    graph.add_node("add_one_more", add_one)
    graph.set_entry_point("add_one")
    graph.set_finish_point("add_one_more")
    graph.add_edge("add_one", "add_one_more")
    gapp = graph.compile()

    assert gapp.invoke(2) == 4

    for step, values in enumerate(gapp.stream(2, debug=1), start=1):
        if step == 1:
            assert values == {
                "add_one": 3,
            }
        elif step == 2:
            assert values == {
                "add_one_more": 4,
            }
        else:
            assert 0, f"{step}:{values}"
    assert step == 2


@pytest.mark.parametrize("checkpointer_name", ALL_CHECKPOINTERS_SYNC)
def test_invoke_two_processes_in_out_interrupt(
    request: pytest.FixtureRequest, checkpointer_name: str, mocker: MockerFixture
) -> None:
    checkpointer = request.getfixturevalue(f"checkpointer_{checkpointer_name}")
    add_one = mocker.Mock(side_effect=lambda x: x + 1)
    one = Channel.subscribe_to("input") | add_one | Channel.write_to("inbox")
    two = Channel.subscribe_to("inbox") | add_one | Channel.write_to("output")

    app = Pregel(
        nodes={"one": one, "two": two},
        channels={
            "inbox": LastValue(int),
            "output": LastValue(int),
            "input": LastValue(int),
        },
        input_channels="input",
        output_channels="output",
        checkpointer=checkpointer,
        interrupt_after_nodes=["one"],
    )
    thread1 = {"configurable": {"thread_id": "1"}}
    thread2 = {"configurable": {"thread_id": "2"}}

    # start execution, stop at inbox
    assert app.invoke(2, thread1) is None

    # inbox == 3
    checkpoint = checkpointer.get(thread1)
    assert checkpoint is not None
    assert checkpoint["channel_values"]["inbox"] == 3

    # resume execution, finish
    assert app.invoke(None, thread1) == 4

    # start execution again, stop at inbox
    assert app.invoke(20, thread1) is None

    # inbox == 21
    checkpoint = checkpointer.get(thread1)
    assert checkpoint is not None
    assert checkpoint["channel_values"]["inbox"] == 21

    # send a new value in, interrupting the previous execution
    assert app.invoke(3, thread1) is None
    assert app.invoke(None, thread1) == 5

    # start execution again, stopping at inbox
    assert app.invoke(20, thread2) is None

    # inbox == 21
    snapshot = app.get_state(thread2)
    assert snapshot.values["inbox"] == 21
    assert snapshot.next == ("two",)

    # update the state, resume
    app.update_state(thread2, 25, as_node="one")
    assert app.invoke(None, thread2) == 26

    # no pending tasks
    snapshot = app.get_state(thread2)
    assert snapshot.next == ()

    # list history
    history = [c for c in app.get_state_history(thread1)]
    assert history == [
        StateSnapshot(
            values={"inbox": 4, "output": 5, "input": 3},
            tasks=(),
            next=(),
            config={
                "configurable": {
                    "thread_id": "1",
                    "checkpoint_ns": "",
                    "checkpoint_id": AnyStr(),
                }
            },
            metadata={"source": "loop", "step": 6, "writes": {"two": 5}},
            created_at=AnyStr(),
            parent_config=history[1].config,
        ),
        StateSnapshot(
            values={"inbox": 4, "output": 4, "input": 3},
            tasks=(PregelTask(AnyStr(), "two"),),
            next=("two",),
            config={
                "configurable": {
                    "thread_id": "1",
                    "checkpoint_ns": "",
                    "checkpoint_id": AnyStr(),
                }
            },
            metadata={"source": "loop", "step": 5, "writes": {"one": None}},
            created_at=AnyStr(),
            parent_config=history[2].config,
        ),
        StateSnapshot(
            values={"inbox": 21, "output": 4, "input": 3},
            tasks=(PregelTask(AnyStr(), "one"),),
            next=("one",),
            config={
                "configurable": {
                    "thread_id": "1",
                    "checkpoint_ns": "",
                    "checkpoint_id": AnyStr(),
                }
            },
            metadata={"source": "input", "step": 4, "writes": 3},
            created_at=AnyStr(),
            parent_config=history[3].config,
        ),
        StateSnapshot(
            values={"inbox": 21, "output": 4, "input": 20},
            tasks=(PregelTask(AnyStr(), "two"),),
            next=("two",),
            config={
                "configurable": {
                    "thread_id": "1",
                    "checkpoint_ns": "",
                    "checkpoint_id": AnyStr(),
                }
            },
            metadata={"source": "loop", "step": 3, "writes": {"one": None}},
            created_at=AnyStr(),
            parent_config=history[4].config,
        ),
        StateSnapshot(
            values={"inbox": 3, "output": 4, "input": 20},
            tasks=(PregelTask(AnyStr(), "one"),),
            next=("one",),
            config={
                "configurable": {
                    "thread_id": "1",
                    "checkpoint_ns": "",
                    "checkpoint_id": AnyStr(),
                }
            },
            metadata={"source": "input", "step": 2, "writes": 20},
            created_at=AnyStr(),
            parent_config=history[5].config,
        ),
        StateSnapshot(
            values={"inbox": 3, "output": 4, "input": 2},
            tasks=(),
            next=(),
            config={
                "configurable": {
                    "thread_id": "1",
                    "checkpoint_ns": "",
                    "checkpoint_id": AnyStr(),
                }
            },
            metadata={"source": "loop", "step": 1, "writes": {"two": 4}},
            created_at=AnyStr(),
            parent_config=history[6].config,
        ),
        StateSnapshot(
            values={"inbox": 3, "input": 2},
            tasks=(PregelTask(AnyStr(), "two"),),
            next=("two",),
            config={
                "configurable": {
                    "thread_id": "1",
                    "checkpoint_ns": "",
                    "checkpoint_id": AnyStr(),
                }
            },
            metadata={"source": "loop", "step": 0, "writes": {"one": None}},
            created_at=AnyStr(),
            parent_config=history[7].config,
        ),
        StateSnapshot(
            values={"input": 2},
            tasks=(PregelTask(AnyStr(), "one"),),
            next=("one",),
            config={
                "configurable": {
                    "thread_id": "1",
                    "checkpoint_ns": "",
                    "checkpoint_id": AnyStr(),
                }
            },
            metadata={"source": "input", "step": -1, "writes": 2},
            created_at=AnyStr(),
            parent_config=None,
        ),
    ]

    # re-running from any previous checkpoint w/out forking should do nothing
    assert [c for c in app.stream(None, history[0].config, stream_mode="updates")] == []
    assert [c for c in app.stream(None, history[1].config, stream_mode="updates")] == []
    assert [c for c in app.stream(None, history[2].config, stream_mode="updates")] == []

    # forking and re-running from any prev checkpoint should re-run nodes
    fork_config = app.update_state(history[0].config, None)
    assert [c for c in app.stream(None, fork_config, stream_mode="updates")] == []

    fork_config = app.update_state(history[1].config, None)
    assert [c for c in app.stream(None, fork_config, stream_mode="updates")] == [
        {"two": {"output": 5}}
    ]

    fork_config = app.update_state(history[2].config, None)
    assert [c for c in app.stream(None, fork_config, stream_mode="updates")] == [
        {"one": {"inbox": 4}}
    ]


@pytest.mark.parametrize("checkpointer_name", ALL_CHECKPOINTERS_SYNC)
def test_fork_always_re_runs_nodes(
    request: pytest.FixtureRequest, checkpointer_name: str, mocker: MockerFixture
) -> None:
    checkpointer = request.getfixturevalue(f"checkpointer_{checkpointer_name}")
    add_one = mocker.Mock(side_effect=lambda _: 1)

    builder = StateGraph(Annotated[int, operator.add])
    builder.add_node("add_one", add_one)
    builder.add_edge(START, "add_one")
    builder.add_conditional_edges("add_one", lambda cnt: "add_one" if cnt < 6 else END)
    graph = builder.compile(checkpointer=checkpointer)

    thread1 = {"configurable": {"thread_id": "1"}}

    # start execution, stop at inbox
    assert [*graph.stream(1, thread1, stream_mode=["values", "updates"])] == [
        ("values", 1),
        ("updates", {"add_one": 1}),
        ("values", 2),
        ("updates", {"add_one": 1}),
        ("values", 3),
        ("updates", {"add_one": 1}),
        ("values", 4),
        ("updates", {"add_one": 1}),
        ("values", 5),
        ("updates", {"add_one": 1}),
        ("values", 6),
    ]

    # list history
    history = [c for c in graph.get_state_history(thread1)]
    assert history == [
        StateSnapshot(
            values=6,
            tasks=(),
            next=(),
            config={
                "configurable": {
                    "thread_id": "1",
                    "checkpoint_ns": "",
                    "checkpoint_id": AnyStr(),
                }
            },
            metadata={"source": "loop", "step": 5, "writes": {"add_one": 1}},
            created_at=AnyStr(),
            parent_config=history[1].config,
        ),
        StateSnapshot(
            values=5,
            tasks=(PregelTask(AnyStr(), "add_one"),),
            next=("add_one",),
            config={
                "configurable": {
                    "thread_id": "1",
                    "checkpoint_ns": "",
                    "checkpoint_id": AnyStr(),
                }
            },
            metadata={"source": "loop", "step": 4, "writes": {"add_one": 1}},
            created_at=AnyStr(),
            parent_config=history[2].config,
        ),
        StateSnapshot(
            values=4,
            tasks=(PregelTask(AnyStr(), "add_one"),),
            next=("add_one",),
            config={
                "configurable": {
                    "thread_id": "1",
                    "checkpoint_ns": "",
                    "checkpoint_id": AnyStr(),
                }
            },
            metadata={"source": "loop", "step": 3, "writes": {"add_one": 1}},
            created_at=AnyStr(),
            parent_config=history[3].config,
        ),
        StateSnapshot(
            values=3,
            tasks=(PregelTask(AnyStr(), "add_one"),),
            next=("add_one",),
            config={
                "configurable": {
                    "thread_id": "1",
                    "checkpoint_ns": "",
                    "checkpoint_id": AnyStr(),
                }
            },
            metadata={"source": "loop", "step": 2, "writes": {"add_one": 1}},
            created_at=AnyStr(),
            parent_config=history[4].config,
        ),
        StateSnapshot(
            values=2,
            tasks=(PregelTask(AnyStr(), "add_one"),),
            next=("add_one",),
            config={
                "configurable": {
                    "thread_id": "1",
                    "checkpoint_ns": "",
                    "checkpoint_id": AnyStr(),
                }
            },
            metadata={"source": "loop", "step": 1, "writes": {"add_one": 1}},
            created_at=AnyStr(),
            parent_config=history[5].config,
        ),
        StateSnapshot(
            values=1,
            tasks=(PregelTask(AnyStr(), "add_one"),),
            next=("add_one",),
            config={
                "configurable": {
                    "thread_id": "1",
                    "checkpoint_ns": "",
                    "checkpoint_id": AnyStr(),
                }
            },
            metadata={"source": "loop", "step": 0, "writes": None},
            created_at=AnyStr(),
            parent_config=history[6].config,
        ),
        StateSnapshot(
            values=0,
            tasks=(PregelTask(AnyStr(), "__start__"),),
            next=("__start__",),
            config={
                "configurable": {
                    "thread_id": "1",
                    "checkpoint_ns": "",
                    "checkpoint_id": AnyStr(),
                }
            },
            metadata={"source": "input", "step": -1, "writes": 1},
            created_at=AnyStr(),
            parent_config=None,
        ),
    ]

    # forking from any previous checkpoint w/out forking should do nothing
    assert [
        c for c in graph.stream(None, history[0].config, stream_mode="updates")
    ] == []
    assert [
        c for c in graph.stream(None, history[1].config, stream_mode="updates")
    ] == []

    # forking and re-running from any prev checkpoint should re-run nodes
    fork_config = graph.update_state(history[0].config, None)
    assert [c for c in graph.stream(None, fork_config, stream_mode="updates")] == []

    fork_config = graph.update_state(history[1].config, None)
    assert [c for c in graph.stream(None, fork_config, stream_mode="updates")] == [
        {"add_one": 1}
    ]

    fork_config = graph.update_state(history[2].config, None)
    assert [c for c in graph.stream(None, fork_config, stream_mode="updates")] == [
        {"add_one": 1},
        {"add_one": 1},
    ]


def test_invoke_two_processes_in_dict_out(mocker: MockerFixture) -> None:
    add_one = mocker.Mock(side_effect=lambda x: x + 1)
    one = Channel.subscribe_to("input") | add_one | Channel.write_to("inbox")
    two = (
        Channel.subscribe_to("inbox")
        | RunnableLambda(add_one).batch
        | RunnablePassthrough(lambda _: time.sleep(0.1))
        | Channel.write_to("output").batch
    )

    app = Pregel(
        nodes={"one": one, "two": two},
        channels={
            "inbox": Topic(int),
            "output": LastValue(int),
            "input": LastValue(int),
        },
        input_channels=["input", "inbox"],
        stream_channels=["output", "inbox"],
        output_channels=["output"],
    )

    # [12 + 1, 2 + 1 + 1]
    assert [
        *app.stream(
            {"input": 2, "inbox": 12}, output_keys="output", stream_mode="updates"
        )
    ] == [
        {"one": None},
        {"two": 13},
        {"two": 4},
    ]
    assert [*app.stream({"input": 2, "inbox": 12}, output_keys="output")] == [
        13,
        4,
    ]

    assert [*app.stream({"input": 2, "inbox": 12}, stream_mode="updates")] == [
        {"one": {"inbox": 3}},
        {"two": {"output": 13}},
        {"two": {"output": 4}},
    ]
    assert [*app.stream({"input": 2, "inbox": 12})] == [
        {"inbox": [3], "output": 13},
        {"output": 4},
    ]
    assert [*app.stream({"input": 2, "inbox": 12}, stream_mode="debug")] == [
        {
            "type": "task",
            "timestamp": AnyStr(),
            "step": 0,
            "payload": {
                "id": "2687f72c-e3a8-5f6f-9afa-047cbf24e923",
                "name": "one",
                "input": 2,
                "triggers": ["input"],
            },
        },
        {
            "type": "task",
            "timestamp": AnyStr(),
            "step": 0,
            "payload": {
                "id": "18f52f6a-828d-58a1-a501-53cc0c7af33e",
                "name": "two",
                "input": [12],
                "triggers": ["inbox"],
            },
        },
        {
            "type": "task_result",
            "timestamp": AnyStr(),
            "step": 0,
            "payload": {
                "id": "2687f72c-e3a8-5f6f-9afa-047cbf24e923",
                "name": "one",
                "result": [("inbox", 3)],
                "error": None,
                "interrupts": [],
            },
        },
        {
            "type": "task_result",
            "timestamp": AnyStr(),
            "step": 0,
            "payload": {
                "id": "18f52f6a-828d-58a1-a501-53cc0c7af33e",
                "name": "two",
                "result": [("output", 13)],
                "error": None,
                "interrupts": [],
            },
        },
        {
            "type": "task",
            "timestamp": AnyStr(),
            "step": 1,
            "payload": {
                "id": "871d6e74-7bb3-565f-a4fe-cef4b8f19b62",
                "name": "two",
                "input": [3],
                "triggers": ["inbox"],
            },
        },
        {
            "type": "task_result",
            "timestamp": AnyStr(),
            "step": 1,
            "payload": {
                "id": "871d6e74-7bb3-565f-a4fe-cef4b8f19b62",
                "name": "two",
                "result": [("output", 4)],
                "error": None,
                "interrupts": [],
            },
        },
    ]


def test_batch_two_processes_in_out() -> None:
    def add_one_with_delay(inp: int) -> int:
        time.sleep(inp / 10)
        return inp + 1

    one = Channel.subscribe_to("input") | add_one_with_delay | Channel.write_to("one")
    two = Channel.subscribe_to("one") | add_one_with_delay | Channel.write_to("output")

    app = Pregel(
        nodes={"one": one, "two": two},
        channels={
            "one": LastValue(int),
            "output": LastValue(int),
            "input": LastValue(int),
        },
        input_channels="input",
        output_channels="output",
    )

    assert app.batch([3, 2, 1, 3, 5]) == [5, 4, 3, 5, 7]
    assert app.batch([3, 2, 1, 3, 5], output_keys=["output"]) == [
        {"output": 5},
        {"output": 4},
        {"output": 3},
        {"output": 5},
        {"output": 7},
    ]

    graph = Graph()
    graph.add_node("add_one", add_one_with_delay)
    graph.add_node("add_one_more", add_one_with_delay)
    graph.set_entry_point("add_one")
    graph.set_finish_point("add_one_more")
    graph.add_edge("add_one", "add_one_more")
    gapp = graph.compile()

    assert gapp.batch([3, 2, 1, 3, 5]) == [5, 4, 3, 5, 7]


def test_invoke_many_processes_in_out(mocker: MockerFixture) -> None:
    test_size = 100
    add_one = mocker.Mock(side_effect=lambda x: x + 1)

    nodes = {"-1": Channel.subscribe_to("input") | add_one | Channel.write_to("-1")}
    for i in range(test_size - 2):
        nodes[str(i)] = (
            Channel.subscribe_to(str(i - 1)) | add_one | Channel.write_to(str(i))
        )
    nodes["last"] = Channel.subscribe_to(str(i)) | add_one | Channel.write_to("output")

    app = Pregel(
        nodes=nodes,
        channels={str(i): LastValue(int) for i in range(-1, test_size - 2)}
        | {"input": LastValue(int), "output": LastValue(int)},
        input_channels="input",
        output_channels="output",
    )

    for _ in range(10):
        assert app.invoke(2, {"recursion_limit": test_size}) == 2 + test_size

    with ThreadPoolExecutor() as executor:
        assert [
            *executor.map(app.invoke, [2] * 10, [{"recursion_limit": test_size}] * 10)
        ] == [2 + test_size] * 10


def test_batch_many_processes_in_out(mocker: MockerFixture) -> None:
    test_size = 100
    add_one = mocker.Mock(side_effect=lambda x: x + 1)

    nodes = {"-1": Channel.subscribe_to("input") | add_one | Channel.write_to("-1")}
    for i in range(test_size - 2):
        nodes[str(i)] = (
            Channel.subscribe_to(str(i - 1)) | add_one | Channel.write_to(str(i))
        )
    nodes["last"] = Channel.subscribe_to(str(i)) | add_one | Channel.write_to("output")

    app = Pregel(
        nodes=nodes,
        channels={str(i): LastValue(int) for i in range(-1, test_size - 2)}
        | {"input": LastValue(int), "output": LastValue(int)},
        input_channels="input",
        output_channels="output",
    )

    for _ in range(3):
        assert app.batch([2, 1, 3, 4, 5], {"recursion_limit": test_size}) == [
            2 + test_size,
            1 + test_size,
            3 + test_size,
            4 + test_size,
            5 + test_size,
        ]

    with ThreadPoolExecutor() as executor:
        assert [
            *executor.map(
                app.batch, [[2, 1, 3, 4, 5]] * 3, [{"recursion_limit": test_size}] * 3
            )
        ] == [
            [2 + test_size, 1 + test_size, 3 + test_size, 4 + test_size, 5 + test_size]
        ] * 3


def test_invoke_two_processes_two_in_two_out_invalid(mocker: MockerFixture) -> None:
    add_one = mocker.Mock(side_effect=lambda x: x + 1)

    one = Channel.subscribe_to("input") | add_one | Channel.write_to("output")
    two = Channel.subscribe_to("input") | add_one | Channel.write_to("output")

    app = Pregel(
        nodes={"one": one, "two": two},
        channels={"output": LastValue(int), "input": LastValue(int)},
        input_channels="input",
        output_channels="output",
    )

    with pytest.raises(InvalidUpdateError):
        # LastValue channels can only be updated once per iteration
        app.invoke(2)

    class State(TypedDict):
        hello: str

    def my_node(input: State) -> State:
        return {"hello": "world"}

    builder = StateGraph(State)
    builder.add_node("one", my_node)
    builder.add_node("two", my_node)
    builder.set_conditional_entry_point(lambda _: ["one", "two"])

    graph = builder.compile()
    with pytest.raises(InvalidUpdateError, match="At key 'hello'"):
        graph.invoke({"hello": "there"}, debug=True)


def test_invoke_two_processes_two_in_two_out_valid(mocker: MockerFixture) -> None:
    add_one = mocker.Mock(side_effect=lambda x: x + 1)

    one = Channel.subscribe_to("input") | add_one | Channel.write_to("output")
    two = Channel.subscribe_to("input") | add_one | Channel.write_to("output")

    app = Pregel(
        nodes={"one": one, "two": two},
        channels={
            "input": LastValue(int),
            "output": Topic(int),
        },
        input_channels="input",
        output_channels="output",
    )

    # An Inbox channel accumulates updates into a sequence
    assert app.invoke(2) == [3, 3]


@pytest.mark.parametrize("checkpointer_name", ALL_CHECKPOINTERS_SYNC)
def test_invoke_checkpoint_two(
    mocker: MockerFixture, request: pytest.FixtureRequest, checkpointer_name: str
) -> None:
    checkpointer: BaseCheckpointSaver = request.getfixturevalue(
        f"checkpointer_{checkpointer_name}"
    )
    add_one = mocker.Mock(side_effect=lambda x: x["total"] + x["input"])
    errored_once = False

    def raise_if_above_10(input: int) -> int:
        nonlocal errored_once
        if input > 4:
            if errored_once:
                pass
            else:
                errored_once = True
                raise ConnectionError("I will be retried")
        if input > 10:
            raise ValueError("Input is too large")
        return input

    one = (
        Channel.subscribe_to(["input"]).join(["total"])
        | add_one
        | Channel.write_to("output", "total")
        | raise_if_above_10
    )

    app = Pregel(
        nodes={"one": one},
        channels={
            "total": BinaryOperatorAggregate(int, operator.add),
            "input": LastValue(int),
            "output": LastValue(int),
        },
        input_channels="input",
        output_channels="output",
        checkpointer=checkpointer,
        retry_policy=RetryPolicy(),
    )

    # total starts out as 0, so output is 0+2=2
    assert app.invoke(2, {"configurable": {"thread_id": "1"}}) == 2
    checkpoint = checkpointer.get({"configurable": {"thread_id": "1"}})
    assert checkpoint is not None
    assert checkpoint["channel_values"].get("total") == 2
    # total is now 2, so output is 2+3=5
    assert app.invoke(3, {"configurable": {"thread_id": "1"}}) == 5
    assert errored_once, "errored and retried"
    checkpoint_tup = checkpointer.get_tuple({"configurable": {"thread_id": "1"}})
    assert checkpoint_tup is not None
    assert checkpoint_tup.checkpoint["channel_values"].get("total") == 7
    # total is now 2+5=7, so output would be 7+4=11, but raises ValueError
    with pytest.raises(ValueError):
        app.invoke(4, {"configurable": {"thread_id": "1"}})
    # checkpoint is not updated, error is recorded
    checkpoint_tup = checkpointer.get_tuple({"configurable": {"thread_id": "1"}})
    assert checkpoint_tup is not None
    assert checkpoint_tup.checkpoint["channel_values"].get("total") == 7
    assert checkpoint_tup.pending_writes == [
        (AnyStr(), ERROR, "ValueError('Input is too large')")
    ]
    # on a new thread, total starts out as 0, so output is 0+5=5
    assert app.invoke(5, {"configurable": {"thread_id": "2"}}) == 5
    checkpoint = checkpointer.get({"configurable": {"thread_id": "1"}})
    assert checkpoint is not None
    assert checkpoint["channel_values"].get("total") == 7
    checkpoint = checkpointer.get({"configurable": {"thread_id": "2"}})
    assert checkpoint is not None
    assert checkpoint["channel_values"].get("total") == 5


@pytest.mark.parametrize("checkpointer_name", ALL_CHECKPOINTERS_SYNC)
def test_pending_writes_resume(
    request: pytest.FixtureRequest, checkpointer_name: str
) -> None:
    checkpointer: BaseCheckpointSaver = request.getfixturevalue(
        f"checkpointer_{checkpointer_name}"
    )

    class State(TypedDict):
        value: Annotated[int, operator.add]

    class AwhileMaker:
        def __init__(self, sleep: float, rtn: Union[Dict, Exception]) -> None:
            self.sleep = sleep
            self.rtn = rtn
            self.reset()

        def __call__(self, input: State) -> Any:
            self.calls += 1
            time.sleep(self.sleep)
            if isinstance(self.rtn, Exception):
                raise self.rtn
            else:
                return self.rtn

        def reset(self):
            self.calls = 0

    one = AwhileMaker(0.2, {"value": 2})
    two = AwhileMaker(0.6, ConnectionError("I'm not good"))
    builder = StateGraph(State)
    builder.add_node("one", one)
    builder.add_node("two", two, retry=RetryPolicy(max_attempts=2))
    builder.add_edge(START, "one")
    builder.add_edge(START, "two")
    graph = builder.compile(checkpointer=checkpointer)

    thread1: RunnableConfig = {"configurable": {"thread_id": "1"}}
    with pytest.raises(ConnectionError, match="I'm not good"):
        graph.invoke({"value": 1}, thread1)

    # both nodes should have been called once
    assert one.calls == 1
    assert two.calls == 2  # two attempts

    # latest checkpoint should be before nodes "one", "two"
    state = graph.get_state(thread1)
    assert state is not None
    assert state.values == {"value": 1}
    assert state.next == ("one", "two")
    assert state.tasks == (
        PregelTask(AnyStr(), "one"),
        PregelTask(AnyStr(), "two", 'ConnectionError("I\'m not good")'),
    )
    assert state.metadata == {"source": "loop", "step": 0, "writes": None}
    # should contain pending write of "one"
    checkpoint = checkpointer.get_tuple(thread1)
    assert checkpoint is not None
    # should contain error from "two"
    expected_writes = [
        (AnyStr(), "one", "one"),
        (AnyStr(), "value", 2),
        (AnyStr(), ERROR, 'ConnectionError("I\'m not good")'),
    ]
    assert len(checkpoint.pending_writes) == 3
    assert all(w in expected_writes for w in checkpoint.pending_writes)
    # both non-error pending writes come from same task
    non_error_writes = [w for w in checkpoint.pending_writes if w[1] != ERROR]
    assert non_error_writes[0][0] == non_error_writes[1][0]
    # error write is from the other task
    error_write = next(w for w in checkpoint.pending_writes if w[1] == ERROR)
    assert error_write[0] != non_error_writes[0][0]

    # resume execution
    with pytest.raises(ConnectionError, match="I'm not good"):
        graph.invoke(None, thread1)

    # node "one" succeeded previously, so shouldn't be called again
    assert one.calls == 1
    # node "two" should have been called once again
    assert two.calls == 4  # two attempts before + two attempts now

    # confirm no new checkpoints saved
    state_two = graph.get_state(thread1)
    assert state_two.metadata == state.metadata

    # resume execution, without exception
    two.rtn = {"value": 3}
    # both the pending write and the new write were applied, 1 + 2 + 3 = 6
    assert graph.invoke(None, thread1) == {"value": 6}

    # check all final checkpoints
    checkpoints = [c for c in checkpointer.list(thread1)]
    # we should have 3
    assert len(checkpoints) == 3
    # the last one not too interesting for this test
    assert checkpoints[0] == CheckpointTuple(
        config={
            "configurable": {
                "thread_id": "1",
                "checkpoint_ns": "",
                "checkpoint_id": AnyStr(),
            }
        },
        checkpoint={
            "v": 1,
            "id": AnyStr(),
            "ts": AnyStr(),
            "pending_sends": [],
            "versions_seen": {
                "one": {
                    "start:one": AnyVersion(),
                },
                "two": {
                    "start:two": AnyVersion(),
                },
                "__input__": {},
                "__start__": {
                    "__start__": AnyVersion(),
                },
                "__interrupt__": {
                    "value": AnyVersion(),
                    "__start__": AnyVersion(),
                    "start:one": AnyVersion(),
                    "start:two": AnyVersion(),
                },
            },
            "channel_versions": {
                "one": AnyVersion(),
                "two": AnyVersion(),
                "value": AnyVersion(),
                "__start__": AnyVersion(),
                "start:one": AnyVersion(),
                "start:two": AnyVersion(),
            },
            "channel_values": {"one": "one", "two": "two", "value": 6},
        },
        metadata={
            "step": 1,
            "source": "loop",
            "writes": {"one": {"value": 2}, "two": {"value": 3}},
        },
        parent_config={
            "configurable": {
                "thread_id": "1",
                "checkpoint_ns": "",
                "checkpoint_id": checkpoints[1].config["configurable"]["checkpoint_id"],
            }
        },
        pending_writes=[],
    )
    # the previous one we assert that pending writes contains both
    # - original error
    # - successful writes from resuming after preventing error
    assert checkpoints[1] == CheckpointTuple(
        config={
            "configurable": {
                "thread_id": "1",
                "checkpoint_ns": "",
                "checkpoint_id": AnyStr(),
            }
        },
        checkpoint={
            "v": 1,
            "id": AnyStr(),
            "ts": AnyStr(),
            "pending_sends": [],
            "versions_seen": {
                "__input__": {},
                "__start__": {
                    "__start__": AnyVersion(),
                },
            },
            "channel_versions": {
                "value": AnyVersion(),
                "__start__": AnyVersion(),
                "start:one": AnyVersion(),
                "start:two": AnyVersion(),
            },
            "channel_values": {
                "value": 1,
                "start:one": "__start__",
                "start:two": "__start__",
            },
        },
        metadata={"step": 0, "source": "loop", "writes": None},
        parent_config={
            "configurable": {
                "thread_id": "1",
                "checkpoint_ns": "",
                "checkpoint_id": checkpoints[2].config["configurable"]["checkpoint_id"],
            }
        },
        pending_writes=UnsortedSequence(
            (AnyStr(), "one", "one"),
            (AnyStr(), "value", 2),
            (AnyStr(), "__error__", 'ConnectionError("I\'m not good")'),
            (AnyStr(), "two", "two"),
            (AnyStr(), "value", 3),
        ),
    )
    assert checkpoints[2] == CheckpointTuple(
        config={
            "configurable": {
                "thread_id": "1",
                "checkpoint_ns": "",
                "checkpoint_id": AnyStr(),
            }
        },
        checkpoint={
            "v": 1,
            "id": AnyStr(),
            "ts": AnyStr(),
            "pending_sends": [],
            "versions_seen": {"__input__": {}},
            "channel_versions": {
                "__start__": AnyVersion(),
            },
            "channel_values": {"__start__": {"value": 1}},
        },
        metadata={"step": -1, "source": "input", "writes": {"value": 1}},
        parent_config=None,
        pending_writes=UnsortedSequence(
            (AnyStr(), "value", 1),
            (AnyStr(), "start:one", "__start__"),
            (AnyStr(), "start:two", "__start__"),
        ),
    )


def test_cond_edge_after_send() -> None:
    class Node:
        def __init__(self, name: str):
            self.name = name
            setattr(self, "__name__", name)

        def __call__(self, state):
            return [self.name]

    def send_for_fun(state):
        return [Send("2", state), Send("2", state)]

    def route_to_three(state) -> Literal["3"]:
        return "3"

    builder = StateGraph(Annotated[list, operator.add])
    builder.add_node(Node("1"))
    builder.add_node(Node("2"))
    builder.add_node(Node("3"))
    builder.add_edge(START, "1")
    builder.add_conditional_edges("1", send_for_fun)
    builder.add_conditional_edges("2", route_to_three)
    graph = builder.compile()
    assert graph.invoke(["0"]) == ["0", "1", "2", "2", "3"]


async def test_checkpointer_null_pending_writes() -> None:
    class Node:
        def __init__(self, name: str):
            self.name = name
            setattr(self, "__name__", name)

        def __call__(self, state):
            return [self.name]

    builder = StateGraph(Annotated[list, operator.add])
    builder.add_node(Node("1"))
    builder.add_edge(START, "1")
    graph = builder.compile(checkpointer=MemorySaverNoPending())
    assert graph.invoke([], {"configurable": {"thread_id": "foo"}}) == ["1"]
    assert graph.invoke([], {"configurable": {"thread_id": "foo"}}) == ["1"] * 2
    assert (await graph.ainvoke([], {"configurable": {"thread_id": "foo"}})) == [
        "1"
    ] * 3
    assert (await graph.ainvoke([], {"configurable": {"thread_id": "foo"}})) == [
        "1"
    ] * 4


@pytest.mark.parametrize("checkpointer_name", ALL_CHECKPOINTERS_SYNC)
def test_invoke_checkpoint_three(
    mocker: MockerFixture, request: pytest.FixtureRequest, checkpointer_name: str
) -> None:
    checkpointer = request.getfixturevalue(f"checkpointer_{checkpointer_name}")
    adder = mocker.Mock(side_effect=lambda x: x["total"] + x["input"])

    def raise_if_above_10(input: int) -> int:
        if input > 10:
            raise ValueError("Input is too large")
        return input

    one = (
        Channel.subscribe_to(["input"]).join(["total"])
        | adder
        | Channel.write_to("output", "total")
        | raise_if_above_10
    )

    app = Pregel(
        nodes={"one": one},
        channels={
            "total": BinaryOperatorAggregate(int, operator.add),
            "input": LastValue(int),
            "output": LastValue(int),
        },
        input_channels="input",
        output_channels="output",
        checkpointer=checkpointer,
    )

    thread_1 = {"configurable": {"thread_id": "1"}}
    # total starts out as 0, so output is 0+2=2
    assert app.invoke(2, thread_1, debug=1) == 2
    state = app.get_state(thread_1)
    assert state is not None
    assert state.values.get("total") == 2
    assert state.next == ()
    assert (
        state.config["configurable"]["checkpoint_id"]
        == checkpointer.get(thread_1)["id"]
    )
    # total is now 2, so output is 2+3=5
    assert app.invoke(3, thread_1) == 5
    state = app.get_state(thread_1)
    assert state is not None
    assert state.values.get("total") == 7
    assert (
        state.config["configurable"]["checkpoint_id"]
        == checkpointer.get(thread_1)["id"]
    )
    # total is now 2+5=7, so output would be 7+4=11, but raises ValueError
    with pytest.raises(ValueError):
        app.invoke(4, thread_1)
    # checkpoint is updated with new input
    state = app.get_state(thread_1)
    assert state is not None
    assert state.values.get("total") == 7
    assert state.next == ("one",)
    """we checkpoint inputs and it failed on "one", so the next node is one"""
    # we can recover from error by sending new inputs
    assert app.invoke(2, thread_1) == 9
    state = app.get_state(thread_1)
    assert state is not None
    assert state.values.get("total") == 16, "total is now 7+9=16"
    assert state.next == ()

    thread_2 = {"configurable": {"thread_id": "2"}}
    # on a new thread, total starts out as 0, so output is 0+5=5
    assert app.invoke(5, thread_2, debug=True) == 5
    state = app.get_state({"configurable": {"thread_id": "1"}})
    assert state is not None
    assert state.values.get("total") == 16
    assert state.next == (), "checkpoint of other thread not touched"
    state = app.get_state(thread_2)
    assert state is not None
    assert state.values.get("total") == 5
    assert state.next == ()

    assert len(list(app.get_state_history(thread_1, limit=1))) == 1
    # list all checkpoints for thread 1
    thread_1_history = [c for c in app.get_state_history(thread_1)]
    # there are 7 checkpoints
    assert len(thread_1_history) == 7
    assert Counter(c.metadata["source"] for c in thread_1_history) == {
        "input": 4,
        "loop": 3,
    }
    # sorted descending
    assert (
        thread_1_history[0].config["configurable"]["checkpoint_id"]
        > thread_1_history[1].config["configurable"]["checkpoint_id"]
    )
    # cursor pagination
    cursored = list(
        app.get_state_history(thread_1, limit=1, before=thread_1_history[0].config)
    )
    assert len(cursored) == 1
    assert cursored[0].config == thread_1_history[1].config
    # the last checkpoint
    assert thread_1_history[0].values["total"] == 16
    # the first "loop" checkpoint
    assert thread_1_history[-2].values["total"] == 2
    # can get each checkpoint using aget with config
    assert (
        checkpointer.get(thread_1_history[0].config)["id"]
        == thread_1_history[0].config["configurable"]["checkpoint_id"]
    )
    assert (
        checkpointer.get(thread_1_history[1].config)["id"]
        == thread_1_history[1].config["configurable"]["checkpoint_id"]
    )

    thread_1_next_config = app.update_state(thread_1_history[1].config, 10)
    # update creates a new checkpoint
    assert (
        thread_1_next_config["configurable"]["checkpoint_id"]
        > thread_1_history[0].config["configurable"]["checkpoint_id"]
    )
    # update makes new checkpoint child of the previous one
    assert (
        app.get_state(thread_1_next_config).parent_config == thread_1_history[1].config
    )
    # 1 more checkpoint in history
    assert len(list(app.get_state_history(thread_1))) == 8
    assert Counter(c.metadata["source"] for c in app.get_state_history(thread_1)) == {
        "update": 1,
        "input": 4,
        "loop": 3,
    }
    # the latest checkpoint is the updated one
    assert app.get_state(thread_1) == app.get_state(thread_1_next_config)


def test_invoke_two_processes_two_in_join_two_out(mocker: MockerFixture) -> None:
    add_one = mocker.Mock(side_effect=lambda x: x + 1)
    add_10_each = mocker.Mock(side_effect=lambda x: sorted(y + 10 for y in x))

    one = Channel.subscribe_to("input") | add_one | Channel.write_to("inbox")
    chain_three = Channel.subscribe_to("input") | add_one | Channel.write_to("inbox")
    chain_four = (
        Channel.subscribe_to("inbox") | add_10_each | Channel.write_to("output")
    )

    app = Pregel(
        nodes={
            "one": one,
            "chain_three": chain_three,
            "chain_four": chain_four,
        },
        channels={
            "inbox": Topic(int),
            "output": LastValue(int),
            "input": LastValue(int),
        },
        input_channels="input",
        output_channels="output",
    )

    # Then invoke app
    # We get a single array result as chain_four waits for all publishers to finish
    # before operating on all elements published to topic_two as an array
    for _ in range(100):
        assert app.invoke(2) == [13, 13]

    with ThreadPoolExecutor() as executor:
        assert [*executor.map(app.invoke, [2] * 100)] == [[13, 13]] * 100


def test_invoke_join_then_call_other_pregel(mocker: MockerFixture) -> None:
    add_one = mocker.Mock(side_effect=lambda x: x + 1)
    add_10_each = mocker.Mock(side_effect=lambda x: [y + 10 for y in x])

    inner_app = Pregel(
        nodes={
            "one": Channel.subscribe_to("input") | add_one | Channel.write_to("output")
        },
        channels={
            "output": LastValue(int),
            "input": LastValue(int),
        },
        input_channels="input",
        output_channels="output",
    )

    one = (
        Channel.subscribe_to("input")
        | add_10_each
        | Channel.write_to("inbox_one").map()
    )
    two = (
        Channel.subscribe_to("inbox_one")
        | inner_app.map()
        | sorted
        | Channel.write_to("outbox_one")
    )
    chain_three = Channel.subscribe_to("outbox_one") | sum | Channel.write_to("output")

    app = Pregel(
        nodes={
            "one": one,
            "two": two,
            "chain_three": chain_three,
        },
        channels={
            "inbox_one": Topic(int),
            "outbox_one": LastValue(int),
            "output": LastValue(int),
            "input": LastValue(int),
        },
        input_channels="input",
        output_channels="output",
    )

    for _ in range(10):
        assert app.invoke([2, 3]) == 27

    with ThreadPoolExecutor() as executor:
        assert [*executor.map(app.invoke, [[2, 3]] * 10)] == [27] * 10


def test_invoke_two_processes_one_in_two_out(mocker: MockerFixture) -> None:
    add_one = mocker.Mock(side_effect=lambda x: x + 1)

    one = (
        Channel.subscribe_to("input")
        | add_one
        | Channel.write_to(output=RunnablePassthrough(), between=RunnablePassthrough())
    )
    two = Channel.subscribe_to("between") | add_one | Channel.write_to("output")

    app = Pregel(
        nodes={"one": one, "two": two},
        channels={
            "input": LastValue(int),
            "between": LastValue(int),
            "output": LastValue(int),
        },
        stream_channels=["output", "between"],
        input_channels="input",
        output_channels="output",
    )

    assert [c for c in app.stream(2, stream_mode="updates")] == [
        {"one": {"between": 3, "output": 3}},
        {"two": {"output": 4}},
    ]
    assert [c for c in app.stream(2)] == [
        {"between": 3, "output": 3},
        {"between": 3, "output": 4},
    ]


def test_invoke_two_processes_no_out(mocker: MockerFixture) -> None:
    add_one = mocker.Mock(side_effect=lambda x: x + 1)
    one = Channel.subscribe_to("input") | add_one | Channel.write_to("between")
    two = Channel.subscribe_to("between") | add_one

    app = Pregel(
        nodes={"one": one, "two": two},
        channels={
            "input": LastValue(int),
            "between": LastValue(int),
            "output": LastValue(int),
        },
        input_channels="input",
        output_channels="output",
    )

    # It finishes executing (once no more messages being published)
    # but returns nothing, as nothing was published to OUT topic
    assert app.invoke(2) is None


def test_invoke_two_processes_no_in(mocker: MockerFixture) -> None:
    add_one = mocker.Mock(side_effect=lambda x: x + 1)

    one = Channel.subscribe_to("between") | add_one | Channel.write_to("output")
    two = Channel.subscribe_to("between") | add_one

    with pytest.raises(ValueError):
        Pregel(nodes={"one": one, "two": two})


def test_channel_enter_exit_timing(mocker: MockerFixture) -> None:
    setup = mocker.Mock()
    cleanup = mocker.Mock()

    @contextmanager
    def an_int() -> Generator[int, None, None]:
        setup()
        try:
            yield 5
        finally:
            cleanup()

    add_one = mocker.Mock(side_effect=lambda x: x + 1)
    one = Channel.subscribe_to("input") | add_one | Channel.write_to("inbox")
    two = (
        Channel.subscribe_to("inbox")
        | RunnableLambda(add_one).batch
        | Channel.write_to("output").batch
    )

    app = Pregel(
        nodes={"one": one, "two": two},
        channels={
            "inbox": Topic(int),
            "ctx": Context(an_int),
            "output": LastValue(int),
            "input": LastValue(int),
        },
        input_channels="input",
        output_channels=["inbox", "output"],
        stream_channels=["inbox", "output"],
    )

    assert setup.call_count == 0
    assert cleanup.call_count == 0
    for i, chunk in enumerate(app.stream(2)):
        assert setup.call_count == 1, "Expected setup to be called once"
        if i == 0:
            assert chunk == {"inbox": [3]}
        elif i == 1:
            assert chunk == {"output": 4}
        else:
            assert False, "Expected only two chunks"
    assert cleanup.call_count == 1, "Expected cleanup to be called once"


@pytest.mark.parametrize("checkpointer_name", ALL_CHECKPOINTERS_SYNC)
def test_conditional_graph(
    snapshot: SnapshotAssertion, request: pytest.FixtureRequest, checkpointer_name: str
) -> None:
    from copy import deepcopy

    from langchain_core.agents import AgentAction, AgentFinish
    from langchain_core.language_models.fake import FakeStreamingListLLM
    from langchain_core.prompts import PromptTemplate
    from langchain_core.runnables import RunnablePassthrough
    from langchain_core.tools import tool

    checkpointer: BaseCheckpointSaver = request.getfixturevalue(
        f"checkpointer_{checkpointer_name}"
    )

    # Assemble the tools
    @tool()
    def search_api(query: str) -> str:
        """Searches the API for the query."""
        return f"result for {query}"

    tools = [search_api]

    # Construct the agent
    prompt = PromptTemplate.from_template("Hello!")

    llm = FakeStreamingListLLM(
        responses=[
            "tool:search_api:query",
            "tool:search_api:another",
            "finish:answer",
        ]
    )

    def agent_parser(input: str) -> Union[AgentAction, AgentFinish]:
        if input.startswith("finish"):
            _, answer = input.split(":")
            return AgentFinish(return_values={"answer": answer}, log=input)
        else:
            _, tool_name, tool_input = input.split(":")
            return AgentAction(tool=tool_name, tool_input=tool_input, log=input)

    agent = RunnablePassthrough.assign(agent_outcome=prompt | llm | agent_parser)

    # Define tool execution logic
    def execute_tools(data: dict) -> dict:
        agent_action: AgentAction = data.pop("agent_outcome")
        observation = {t.name: t for t in tools}[agent_action.tool].invoke(
            agent_action.tool_input
        )
        if data.get("intermediate_steps") is None:
            data["intermediate_steps"] = []
        data["intermediate_steps"].append([agent_action, observation])
        return data

    # Define decision-making logic
    def should_continue(data: dict) -> str:
        # Logic to decide whether to continue in the loop or exit
        if isinstance(data["agent_outcome"], AgentFinish):
            return "exit"
        else:
            return "continue"

    # Define a new graph
    workflow = Graph()

    workflow.add_node("agent", agent)
    workflow.add_node("tools", execute_tools, metadata={"version": 2, "variant": "b"})

    workflow.set_entry_point("agent")

    workflow.add_conditional_edges(
        "agent", should_continue, {"continue": "tools", "exit": END}
    )

    workflow.add_edge("tools", "agent")

    app = workflow.compile()

    assert json.dumps(app.get_graph().to_json(), indent=2) == snapshot
    assert app.get_graph().draw_mermaid(with_styles=False) == snapshot
    assert app.get_graph().draw_mermaid() == snapshot
    assert json.dumps(app.get_graph(xray=True).to_json(), indent=2) == snapshot
    assert app.get_graph(xray=True).draw_mermaid(with_styles=False) == snapshot

    assert app.invoke({"input": "what is weather in sf"}) == {
        "input": "what is weather in sf",
        "intermediate_steps": [
            [
                AgentAction(
                    tool="search_api",
                    tool_input="query",
                    log="tool:search_api:query",
                ),
                "result for query",
            ],
            [
                AgentAction(
                    tool="search_api",
                    tool_input="another",
                    log="tool:search_api:another",
                ),
                "result for another",
            ],
        ],
        "agent_outcome": AgentFinish(
            return_values={"answer": "answer"}, log="finish:answer"
        ),
    }

    # deepcopy because the nodes mutate the data
    assert [deepcopy(c) for c in app.stream({"input": "what is weather in sf"})] == [
        {
            "agent": {
                "input": "what is weather in sf",
                "agent_outcome": AgentAction(
                    tool="search_api", tool_input="query", log="tool:search_api:query"
                ),
            }
        },
        {
            "tools": {
                "input": "what is weather in sf",
                "intermediate_steps": [
                    [
                        AgentAction(
                            tool="search_api",
                            tool_input="query",
                            log="tool:search_api:query",
                        ),
                        "result for query",
                    ]
                ],
            }
        },
        {
            "agent": {
                "input": "what is weather in sf",
                "intermediate_steps": [
                    [
                        AgentAction(
                            tool="search_api",
                            tool_input="query",
                            log="tool:search_api:query",
                        ),
                        "result for query",
                    ]
                ],
                "agent_outcome": AgentAction(
                    tool="search_api",
                    tool_input="another",
                    log="tool:search_api:another",
                ),
            }
        },
        {
            "tools": {
                "input": "what is weather in sf",
                "intermediate_steps": [
                    [
                        AgentAction(
                            tool="search_api",
                            tool_input="query",
                            log="tool:search_api:query",
                        ),
                        "result for query",
                    ],
                    [
                        AgentAction(
                            tool="search_api",
                            tool_input="another",
                            log="tool:search_api:another",
                        ),
                        "result for another",
                    ],
                ],
            }
        },
        {
            "agent": {
                "input": "what is weather in sf",
                "intermediate_steps": [
                    [
                        AgentAction(
                            tool="search_api",
                            tool_input="query",
                            log="tool:search_api:query",
                        ),
                        "result for query",
                    ],
                    [
                        AgentAction(
                            tool="search_api",
                            tool_input="another",
                            log="tool:search_api:another",
                        ),
                        "result for another",
                    ],
                ],
                "agent_outcome": AgentFinish(
                    return_values={"answer": "answer"}, log="finish:answer"
                ),
            }
        },
    ]

    # test state get/update methods with interrupt_after

    app_w_interrupt = workflow.compile(
        checkpointer=checkpointer,
        interrupt_after=["agent"],
    )
    config = {"configurable": {"thread_id": "1"}}

    assert app_w_interrupt.get_graph().to_json() == snapshot
    assert app_w_interrupt.get_graph().draw_mermaid() == snapshot

    assert [
        c for c in app_w_interrupt.stream({"input": "what is weather in sf"}, config)
    ] == [
        {
            "agent": {
                "input": "what is weather in sf",
                "agent_outcome": AgentAction(
                    tool="search_api", tool_input="query", log="tool:search_api:query"
                ),
            }
        }
    ]

    assert app_w_interrupt.get_state(config) == StateSnapshot(
        values={
            "agent": {
                "input": "what is weather in sf",
                "agent_outcome": AgentAction(
                    tool="search_api", tool_input="query", log="tool:search_api:query"
                ),
            },
        },
        tasks=(PregelTask(AnyStr(), "tools"),),
        next=("tools",),
        created_at=app_w_interrupt.checkpointer.get_tuple(config).checkpoint["ts"],
        config=app_w_interrupt.checkpointer.get_tuple(config).config,
        metadata={
            "source": "loop",
            "step": 0,
            "writes": {
                "agent": {
                    "agent": {
                        "input": "what is weather in sf",
                        "agent_outcome": AgentAction(
                            tool="search_api",
                            tool_input="query",
                            log="tool:search_api:query",
                        ),
                    }
                },
            },
        },
        parent_config=[*app_w_interrupt.checkpointer.list(config, limit=2)][-1].config,
    )
    assert (
        app_w_interrupt.checkpointer.get_tuple(config).config["configurable"][
            "checkpoint_id"
        ]
        is not None
    )

    app_w_interrupt.update_state(
        config,
        {
            "agent_outcome": AgentAction(
                tool="search_api",
                tool_input="query",
                log="tool:search_api:a different query",
            ),
            "input": "what is weather in sf",
        },
    )

    assert app_w_interrupt.get_state(config) == StateSnapshot(
        values={
            "agent": {
                "agent_outcome": AgentAction(
                    tool="search_api",
                    tool_input="query",
                    log="tool:search_api:a different query",
                ),
                "input": "what is weather in sf",
            },
        },
        tasks=(PregelTask(AnyStr(), "tools"),),
        next=("tools",),
        config=app_w_interrupt.checkpointer.get_tuple(config).config,
        created_at=app_w_interrupt.checkpointer.get_tuple(config).checkpoint["ts"],
        metadata={
            "source": "update",
            "step": 1,
            "writes": {
                "agent": {
                    "agent_outcome": AgentAction(
                        tool="search_api",
                        tool_input="query",
                        log="tool:search_api:a different query",
                    ),
                    "input": "what is weather in sf",
                },
            },
        },
        parent_config=[*app_w_interrupt.checkpointer.list(config, limit=2)][-1].config,
    )

    assert [c for c in app_w_interrupt.stream(None, config)] == [
        {
            "tools": {
                "input": "what is weather in sf",
                "intermediate_steps": [
                    [
                        AgentAction(
                            tool="search_api",
                            tool_input="query",
                            log="tool:search_api:a different query",
                        ),
                        "result for query",
                    ]
                ],
            }
        },
        {
            "agent": {
                "input": "what is weather in sf",
                "intermediate_steps": [
                    [
                        AgentAction(
                            tool="search_api",
                            tool_input="query",
                            log="tool:search_api:a different query",
                        ),
                        "result for query",
                    ]
                ],
                "agent_outcome": AgentAction(
                    tool="search_api",
                    tool_input="another",
                    log="tool:search_api:another",
                ),
            }
        },
    ]

    app_w_interrupt.update_state(
        config,
        {
            "input": "what is weather in sf",
            "intermediate_steps": [
                [
                    AgentAction(
                        tool="search_api",
                        tool_input="query",
                        log="tool:search_api:a different query",
                    ),
                    "result for query",
                ]
            ],
            "agent_outcome": AgentFinish(
                return_values={"answer": "a really nice answer"},
                log="finish:a really nice answer",
            ),
        },
    )

    assert app_w_interrupt.get_state(config) == StateSnapshot(
        values={
            "agent": {
                "input": "what is weather in sf",
                "intermediate_steps": [
                    [
                        AgentAction(
                            tool="search_api",
                            tool_input="query",
                            log="tool:search_api:a different query",
                        ),
                        "result for query",
                    ]
                ],
                "agent_outcome": AgentFinish(
                    return_values={"answer": "a really nice answer"},
                    log="finish:a really nice answer",
                ),
            },
        },
        tasks=(),
        next=(),
        config=app_w_interrupt.checkpointer.get_tuple(config).config,
        created_at=app_w_interrupt.checkpointer.get_tuple(config).checkpoint["ts"],
        metadata={
            "source": "update",
            "step": 4,
            "writes": {
                "agent": {
                    "input": "what is weather in sf",
                    "intermediate_steps": [
                        [
                            AgentAction(
                                tool="search_api",
                                tool_input="query",
                                log="tool:search_api:a different query",
                            ),
                            "result for query",
                        ]
                    ],
                    "agent_outcome": AgentFinish(
                        return_values={"answer": "a really nice answer"},
                        log="finish:a really nice answer",
                    ),
                }
            },
        },
        parent_config=[*app_w_interrupt.checkpointer.list(config, limit=2)][-1].config,
    )

    # test state get/update methods with interrupt_before

    app_w_interrupt = workflow.compile(
        checkpointer=checkpointer,
        interrupt_before=["tools"],
    )
    config = {"configurable": {"thread_id": "2"}}
    llm.i = 0  # reset the llm

    assert [
        c for c in app_w_interrupt.stream({"input": "what is weather in sf"}, config)
    ] == [
        {
            "agent": {
                "input": "what is weather in sf",
                "agent_outcome": AgentAction(
                    tool="search_api", tool_input="query", log="tool:search_api:query"
                ),
            }
        }
    ]

    assert app_w_interrupt.get_state(config) == StateSnapshot(
        values={
            "agent": {
                "input": "what is weather in sf",
                "agent_outcome": AgentAction(
                    tool="search_api", tool_input="query", log="tool:search_api:query"
                ),
            },
        },
        tasks=(PregelTask(AnyStr(), "tools"),),
        next=("tools",),
        config=app_w_interrupt.checkpointer.get_tuple(config).config,
        created_at=app_w_interrupt.checkpointer.get_tuple(config).checkpoint["ts"],
        metadata={
            "source": "loop",
            "step": 0,
            "writes": {
                "agent": {
                    "agent": {
                        "input": "what is weather in sf",
                        "agent_outcome": AgentAction(
                            tool="search_api",
                            tool_input="query",
                            log="tool:search_api:query",
                        ),
                    }
                }
            },
        },
        parent_config=[*app_w_interrupt.checkpointer.list(config, limit=2)][-1].config,
    )

    app_w_interrupt.update_state(
        config,
        {
            "agent_outcome": AgentAction(
                tool="search_api",
                tool_input="query",
                log="tool:search_api:a different query",
            ),
            "input": "what is weather in sf",
        },
    )

    assert app_w_interrupt.get_state(config) == StateSnapshot(
        values={
            "agent": {
                "agent_outcome": AgentAction(
                    tool="search_api",
                    tool_input="query",
                    log="tool:search_api:a different query",
                ),
                "input": "what is weather in sf",
            },
        },
        tasks=(PregelTask(AnyStr(), "tools"),),
        next=("tools",),
        config=app_w_interrupt.checkpointer.get_tuple(config).config,
        created_at=app_w_interrupt.checkpointer.get_tuple(config).checkpoint["ts"],
        metadata={
            "source": "update",
            "step": 1,
            "writes": {
                "agent": {
                    "agent_outcome": AgentAction(
                        tool="search_api",
                        tool_input="query",
                        log="tool:search_api:a different query",
                    ),
                    "input": "what is weather in sf",
                }
            },
        },
        parent_config=[*app_w_interrupt.checkpointer.list(config, limit=2)][-1].config,
    )

    assert [c for c in app_w_interrupt.stream(None, config)] == [
        {
            "tools": {
                "input": "what is weather in sf",
                "intermediate_steps": [
                    [
                        AgentAction(
                            tool="search_api",
                            tool_input="query",
                            log="tool:search_api:a different query",
                        ),
                        "result for query",
                    ]
                ],
            }
        },
        {
            "agent": {
                "input": "what is weather in sf",
                "intermediate_steps": [
                    [
                        AgentAction(
                            tool="search_api",
                            tool_input="query",
                            log="tool:search_api:a different query",
                        ),
                        "result for query",
                    ]
                ],
                "agent_outcome": AgentAction(
                    tool="search_api",
                    tool_input="another",
                    log="tool:search_api:another",
                ),
            }
        },
    ]

    app_w_interrupt.update_state(
        config,
        {
            "input": "what is weather in sf",
            "intermediate_steps": [
                [
                    AgentAction(
                        tool="search_api",
                        tool_input="query",
                        log="tool:search_api:a different query",
                    ),
                    "result for query",
                ]
            ],
            "agent_outcome": AgentFinish(
                return_values={"answer": "a really nice answer"},
                log="finish:a really nice answer",
            ),
        },
    )

    assert app_w_interrupt.get_state(config) == StateSnapshot(
        values={
            "agent": {
                "input": "what is weather in sf",
                "intermediate_steps": [
                    [
                        AgentAction(
                            tool="search_api",
                            tool_input="query",
                            log="tool:search_api:a different query",
                        ),
                        "result for query",
                    ]
                ],
                "agent_outcome": AgentFinish(
                    return_values={"answer": "a really nice answer"},
                    log="finish:a really nice answer",
                ),
            },
        },
        tasks=(),
        next=(),
        config=app_w_interrupt.checkpointer.get_tuple(config).config,
        created_at=app_w_interrupt.checkpointer.get_tuple(config).checkpoint["ts"],
        metadata={
            "source": "update",
            "step": 4,
            "writes": {
                "agent": {
                    "input": "what is weather in sf",
                    "intermediate_steps": [
                        [
                            AgentAction(
                                tool="search_api",
                                tool_input="query",
                                log="tool:search_api:a different query",
                            ),
                            "result for query",
                        ]
                    ],
                    "agent_outcome": AgentFinish(
                        return_values={"answer": "a really nice answer"},
                        log="finish:a really nice answer",
                    ),
                }
            },
        },
        parent_config=[*app_w_interrupt.checkpointer.list(config, limit=2)][-1].config,
    )

    # test re-invoke to continue with interrupt_before

    app_w_interrupt = workflow.compile(
        checkpointer=checkpointer,
        interrupt_before=["tools"],
    )
    config = {"configurable": {"thread_id": "3"}}
    llm.i = 0  # reset the llm

    assert [
        c for c in app_w_interrupt.stream({"input": "what is weather in sf"}, config)
    ] == [
        {
            "agent": {
                "input": "what is weather in sf",
                "agent_outcome": AgentAction(
                    tool="search_api", tool_input="query", log="tool:search_api:query"
                ),
            }
        }
    ]

    assert app_w_interrupt.get_state(config) == StateSnapshot(
        values={
            "agent": {
                "input": "what is weather in sf",
                "agent_outcome": AgentAction(
                    tool="search_api", tool_input="query", log="tool:search_api:query"
                ),
            },
        },
        tasks=(PregelTask(AnyStr(), "tools"),),
        next=("tools",),
        config=app_w_interrupt.checkpointer.get_tuple(config).config,
        created_at=app_w_interrupt.checkpointer.get_tuple(config).checkpoint["ts"],
        metadata={
            "source": "loop",
            "step": 0,
            "writes": {
                "agent": {
                    "agent": {
                        "input": "what is weather in sf",
                        "agent_outcome": AgentAction(
                            tool="search_api",
                            tool_input="query",
                            log="tool:search_api:query",
                        ),
                    }
                }
            },
        },
        parent_config=[*app_w_interrupt.checkpointer.list(config, limit=2)][-1].config,
    )

    assert [c for c in app_w_interrupt.stream(None, config)] == [
        {
            "tools": {
                "input": "what is weather in sf",
                "intermediate_steps": [
                    [
                        AgentAction(
                            tool="search_api",
                            tool_input="query",
                            log="tool:search_api:query",
                        ),
                        "result for query",
                    ]
                ],
            }
        },
        {
            "agent": {
                "input": "what is weather in sf",
                "intermediate_steps": [
                    [
                        AgentAction(
                            tool="search_api",
                            tool_input="query",
                            log="tool:search_api:query",
                        ),
                        "result for query",
                    ]
                ],
                "agent_outcome": AgentAction(
                    tool="search_api",
                    tool_input="another",
                    log="tool:search_api:another",
                ),
            }
        },
    ]

    assert [c for c in app_w_interrupt.stream(None, config)] == [
        {
            "tools": {
                "input": "what is weather in sf",
                "intermediate_steps": [
                    [
                        AgentAction(
                            tool="search_api",
                            tool_input="query",
                            log="tool:search_api:query",
                        ),
                        "result for query",
                    ],
                    [
                        AgentAction(
                            tool="search_api",
                            tool_input="another",
                            log="tool:search_api:another",
                        ),
                        "result for another",
                    ],
                ],
            }
        },
        {
            "agent": {
                "input": "what is weather in sf",
                "intermediate_steps": [
                    [
                        AgentAction(
                            tool="search_api",
                            tool_input="query",
                            log="tool:search_api:query",
                        ),
                        "result for query",
                    ],
                    [
                        AgentAction(
                            tool="search_api",
                            tool_input="another",
                            log="tool:search_api:another",
                        ),
                        "result for another",
                    ],
                ],
                "agent_outcome": AgentFinish(
                    return_values={"answer": "answer"}, log="finish:answer"
                ),
            }
        },
    ]


def test_conditional_entrypoint_graph(snapshot: SnapshotAssertion) -> None:
    def left(data: str) -> str:
        return data + "->left"

    def right(data: str) -> str:
        return data + "->right"

    def should_start(data: str) -> str:
        # Logic to decide where to start
        if len(data) > 10:
            return "go-right"
        else:
            return "go-left"

    # Define a new graph
    workflow = Graph()

    workflow.add_node("left", left)
    workflow.add_node("right", right)

    workflow.set_conditional_entry_point(
        should_start, {"go-left": "left", "go-right": "right"}
    )

    workflow.add_conditional_edges("left", lambda data: END, {END: END})
    workflow.add_edge("right", END)

    app = workflow.compile()

    assert app.get_input_schema().schema_json() == snapshot
    assert app.get_output_schema().schema_json() == snapshot
    assert json.dumps(app.get_graph().to_json(), indent=2) == snapshot
    assert app.get_graph().draw_mermaid(with_styles=False) == snapshot

    assert (
        app.invoke("what is weather in sf", debug=True)
        == "what is weather in sf->right"
    )

    assert [*app.stream("what is weather in sf")] == [
        {"right": "what is weather in sf->right"},
    ]


def test_conditional_entrypoint_to_multiple_state_graph(
    snapshot: SnapshotAssertion,
) -> None:
    class OverallState(TypedDict):
        locations: list[str]
        results: Annotated[list[str], operator.add]

    def get_weather(state: OverallState) -> OverallState:
        location = state["location"]
        weather = "sunny" if len(location) > 2 else "cloudy"
        return {"results": [f"It's {weather} in {location}"]}

    def continue_to_weather(state: OverallState) -> list[Send]:
        return [
            Send("get_weather", {"location": location})
            for location in state["locations"]
        ]

    workflow = StateGraph(OverallState)

    workflow.add_node("get_weather", get_weather)
    workflow.add_edge("get_weather", END)
    workflow.set_conditional_entry_point(continue_to_weather)

    app = workflow.compile()

    assert app.get_input_schema().schema_json() == snapshot
    assert app.get_output_schema().schema_json() == snapshot
    assert json.dumps(app.get_graph().to_json(), indent=2) == snapshot
    assert app.get_graph().draw_mermaid(with_styles=False) == snapshot

    assert app.invoke({"locations": ["sf", "nyc"]}, debug=True) == {
        "locations": ["sf", "nyc"],
        "results": ["It's cloudy in sf", "It's sunny in nyc"],
    }

    assert [*app.stream({"locations": ["sf", "nyc"]}, stream_mode="values")][-1] == {
        "locations": ["sf", "nyc"],
        "results": ["It's cloudy in sf", "It's sunny in nyc"],
    }


@pytest.mark.parametrize("checkpointer_name", ALL_CHECKPOINTERS_SYNC)
def test_conditional_state_graph(
    snapshot: SnapshotAssertion,
    mocker: MockerFixture,
    request: pytest.FixtureRequest,
    checkpointer_name: str,
) -> None:
    from langchain_core.agents import AgentAction, AgentFinish
    from langchain_core.language_models.fake import FakeStreamingListLLM
    from langchain_core.prompts import PromptTemplate
    from langchain_core.tools import tool

    checkpointer: BaseCheckpointSaver = request.getfixturevalue(
        f"checkpointer_{checkpointer_name}"
    )
    setup = mocker.Mock()
    teardown = mocker.Mock()

    @contextmanager
    def assert_ctx_once() -> Iterator[None]:
        assert setup.call_count == 0
        assert teardown.call_count == 0
        try:
            yield
        finally:
            assert setup.call_count == 1
            assert teardown.call_count == 1
            setup.reset_mock()
            teardown.reset_mock()

    @contextmanager
    def make_httpx_client() -> Iterator[httpx.Client]:
        setup()
        with httpx.Client() as client:
            try:
                yield client
            finally:
                teardown()

    class AgentState(TypedDict, total=False):
        input: Annotated[str, UntrackedValue]
        agent_outcome: Optional[Union[AgentAction, AgentFinish]]
        intermediate_steps: Annotated[list[tuple[AgentAction, str]], operator.add]
        session: Annotated[httpx.Client, Context(make_httpx_client)]

    class ToolState(TypedDict, total=False):
        agent_outcome: Union[AgentAction, AgentFinish]
        session: Annotated[httpx.Client, Context(make_httpx_client)]

    # Assemble the tools
    @tool()
    def search_api(query: str) -> str:
        """Searches the API for the query."""
        return f"result for {query}"

    tools = [search_api]

    # Construct the agent
    prompt = PromptTemplate.from_template("Hello!")

    llm = FakeStreamingListLLM(
        responses=[
            "tool:search_api:query",
            "tool:search_api:another",
            "finish:answer",
        ]
    )

    def agent_parser(input: str) -> dict[str, Union[AgentAction, AgentFinish]]:
        if input.startswith("finish"):
            _, answer = input.split(":")
            return {
                "agent_outcome": AgentFinish(
                    return_values={"answer": answer}, log=input
                )
            }
        else:
            _, tool_name, tool_input = input.split(":")
            return {
                "agent_outcome": AgentAction(
                    tool=tool_name, tool_input=tool_input, log=input
                )
            }

    agent = prompt | llm | agent_parser

    # Define tool execution logic
    def execute_tools(data: ToolState) -> dict:
        # check session in data
        assert isinstance(data["session"], httpx.Client)
        assert "input" not in data
        assert "intermediate_steps" not in data
        # execute the tool
        agent_action: AgentAction = data.pop("agent_outcome")
        observation = {t.name: t for t in tools}[agent_action.tool].invoke(
            agent_action.tool_input
        )
        return {"intermediate_steps": [[agent_action, observation]]}

    # Define decision-making logic
    def should_continue(data: AgentState) -> str:
        # check session in data
        assert isinstance(data["session"], httpx.Client)
        # Logic to decide whether to continue in the loop or exit
        if isinstance(data["agent_outcome"], AgentFinish):
            return "exit"
        else:
            return "continue"

    # Define a new graph
    workflow = StateGraph(AgentState)

    workflow.add_node("agent", agent)
    workflow.add_node("tools", execute_tools, input=ToolState)

    workflow.set_entry_point("agent")

    workflow.add_conditional_edges(
        "agent", should_continue, {"continue": "tools", "exit": END}
    )

    workflow.add_edge("tools", "agent")

    app = workflow.compile()

    assert app.get_input_schema().schema_json() == snapshot
    assert app.get_output_schema().schema_json() == snapshot
    assert json.dumps(app.get_graph().to_json(), indent=2) == snapshot
    assert app.get_graph().draw_mermaid(with_styles=False) == snapshot

    with assert_ctx_once():
        assert app.invoke({"input": "what is weather in sf"}) == {
            "input": "what is weather in sf",
            "intermediate_steps": [
                [
                    AgentAction(
                        tool="search_api",
                        tool_input="query",
                        log="tool:search_api:query",
                    ),
                    "result for query",
                ],
                [
                    AgentAction(
                        tool="search_api",
                        tool_input="another",
                        log="tool:search_api:another",
                    ),
                    "result for another",
                ],
            ],
            "agent_outcome": AgentFinish(
                return_values={"answer": "answer"}, log="finish:answer"
            ),
        }

    with assert_ctx_once():
        assert [*app.stream({"input": "what is weather in sf"})] == [
            {
                "agent": {
                    "agent_outcome": AgentAction(
                        tool="search_api",
                        tool_input="query",
                        log="tool:search_api:query",
                    ),
                }
            },
            {
                "tools": {
                    "intermediate_steps": [
                        [
                            AgentAction(
                                tool="search_api",
                                tool_input="query",
                                log="tool:search_api:query",
                            ),
                            "result for query",
                        ]
                    ],
                }
            },
            {
                "agent": {
                    "agent_outcome": AgentAction(
                        tool="search_api",
                        tool_input="another",
                        log="tool:search_api:another",
                    ),
                }
            },
            {
                "tools": {
                    "intermediate_steps": [
                        [
                            AgentAction(
                                tool="search_api",
                                tool_input="another",
                                log="tool:search_api:another",
                            ),
                            "result for another",
                        ],
                    ],
                }
            },
            {
                "agent": {
                    "agent_outcome": AgentFinish(
                        return_values={"answer": "answer"}, log="finish:answer"
                    ),
                }
            },
        ]

    # test state get/update methods with interrupt_after

    app_w_interrupt = workflow.compile(
        checkpointer=checkpointer,
        interrupt_after=["agent"],
    )
    config = {"configurable": {"thread_id": "1"}}

    with assert_ctx_once():
        assert [
            c
            for c in app_w_interrupt.stream({"input": "what is weather in sf"}, config)
        ] == [
            {
                "agent": {
                    "agent_outcome": AgentAction(
                        tool="search_api",
                        tool_input="query",
                        log="tool:search_api:query",
                    ),
                }
            },
        ]

    assert app_w_interrupt.get_state(config) == StateSnapshot(
        values={
            "agent_outcome": AgentAction(
                tool="search_api", tool_input="query", log="tool:search_api:query"
            ),
            "intermediate_steps": [],
        },
        tasks=(PregelTask(AnyStr(), "tools"),),
        next=("tools",),
        config=app_w_interrupt.checkpointer.get_tuple(config).config,
        created_at=app_w_interrupt.checkpointer.get_tuple(config).checkpoint["ts"],
        metadata={
            "source": "loop",
            "step": 1,
            "writes": {
                "agent": {
                    "agent_outcome": AgentAction(
                        tool="search_api",
                        tool_input="query",
                        log="tool:search_api:query",
                    ),
                }
            },
        },
        parent_config=[*app_w_interrupt.checkpointer.list(config, limit=2)][-1].config,
    )

    with assert_ctx_once():
        app_w_interrupt.update_state(
            config,
            {
                "agent_outcome": AgentAction(
                    tool="search_api",
                    tool_input="query",
                    log="tool:search_api:a different query",
                )
            },
        )

    assert app_w_interrupt.get_state(config) == StateSnapshot(
        values={
            "agent_outcome": AgentAction(
                tool="search_api",
                tool_input="query",
                log="tool:search_api:a different query",
            ),
            "intermediate_steps": [],
        },
        tasks=(PregelTask(AnyStr(), "tools"),),
        next=("tools",),
        config=app_w_interrupt.checkpointer.get_tuple(config).config,
        created_at=app_w_interrupt.checkpointer.get_tuple(config).checkpoint["ts"],
        metadata={
            "source": "update",
            "step": 2,
            "writes": {
                "agent": {
                    "agent_outcome": AgentAction(
                        tool="search_api",
                        tool_input="query",
                        log="tool:search_api:a different query",
                    )
                },
            },
        },
        parent_config=[*app_w_interrupt.checkpointer.list(config, limit=2)][-1].config,
    )

    with assert_ctx_once():
        assert [c for c in app_w_interrupt.stream(None, config)] == [
            {
                "tools": {
                    "intermediate_steps": [
                        [
                            AgentAction(
                                tool="search_api",
                                tool_input="query",
                                log="tool:search_api:a different query",
                            ),
                            "result for query",
                        ]
                    ],
                }
            },
            {
                "agent": {
                    "agent_outcome": AgentAction(
                        tool="search_api",
                        tool_input="another",
                        log="tool:search_api:another",
                    ),
                }
            },
        ]

    with assert_ctx_once():
        app_w_interrupt.update_state(
            config,
            {
                "agent_outcome": AgentFinish(
                    return_values={"answer": "a really nice answer"},
                    log="finish:a really nice answer",
                )
            },
        )

    assert app_w_interrupt.get_state(config) == StateSnapshot(
        values={
            "agent_outcome": AgentFinish(
                return_values={"answer": "a really nice answer"},
                log="finish:a really nice answer",
            ),
            "intermediate_steps": [
                [
                    AgentAction(
                        tool="search_api",
                        tool_input="query",
                        log="tool:search_api:a different query",
                    ),
                    "result for query",
                ]
            ],
        },
        tasks=(),
        next=(),
        config=app_w_interrupt.checkpointer.get_tuple(config).config,
        created_at=app_w_interrupt.checkpointer.get_tuple(config).checkpoint["ts"],
        metadata={
            "source": "update",
            "step": 5,
            "writes": {
                "agent": {
                    "agent_outcome": AgentFinish(
                        return_values={"answer": "a really nice answer"},
                        log="finish:a really nice answer",
                    )
                }
            },
        },
        parent_config=[*app_w_interrupt.checkpointer.list(config, limit=2)][-1].config,
    )

    # test state get/update methods with interrupt_before

    app_w_interrupt = workflow.compile(
        checkpointer=checkpointer,
        interrupt_before=["tools"],
        debug=True,
    )
    config = {"configurable": {"thread_id": "2"}}
    llm.i = 0  # reset the llm

    assert [
        c for c in app_w_interrupt.stream({"input": "what is weather in sf"}, config)
    ] == [
        {
            "agent": {
                "agent_outcome": AgentAction(
                    tool="search_api", tool_input="query", log="tool:search_api:query"
                ),
            }
        },
    ]

    assert app_w_interrupt.get_state(config) == StateSnapshot(
        values={
            "agent_outcome": AgentAction(
                tool="search_api", tool_input="query", log="tool:search_api:query"
            ),
            "intermediate_steps": [],
        },
        tasks=(PregelTask(AnyStr(), "tools"),),
        next=("tools",),
        config=app_w_interrupt.checkpointer.get_tuple(config).config,
        created_at=app_w_interrupt.checkpointer.get_tuple(config).checkpoint["ts"],
        metadata={
            "source": "loop",
            "step": 1,
            "writes": {
                "agent": {
                    "agent_outcome": AgentAction(
                        tool="search_api",
                        tool_input="query",
                        log="tool:search_api:query",
                    ),
                }
            },
        },
        parent_config=[*app_w_interrupt.checkpointer.list(config, limit=2)][-1].config,
    )

    app_w_interrupt.update_state(
        config,
        {
            "agent_outcome": AgentAction(
                tool="search_api",
                tool_input="query",
                log="tool:search_api:a different query",
            )
        },
    )

    assert app_w_interrupt.get_state(config) == StateSnapshot(
        values={
            "agent_outcome": AgentAction(
                tool="search_api",
                tool_input="query",
                log="tool:search_api:a different query",
            ),
            "intermediate_steps": [],
        },
        tasks=(PregelTask(AnyStr(), "tools"),),
        next=("tools",),
        config=app_w_interrupt.checkpointer.get_tuple(config).config,
        created_at=app_w_interrupt.checkpointer.get_tuple(config).checkpoint["ts"],
        metadata={
            "source": "update",
            "step": 2,
            "writes": {
                "agent": {
                    "agent_outcome": AgentAction(
                        tool="search_api",
                        tool_input="query",
                        log="tool:search_api:a different query",
                    )
                }
            },
        },
        parent_config=[*app_w_interrupt.checkpointer.list(config, limit=2)][-1].config,
    )

    assert [c for c in app_w_interrupt.stream(None, config)] == [
        {
            "tools": {
                "intermediate_steps": [
                    [
                        AgentAction(
                            tool="search_api",
                            tool_input="query",
                            log="tool:search_api:a different query",
                        ),
                        "result for query",
                    ]
                ],
            }
        },
        {
            "agent": {
                "agent_outcome": AgentAction(
                    tool="search_api",
                    tool_input="another",
                    log="tool:search_api:another",
                ),
            }
        },
    ]

    app_w_interrupt.update_state(
        config,
        {
            "agent_outcome": AgentFinish(
                return_values={"answer": "a really nice answer"},
                log="finish:a really nice answer",
            )
        },
    )

    assert app_w_interrupt.get_state(config) == StateSnapshot(
        values={
            "agent_outcome": AgentFinish(
                return_values={"answer": "a really nice answer"},
                log="finish:a really nice answer",
            ),
            "intermediate_steps": [
                [
                    AgentAction(
                        tool="search_api",
                        tool_input="query",
                        log="tool:search_api:a different query",
                    ),
                    "result for query",
                ]
            ],
        },
        tasks=(),
        next=(),
        config=app_w_interrupt.checkpointer.get_tuple(config).config,
        created_at=app_w_interrupt.checkpointer.get_tuple(config).checkpoint["ts"],
        metadata={
            "source": "update",
            "step": 5,
            "writes": {
                "agent": {
                    "agent_outcome": AgentFinish(
                        return_values={"answer": "a really nice answer"},
                        log="finish:a really nice answer",
                    )
                }
            },
        },
        parent_config=[*app_w_interrupt.checkpointer.list(config, limit=2)][-1].config,
    )

    # test w interrupt before all
    app_w_interrupt = workflow.compile(
        checkpointer=checkpointer,
        interrupt_before="*",
        debug=True,
    )
    config = {"configurable": {"thread_id": "3"}}
    llm.i = 0  # reset the llm

    assert [
        c for c in app_w_interrupt.stream({"input": "what is weather in sf"}, config)
    ] == []

    assert app_w_interrupt.get_state(config) == StateSnapshot(
        values={
            "intermediate_steps": [],
        },
        tasks=(PregelTask(AnyStr(), "agent"),),
        next=("agent",),
        config=app_w_interrupt.checkpointer.get_tuple(config).config,
        created_at=app_w_interrupt.checkpointer.get_tuple(config).checkpoint["ts"],
        metadata={"source": "loop", "step": 0, "writes": None},
        parent_config=[*app_w_interrupt.checkpointer.list(config, limit=2)][-1].config,
    )

    assert [c for c in app_w_interrupt.stream(None, config)] == [
        {
            "agent": {
                "agent_outcome": AgentAction(
                    tool="search_api", tool_input="query", log="tool:search_api:query"
                ),
            }
        },
    ]

    assert app_w_interrupt.get_state(config) == StateSnapshot(
        values={
            "agent_outcome": AgentAction(
                tool="search_api", tool_input="query", log="tool:search_api:query"
            ),
            "intermediate_steps": [],
        },
        tasks=(PregelTask(AnyStr(), "tools"),),
        next=("tools",),
        config=app_w_interrupt.checkpointer.get_tuple(config).config,
        created_at=app_w_interrupt.checkpointer.get_tuple(config).checkpoint["ts"],
        metadata={
            "source": "loop",
            "step": 1,
            "writes": {
                "agent": {
                    "agent_outcome": AgentAction(
                        tool="search_api",
                        tool_input="query",
                        log="tool:search_api:query",
                    ),
                }
            },
        },
        parent_config=[*app_w_interrupt.checkpointer.list(config, limit=2)][-1].config,
    )

    assert [c for c in app_w_interrupt.stream(None, config)] == [
        {
            "tools": {
                "intermediate_steps": [
                    [
                        AgentAction(
                            tool="search_api",
                            tool_input="query",
                            log="tool:search_api:query",
                        ),
                        "result for query",
                    ]
                ],
            }
        },
    ]

    assert app_w_interrupt.get_state(config) == StateSnapshot(
        values={
            "agent_outcome": AgentAction(
                tool="search_api", tool_input="query", log="tool:search_api:query"
            ),
            "intermediate_steps": [
                [
                    AgentAction(
                        tool="search_api",
                        tool_input="query",
                        log="tool:search_api:query",
                    ),
                    "result for query",
                ]
            ],
        },
        tasks=(PregelTask(AnyStr(), "agent"),),
        next=("agent",),
        config=app_w_interrupt.checkpointer.get_tuple(config).config,
        created_at=app_w_interrupt.checkpointer.get_tuple(config).checkpoint["ts"],
        metadata={
            "source": "loop",
            "step": 2,
            "writes": {
                "tools": {
                    "intermediate_steps": [
                        [
                            AgentAction(
                                tool="search_api",
                                tool_input="query",
                                log="tool:search_api:query",
                            ),
                            "result for query",
                        ]
                    ],
                }
            },
        },
        parent_config=[*app_w_interrupt.checkpointer.list(config, limit=2)][-1].config,
    )

    assert [c for c in app_w_interrupt.stream(None, config)] == [
        {
            "agent": {
                "agent_outcome": AgentAction(
                    tool="search_api",
                    tool_input="another",
                    log="tool:search_api:another",
                ),
            }
        },
    ]

    # test w interrupt after all
    app_w_interrupt = workflow.compile(
        checkpointer=checkpointer,
        interrupt_after="*",
    )
    config = {"configurable": {"thread_id": "4"}}
    llm.i = 0  # reset the llm

    assert [
        c for c in app_w_interrupt.stream({"input": "what is weather in sf"}, config)
    ] == [
        {
            "agent": {
                "agent_outcome": AgentAction(
                    tool="search_api", tool_input="query", log="tool:search_api:query"
                ),
            }
        },
    ]

    assert app_w_interrupt.get_state(config) == StateSnapshot(
        values={
            "agent_outcome": AgentAction(
                tool="search_api", tool_input="query", log="tool:search_api:query"
            ),
            "intermediate_steps": [],
        },
        tasks=(PregelTask(AnyStr(), "tools"),),
        next=("tools",),
        config=app_w_interrupt.checkpointer.get_tuple(config).config,
        created_at=app_w_interrupt.checkpointer.get_tuple(config).checkpoint["ts"],
        metadata={
            "source": "loop",
            "step": 1,
            "writes": {
                "agent": {
                    "agent_outcome": AgentAction(
                        tool="search_api",
                        tool_input="query",
                        log="tool:search_api:query",
                    ),
                }
            },
        },
        parent_config=[*app_w_interrupt.checkpointer.list(config, limit=2)][-1].config,
    )

    assert [c for c in app_w_interrupt.stream(None, config)] == [
        {
            "tools": {
                "intermediate_steps": [
                    [
                        AgentAction(
                            tool="search_api",
                            tool_input="query",
                            log="tool:search_api:query",
                        ),
                        "result for query",
                    ]
                ],
            }
        },
    ]

    assert app_w_interrupt.get_state(config) == StateSnapshot(
        values={
            "agent_outcome": AgentAction(
                tool="search_api", tool_input="query", log="tool:search_api:query"
            ),
            "intermediate_steps": [
                [
                    AgentAction(
                        tool="search_api",
                        tool_input="query",
                        log="tool:search_api:query",
                    ),
                    "result for query",
                ]
            ],
        },
        tasks=(PregelTask(AnyStr(), "agent"),),
        next=("agent",),
        config=app_w_interrupt.checkpointer.get_tuple(config).config,
        created_at=app_w_interrupt.checkpointer.get_tuple(config).checkpoint["ts"],
        metadata={
            "source": "loop",
            "step": 2,
            "writes": {
                "tools": {
                    "intermediate_steps": [
                        [
                            AgentAction(
                                tool="search_api",
                                tool_input="query",
                                log="tool:search_api:query",
                            ),
                            "result for query",
                        ]
                    ],
                }
            },
        },
        parent_config=[*app_w_interrupt.checkpointer.list(config, limit=2)][-1].config,
    )

    assert [c for c in app_w_interrupt.stream(None, config)] == [
        {
            "agent": {
                "agent_outcome": AgentAction(
                    tool="search_api",
                    tool_input="another",
                    log="tool:search_api:another",
                ),
            }
        },
    ]


def test_conditional_state_graph_with_list_edge_inputs(snapshot: SnapshotAssertion):
    class State(TypedDict):
        foo: Annotated[list[str], operator.add]

    graph_builder = StateGraph(State)
    graph_builder.add_node("A", lambda x: {"foo": ["A"]})
    graph_builder.add_node("B", lambda x: {"foo": ["B"]})
    graph_builder.add_edge(START, "A")
    graph_builder.add_edge(START, "B")
    graph_builder.add_edge(["A", "B"], END)

    app = graph_builder.compile()
    assert app.invoke({"foo": []}) == {"foo": ["A", "B"]}

    assert json.dumps(app.get_graph().to_json(), indent=2) == snapshot
    assert app.get_graph().draw_mermaid(with_styles=False) == snapshot


def test_state_graph_w_config_inherited_state_keys(snapshot: SnapshotAssertion) -> None:
    from langchain_core.agents import AgentAction, AgentFinish
    from langchain_core.language_models.fake import FakeStreamingListLLM
    from langchain_core.prompts import PromptTemplate
    from langchain_core.tools import tool

    class BaseState(TypedDict):
        input: str
        agent_outcome: Optional[Union[AgentAction, AgentFinish]]

    class AgentState(BaseState, total=False):
        intermediate_steps: Annotated[list[tuple[AgentAction, str]], operator.add]

    assert get_type_hints(AgentState).keys() == {
        "input",
        "agent_outcome",
        "intermediate_steps",
    }

    class Config(TypedDict, total=False):
        tools: list[str]

    # Assemble the tools
    @tool()
    def search_api(query: str) -> str:
        """Searches the API for the query."""
        return f"result for {query}"

    tools = [search_api]

    # Construct the agent
    prompt = PromptTemplate.from_template("Hello!")

    llm = FakeStreamingListLLM(
        responses=[
            "tool:search_api:query",
            "tool:search_api:another",
            "finish:answer",
        ]
    )

    def agent_parser(input: str) -> dict[str, Union[AgentAction, AgentFinish]]:
        if input.startswith("finish"):
            _, answer = input.split(":")
            return {
                "agent_outcome": AgentFinish(
                    return_values={"answer": answer}, log=input
                )
            }
        else:
            _, tool_name, tool_input = input.split(":")
            return {
                "agent_outcome": AgentAction(
                    tool=tool_name, tool_input=tool_input, log=input
                )
            }

    agent = prompt | llm | agent_parser

    # Define tool execution logic
    def execute_tools(data: AgentState) -> dict:
        agent_action: AgentAction = data.pop("agent_outcome")
        observation = {t.name: t for t in tools}[agent_action.tool].invoke(
            agent_action.tool_input
        )
        return {"intermediate_steps": [(agent_action, observation)]}

    # Define decision-making logic
    def should_continue(data: AgentState) -> str:
        # Logic to decide whether to continue in the loop or exit
        if isinstance(data["agent_outcome"], AgentFinish):
            return "exit"
        else:
            return "continue"

    # Define a new graph
    builder = StateGraph(AgentState, Config)

    builder.add_node("agent", agent)
    builder.add_node("tools", execute_tools)

    builder.set_entry_point("agent")

    builder.add_conditional_edges(
        "agent", should_continue, {"continue": "tools", "exit": END}
    )

    builder.add_edge("tools", "agent")

    app = builder.compile()

    assert app.config_schema().schema_json() == snapshot
    assert app.get_input_schema().schema_json() == snapshot
    assert app.get_output_schema().schema_json() == snapshot

    assert builder.channels.keys() == {"input", "agent_outcome", "intermediate_steps"}

    assert app.invoke({"input": "what is weather in sf"}) == {
        "agent_outcome": AgentFinish(
            return_values={"answer": "answer"}, log="finish:answer"
        ),
        "input": "what is weather in sf",
        "intermediate_steps": [
            (
                AgentAction(
                    tool="search_api", tool_input="query", log="tool:search_api:query"
                ),
                "result for query",
            ),
            (
                AgentAction(
                    tool="search_api",
                    tool_input="another",
                    log="tool:search_api:another",
                ),
                "result for another",
            ),
        ],
    }


def test_conditional_entrypoint_graph_state(snapshot: SnapshotAssertion) -> None:
    class AgentState(TypedDict, total=False):
        input: str
        output: str
        steps: Annotated[list[str], operator.add]

    def left(data: AgentState) -> AgentState:
        return {"output": data["input"] + "->left"}

    def right(data: AgentState) -> AgentState:
        return {"output": data["input"] + "->right"}

    def should_start(data: AgentState) -> str:
        assert data["steps"] == [], "Expected input to be read from the state"
        # Logic to decide where to start
        if len(data["input"]) > 10:
            return "go-right"
        else:
            return "go-left"

    # Define a new graph
    workflow = StateGraph(AgentState)

    workflow.add_node("left", left)
    workflow.add_node("right", right)

    workflow.set_conditional_entry_point(
        should_start, {"go-left": "left", "go-right": "right"}
    )

    workflow.add_conditional_edges("left", lambda data: END, {END: END})
    workflow.add_edge("right", END)

    app = workflow.compile()

    assert app.get_input_schema().schema_json() == snapshot
    assert app.get_output_schema().schema_json() == snapshot
    assert json.dumps(app.get_graph().to_json(), indent=2) == snapshot
    assert app.get_graph().draw_mermaid(with_styles=False) == snapshot

    assert app.invoke({"input": "what is weather in sf"}) == {
        "input": "what is weather in sf",
        "output": "what is weather in sf->right",
        "steps": [],
    }

    assert [*app.stream({"input": "what is weather in sf"})] == [
        {"right": {"output": "what is weather in sf->right"}},
    ]


def test_prebuilt_tool_chat(snapshot: SnapshotAssertion) -> None:
    from langchain_core.language_models.fake_chat_models import (
        FakeMessagesListChatModel,
    )
    from langchain_core.messages import AIMessage, HumanMessage, ToolMessage
    from langchain_core.tools import tool

    class FakeFuntionChatModel(FakeMessagesListChatModel):
        def bind_tools(self, functions: list):
            return self

    @tool()
    def search_api(query: str) -> str:
        """Searches the API for the query."""
        return f"result for {query}"

    tools = [search_api]

    model = FakeFuntionChatModel(
        responses=[
            AIMessage(
                content="",
                tool_calls=[
                    {
                        "id": "tool_call123",
                        "name": "search_api",
                        "args": {"query": "query"},
                    },
                ],
            ),
            AIMessage(
                content="",
                tool_calls=[
                    {
                        "id": "tool_call234",
                        "name": "search_api",
                        "args": {"query": "another"},
                    },
                    {
                        "id": "tool_call567",
                        "name": "search_api",
                        "args": {"query": "a third one"},
                    },
                ],
            ),
            AIMessage(content="answer"),
        ]
    )

    app = create_tool_calling_executor(model, tools)

    assert app.get_input_schema().schema_json() == snapshot
    assert app.get_output_schema().schema_json() == snapshot
    assert json.dumps(app.get_graph().to_json(), indent=2) == snapshot
    assert app.get_graph().draw_mermaid(with_styles=False) == snapshot

    assert app.invoke(
        {"messages": [HumanMessage(content="what is weather in sf")]}
    ) == {
        "messages": [
            _AnyIdHumanMessage(content="what is weather in sf"),
            AIMessage(
                id=AnyStr(),
                content="",
                tool_calls=[
                    {
                        "id": "tool_call123",
                        "name": "search_api",
                        "args": {"query": "query"},
                    },
                ],
            ),
            ToolMessage(
                content="result for query",
                name="search_api",
                tool_call_id="tool_call123",
                id=AnyStr(),
            ),
            AIMessage(
                id=AnyStr(),
                content="",
                tool_calls=[
                    {
                        "id": "tool_call234",
                        "name": "search_api",
                        "args": {"query": "another"},
                    },
                    {
                        "id": "tool_call567",
                        "name": "search_api",
                        "args": {"query": "a third one"},
                    },
                ],
            ),
            ToolMessage(
                content="result for another",
                name="search_api",
                tool_call_id="tool_call234",
                id=AnyStr(),
            ),
            ToolMessage(
                content="result for a third one",
                name="search_api",
                tool_call_id="tool_call567",
                id=AnyStr(),
            ),
            _AnyIdAIMessage(content="answer"),
        ]
    }

    assert app.invoke(
        {"messages": [HumanMessage(content="what is weather in sf")]},
        {"recursion_limit": 2},
        debug=True,
    ) == {
        "messages": [
            _AnyIdHumanMessage(content="what is weather in sf"),
            _AnyIdAIMessage(content="Sorry, need more steps to process this request."),
        ]
    }

    model.i = 0  # reset the model

    assert app.invoke(
        {"messages": [HumanMessage(content="what is weather in sf")]},
        stream_mode="updates",
    ) == [
        {
            "agent": {
                "messages": [
                    AIMessage(
                        content="",
                        tool_calls=[
                            {
                                "id": "tool_call123",
                                "name": "search_api",
                                "args": {"query": "query"},
                            },
                        ],
                        id=AnyStr(),
                    )
                ]
            }
        },
        {
            "tools": {
                "messages": [
                    ToolMessage(
                        content="result for query",
                        name="search_api",
                        tool_call_id="tool_call123",
                        id=AnyStr(),
                    )
                ]
            }
        },
        {
            "agent": {
                "messages": [
                    AIMessage(
                        content="",
                        tool_calls=[
                            {
                                "id": "tool_call234",
                                "name": "search_api",
                                "args": {"query": "another"},
                            },
                            {
                                "id": "tool_call567",
                                "name": "search_api",
                                "args": {"query": "a third one"},
                            },
                        ],
                        id=AnyStr(),
                    )
                ]
            }
        },
        {
            "tools": {
                "messages": [
                    ToolMessage(
                        content="result for another",
                        name="search_api",
                        tool_call_id="tool_call234",
                        id=AnyStr(),
                    ),
                    ToolMessage(
                        content="result for a third one",
                        name="search_api",
                        tool_call_id="tool_call567",
                        id=AnyStr(),
                    ),
                ]
            }
        },
        {"agent": {"messages": [_AnyIdAIMessage(content="answer")]}},
    ]

    assert [
        *app.stream({"messages": [HumanMessage(content="what is weather in sf")]})
    ] == [
        {
            "agent": {
                "messages": [
                    AIMessage(
                        id=AnyStr(),
                        content="",
                        tool_calls=[
                            {
                                "id": "tool_call123",
                                "name": "search_api",
                                "args": {"query": "query"},
                            },
                        ],
                    )
                ]
            }
        },
        {
            "tools": {
                "messages": [
                    ToolMessage(
                        content="result for query",
                        name="search_api",
                        tool_call_id="tool_call123",
                        id=AnyStr(),
                    )
                ]
            }
        },
        {
            "agent": {
                "messages": [
                    AIMessage(
                        id=AnyStr(),
                        content="",
                        tool_calls=[
                            {
                                "id": "tool_call234",
                                "name": "search_api",
                                "args": {"query": "another"},
                            },
                            {
                                "id": "tool_call567",
                                "name": "search_api",
                                "args": {"query": "a third one"},
                            },
                        ],
                    )
                ]
            }
        },
        {
            "tools": {
                "messages": [
                    ToolMessage(
                        content="result for another",
                        name="search_api",
                        tool_call_id="tool_call234",
                        id=AnyStr(),
                    ),
                    ToolMessage(
                        content="result for a third one",
                        name="search_api",
                        tool_call_id="tool_call567",
                        id=AnyStr(),
                    ),
                ]
            }
        },
        {"agent": {"messages": [_AnyIdAIMessage(content="answer")]}},
    ]


@pytest.mark.parametrize("checkpointer_name", ALL_CHECKPOINTERS_SYNC)
def test_state_graph_packets(
    request: pytest.FixtureRequest, checkpointer_name: str, mocker: MockerFixture
) -> None:
    from langchain_core.language_models.fake_chat_models import (
        FakeMessagesListChatModel,
    )
    from langchain_core.messages import (
        AIMessage,
        BaseMessage,
        HumanMessage,
        ToolCall,
        ToolMessage,
    )
    from langchain_core.tools import tool

    checkpointer: BaseCheckpointSaver = request.getfixturevalue(
        f"checkpointer_{checkpointer_name}"
    )

    class AgentState(TypedDict):
        messages: Annotated[list[BaseMessage], add_messages]
        session: Annotated[httpx.Client, Context(httpx.Client)]

    @tool()
    def search_api(query: str) -> str:
        """Searches the API for the query."""
        return f"result for {query}"

    tools = [search_api]
    tools_by_name = {t.name: t for t in tools}

    model = FakeMessagesListChatModel(
        responses=[
            AIMessage(
                id="ai1",
                content="",
                tool_calls=[
                    {
                        "id": "tool_call123",
                        "name": "search_api",
                        "args": {"query": "query"},
                    },
                ],
            ),
            AIMessage(
                id="ai2",
                content="",
                tool_calls=[
                    {
                        "id": "tool_call234",
                        "name": "search_api",
                        "args": {"query": "another", "idx": 0},
                    },
                    {
                        "id": "tool_call567",
                        "name": "search_api",
                        "args": {"query": "a third one", "idx": 1},
                    },
                ],
            ),
            AIMessage(id="ai3", content="answer"),
        ]
    )

    def agent(data: AgentState) -> AgentState:
        assert isinstance(data["session"], httpx.Client)
        return {
            "messages": model.invoke(data["messages"]),
            "something_extra": "hi there",
        }

    # Define decision-making logic
    def should_continue(data: AgentState) -> str:
        assert isinstance(data["session"], httpx.Client)
        assert (
            data["something_extra"] == "hi there"
        ), "nodes can pass extra data to their cond edges, which isn't saved in state"
        # Logic to decide whether to continue in the loop or exit
        if tool_calls := data["messages"][-1].tool_calls:
            return [
                Send("tools", {"call": tool_call, "my_session": data["session"]})
                for tool_call in tool_calls
            ]
        else:
            return END

    class ToolInput(TypedDict):
        call: ToolCall
        my_session: httpx.Client

    def tools_node(input: ToolInput, config: RunnableConfig) -> AgentState:
        assert isinstance(input["my_session"], httpx.Client)
        tool_call = input["call"]
        time.sleep(tool_call["args"].get("idx", 0) / 10)
        output = tools_by_name[tool_call["name"]].invoke(tool_call["args"], config)
        return {
            "messages": ToolMessage(
                content=output, name=tool_call["name"], tool_call_id=tool_call["id"]
            )
        }

    # Define a new graph
    workflow = StateGraph(AgentState)

    # Define the two nodes we will cycle between
    workflow.add_node("agent", agent)
    workflow.add_node("tools", tools_node)

    # Set the entrypoint as `agent`
    # This means that this node is the first one called
    workflow.set_entry_point("agent")

    # We now add a conditional edge
    workflow.add_conditional_edges("agent", should_continue)

    # We now add a normal edge from `tools` to `agent`.
    # This means that after `tools` is called, `agent` node is called next.
    workflow.add_edge("tools", "agent")

    # Finally, we compile it!
    # This compiles it into a LangChain Runnable,
    # meaning you can use it as you would any other runnable
    app = workflow.compile()

    assert app.invoke({"messages": HumanMessage(content="what is weather in sf")}) == {
        "messages": [
            _AnyIdHumanMessage(content="what is weather in sf"),
            AIMessage(
                id="ai1",
                content="",
                tool_calls=[
                    {
                        "id": "tool_call123",
                        "name": "search_api",
                        "args": {"query": "query"},
                    },
                ],
            ),
            ToolMessage(
                content="result for query",
                name="search_api",
                id=AnyStr(),
                tool_call_id="tool_call123",
            ),
            AIMessage(
                id="ai2",
                content="",
                tool_calls=[
                    {
                        "id": "tool_call234",
                        "name": "search_api",
                        "args": {"query": "another", "idx": 0},
                    },
                    {
                        "id": "tool_call567",
                        "name": "search_api",
                        "args": {"query": "a third one", "idx": 1},
                    },
                ],
            ),
            ToolMessage(
                content="result for another",
                name="search_api",
                id=AnyStr(),
                tool_call_id="tool_call234",
            ),
            ToolMessage(
                content="result for a third one",
                name="search_api",
                id=AnyStr(),
                tool_call_id="tool_call567",
            ),
            AIMessage(content="answer", id="ai3"),
        ]
    }

    assert [
        c
        for c in app.stream(
            {"messages": [HumanMessage(content="what is weather in sf")]}
        )
    ] == [
        {
            "agent": {
                "messages": AIMessage(
                    id="ai1",
                    content="",
                    tool_calls=[
                        {
                            "id": "tool_call123",
                            "name": "search_api",
                            "args": {"query": "query"},
                        },
                    ],
                )
            },
        },
        {
            "tools": {
                "messages": ToolMessage(
                    content="result for query",
                    name="search_api",
                    id=AnyStr(),
                    tool_call_id="tool_call123",
                )
            }
        },
        {
            "agent": {
                "messages": AIMessage(
                    id="ai2",
                    content="",
                    tool_calls=[
                        {
                            "id": "tool_call234",
                            "name": "search_api",
                            "args": {"query": "another", "idx": 0},
                        },
                        {
                            "id": "tool_call567",
                            "name": "search_api",
                            "args": {"query": "a third one", "idx": 1},
                        },
                    ],
                )
            }
        },
        {
            "tools": {
                "messages": ToolMessage(
                    content="result for another",
                    name="search_api",
                    id=AnyStr(),
                    tool_call_id="tool_call234",
                )
            },
        },
        {
            "tools": {
                "messages": ToolMessage(
                    content="result for a third one",
                    name="search_api",
                    id=AnyStr(),
                    tool_call_id="tool_call567",
                ),
            },
        },
        {"agent": {"messages": AIMessage(content="answer", id="ai3")}},
    ]

    app_w_interrupt = workflow.compile(
        checkpointer=checkpointer,
        interrupt_after=["agent"],
    )
    config = {"configurable": {"thread_id": "1"}}

    assert [
        c
        for c in app_w_interrupt.stream(
            {"messages": HumanMessage(content="what is weather in sf")}, config
        )
    ] == [
        {
            "agent": {
                "messages": AIMessage(
                    id="ai1",
                    content="",
                    tool_calls=[
                        {
                            "id": "tool_call123",
                            "name": "search_api",
                            "args": {"query": "query"},
                        },
                    ],
                )
            }
        },
    ]

    assert app_w_interrupt.get_state(config) == StateSnapshot(
        values={
            "messages": [
                _AnyIdHumanMessage(content="what is weather in sf"),
                AIMessage(
                    id="ai1",
                    content="",
                    tool_calls=[
                        {
                            "id": "tool_call123",
                            "name": "search_api",
                            "args": {"query": "query"},
                        },
                    ],
                ),
            ]
        },
        tasks=(PregelTask(AnyStr(), "tools"),),
        next=("tools",),
        config=(app_w_interrupt.checkpointer.get_tuple(config)).config,
        created_at=(app_w_interrupt.checkpointer.get_tuple(config)).checkpoint["ts"],
        metadata={
            "source": "loop",
            "step": 1,
            "writes": {
                "agent": {
                    "messages": AIMessage(
                        id="ai1",
                        content="",
                        tool_calls=[
                            {
                                "id": "tool_call123",
                                "name": "search_api",
                                "args": {"query": "query"},
                            },
                        ],
                    )
                }
            },
        },
        parent_config=[*app_w_interrupt.checkpointer.list(config, limit=2)][-1].config,
    )

    # modify ai message
    last_message = (app_w_interrupt.get_state(config)).values["messages"][-1]
    last_message.tool_calls[0]["args"]["query"] = "a different query"
    app_w_interrupt.update_state(
        config, {"messages": last_message, "something_extra": "hi there"}
    )

    # message was replaced instead of appended
    assert app_w_interrupt.get_state(config) == StateSnapshot(
        values={
            "messages": [
                _AnyIdHumanMessage(content="what is weather in sf"),
                AIMessage(
                    id="ai1",
                    content="",
                    tool_calls=[
                        {
                            "id": "tool_call123",
                            "name": "search_api",
                            "args": {"query": "a different query"},
                        },
                    ],
                ),
            ]
        },
        tasks=(PregelTask(AnyStr(), "tools"),),
        next=("tools",),
        config=app_w_interrupt.checkpointer.get_tuple(config).config,
        created_at=(app_w_interrupt.checkpointer.get_tuple(config)).checkpoint["ts"],
        metadata={
            "source": "update",
            "step": 2,
            "writes": {
                "agent": {
                    "messages": AIMessage(
                        id="ai1",
                        content="",
                        tool_calls=[
                            {
                                "id": "tool_call123",
                                "name": "search_api",
                                "args": {"query": "a different query"},
                            },
                        ],
                    ),
                    "something_extra": "hi there",
                }
            },
        },
        parent_config=[*app_w_interrupt.checkpointer.list(config, limit=2)][-1].config,
    )

    assert [c for c in app_w_interrupt.stream(None, config)] == [
        {
            "tools": {
                "messages": ToolMessage(
                    content="result for a different query",
                    name="search_api",
                    id=AnyStr(),
                    tool_call_id="tool_call123",
                )
            }
        },
        {
            "agent": {
                "messages": AIMessage(
                    id="ai2",
                    content="",
                    tool_calls=[
                        {
                            "id": "tool_call234",
                            "name": "search_api",
                            "args": {"query": "another", "idx": 0},
                        },
                        {
                            "id": "tool_call567",
                            "name": "search_api",
                            "args": {"query": "a third one", "idx": 1},
                        },
                    ],
                )
            },
        },
    ]

    assert app_w_interrupt.get_state(config) == StateSnapshot(
        values={
            "messages": [
                _AnyIdHumanMessage(content="what is weather in sf"),
                AIMessage(
                    id="ai1",
                    content="",
                    tool_calls=[
                        {
                            "id": "tool_call123",
                            "name": "search_api",
                            "args": {"query": "a different query"},
                        },
                    ],
                ),
                ToolMessage(
                    content="result for a different query",
                    name="search_api",
                    id=AnyStr(),
                    tool_call_id="tool_call123",
                ),
                AIMessage(
                    id="ai2",
                    content="",
                    tool_calls=[
                        {
                            "id": "tool_call234",
                            "name": "search_api",
                            "args": {"query": "another", "idx": 0},
                        },
                        {
                            "id": "tool_call567",
                            "name": "search_api",
                            "args": {"query": "a third one", "idx": 1},
                        },
                    ],
                ),
            ]
        },
        tasks=(PregelTask(AnyStr(), "tools"), PregelTask(AnyStr(), "tools")),
        next=("tools", "tools"),
        config=app_w_interrupt.checkpointer.get_tuple(config).config,
        created_at=(app_w_interrupt.checkpointer.get_tuple(config)).checkpoint["ts"],
        metadata={
            "source": "loop",
            "step": 4,
            "writes": {
                "agent": {
                    "messages": AIMessage(
                        id="ai2",
                        content="",
                        tool_calls=[
                            {
                                "id": "tool_call234",
                                "name": "search_api",
                                "args": {"query": "another", "idx": 0},
                            },
                            {
                                "id": "tool_call567",
                                "name": "search_api",
                                "args": {"query": "a third one", "idx": 1},
                            },
                        ],
                    )
                },
            },
        },
        parent_config=[*app_w_interrupt.checkpointer.list(config, limit=2)][-1].config,
    )

    app_w_interrupt.update_state(
        config,
        {
            "messages": AIMessage(content="answer", id="ai2"),
            "something_extra": "hi there",
        },
    )

    # replaces message even if object identity is different, as long as id is the same
    assert app_w_interrupt.get_state(config) == StateSnapshot(
        values={
            "messages": [
                _AnyIdHumanMessage(content="what is weather in sf"),
                AIMessage(
                    id="ai1",
                    content="",
                    tool_calls=[
                        {
                            "id": "tool_call123",
                            "name": "search_api",
                            "args": {"query": "a different query"},
                        },
                    ],
                ),
                ToolMessage(
                    content="result for a different query",
                    name="search_api",
                    id=AnyStr(),
                    tool_call_id="tool_call123",
                ),
                AIMessage(content="answer", id="ai2"),
            ]
        },
        tasks=(),
        next=(),
        config=app_w_interrupt.checkpointer.get_tuple(config).config,
        created_at=(app_w_interrupt.checkpointer.get_tuple(config)).checkpoint["ts"],
        metadata={
            "source": "update",
            "step": 5,
            "writes": {
                "agent": {
                    "messages": AIMessage(content="answer", id="ai2"),
                    "something_extra": "hi there",
                }
            },
        },
        parent_config=[*app_w_interrupt.checkpointer.list(config, limit=2)][-1].config,
    )


@pytest.mark.parametrize("checkpointer_name", ALL_CHECKPOINTERS_SYNC)
def test_message_graph(
    snapshot: SnapshotAssertion,
    deterministic_uuids: MockerFixture,
    request: pytest.FixtureRequest,
    checkpointer_name: str,
) -> None:
    from copy import deepcopy

    from langchain_core.callbacks import CallbackManagerForLLMRun
    from langchain_core.language_models.fake_chat_models import (
        FakeMessagesListChatModel,
    )
    from langchain_core.messages import (
        AIMessage,
        BaseMessage,
        HumanMessage,
        ToolMessage,
    )
    from langchain_core.outputs import ChatGeneration, ChatResult
    from langchain_core.tools import tool

    checkpointer: BaseCheckpointSaver = request.getfixturevalue(
        f"checkpointer_{checkpointer_name}"
    )

    class FakeFuntionChatModel(FakeMessagesListChatModel):
        def bind_functions(self, functions: list):
            return self

        def _generate(
            self,
            messages: list[BaseMessage],
            stop: Optional[list[str]] = None,
            run_manager: Optional[CallbackManagerForLLMRun] = None,
            **kwargs: Any,
        ) -> ChatResult:
            response = deepcopy(self.responses[self.i])
            if self.i < len(self.responses) - 1:
                self.i += 1
            else:
                self.i = 0
            generation = ChatGeneration(message=response)
            return ChatResult(generations=[generation])

    @tool()
    def search_api(query: str) -> str:
        """Searches the API for the query."""
        return f"result for {query}"

    tools = [search_api]

    model = FakeFuntionChatModel(
        responses=[
            AIMessage(
                content="",
                tool_calls=[
                    {
                        "id": "tool_call123",
                        "name": "search_api",
                        "args": {"query": "query"},
                    }
                ],
                id="ai1",
            ),
            AIMessage(
                content="",
                tool_calls=[
                    {
                        "id": "tool_call456",
                        "name": "search_api",
                        "args": {"query": "another"},
                    }
                ],
                id="ai2",
            ),
            AIMessage(content="answer", id="ai3"),
        ]
    )

    # Define the function that determines whether to continue or not
    def should_continue(messages):
        last_message = messages[-1]
        # If there is no function call, then we finish
        if not last_message.tool_calls:
            return "end"
        # Otherwise if there is, we continue
        else:
            return "continue"

    # Define a new graph
    workflow = MessageGraph()

    # Define the two nodes we will cycle between
    workflow.add_node("agent", model)
    workflow.add_node("tools", ToolNode(tools))

    # Set the entrypoint as `agent`
    # This means that this node is the first one called
    workflow.set_entry_point("agent")

    # We now add a conditional edge
    workflow.add_conditional_edges(
        # First, we define the start node. We use `agent`.
        # This means these are the edges taken after the `agent` node is called.
        "agent",
        # Next, we pass in the function that will determine which node is called next.
        should_continue,
        # Finally we pass in a mapping.
        # The keys are strings, and the values are other nodes.
        # END is a special node marking that the graph should finish.
        # What will happen is we will call `should_continue`, and then the output of that
        # will be matched against the keys in this mapping.
        # Based on which one it matches, that node will then be called.
        {
            # If `tools`, then we call the tool node.
            "continue": "tools",
            # Otherwise we finish.
            "end": END,
        },
    )

    # We now add a normal edge from `tools` to `agent`.
    # This means that after `tools` is called, `agent` node is called next.
    workflow.add_edge("tools", "agent")

    # Finally, we compile it!
    # This compiles it into a LangChain Runnable,
    # meaning you can use it as you would any other runnable
    app = workflow.compile()

    assert app.get_input_schema().schema_json() == snapshot
    assert app.get_output_schema().schema_json() == snapshot
    assert json.dumps(app.get_graph().to_json(), indent=2) == snapshot
    assert app.get_graph().draw_mermaid(with_styles=False) == snapshot

    assert app.invoke(HumanMessage(content="what is weather in sf")) == [
        HumanMessage(
            content="what is weather in sf",
            id="00000000-0000-4000-8000-000000000002",  # adds missing ids
        ),
        AIMessage(
            content="",
            tool_calls=[
                {
                    "id": "tool_call123",
                    "name": "search_api",
                    "args": {"query": "query"},
                }
            ],
            id="ai1",  # respects ids passed in
        ),
        ToolMessage(
            content="result for query",
            name="search_api",
            tool_call_id="tool_call123",
            id="00000000-0000-4000-8000-000000000011",
        ),
        AIMessage(
            content="",
            tool_calls=[
                {
                    "id": "tool_call456",
                    "name": "search_api",
                    "args": {"query": "another"},
                }
            ],
            id="ai2",
        ),
        ToolMessage(
            content="result for another",
            name="search_api",
            tool_call_id="tool_call456",
            id="00000000-0000-4000-8000-000000000020",
        ),
        AIMessage(content="answer", id="ai3"),
    ]

    assert [*app.stream([HumanMessage(content="what is weather in sf")])] == [
        {
            "agent": AIMessage(
                content="",
                tool_calls=[
                    {
                        "id": "tool_call123",
                        "name": "search_api",
                        "args": {"query": "query"},
                    }
                ],
                id="ai1",
            )
        },
        {
            "tools": [
                ToolMessage(
                    content="result for query",
                    name="search_api",
                    tool_call_id="tool_call123",
                    id="00000000-0000-4000-8000-000000000036",
                )
            ]
        },
        {
            "agent": AIMessage(
                content="",
                tool_calls=[
                    {
                        "id": "tool_call456",
                        "name": "search_api",
                        "args": {"query": "another"},
                    }
                ],
                id="ai2",
            )
        },
        {
            "tools": [
                ToolMessage(
                    content="result for another",
                    name="search_api",
                    tool_call_id="tool_call456",
                    id="00000000-0000-4000-8000-000000000045",
                )
            ]
        },
        {"agent": AIMessage(content="answer", id="ai3")},
    ]

    app_w_interrupt = workflow.compile(
        checkpointer=checkpointer,
        interrupt_after=["agent"],
    )
    config = {"configurable": {"thread_id": "1"}}

    assert [
        c for c in app_w_interrupt.stream(("human", "what is weather in sf"), config)
    ] == [
        {
            "agent": AIMessage(
                content="",
                tool_calls=[
                    {
                        "id": "tool_call123",
                        "name": "search_api",
                        "args": {"query": "query"},
                    }
                ],
                id="ai1",
            )
        },
    ]

    assert app_w_interrupt.get_state(config) == StateSnapshot(
        values=[
            _AnyIdHumanMessage(content="what is weather in sf"),
            AIMessage(
                content="",
                tool_calls=[
                    {
                        "id": "tool_call123",
                        "name": "search_api",
                        "args": {"query": "query"},
                    }
                ],
                id="ai1",
            ),
        ],
        tasks=(PregelTask(AnyStr(), "tools"),),
        next=("tools",),
        config=app_w_interrupt.checkpointer.get_tuple(config).config,
        created_at=app_w_interrupt.checkpointer.get_tuple(config).checkpoint["ts"],
        metadata={
            "source": "loop",
            "step": 1,
            "writes": {
                "agent": AIMessage(
                    content="",
                    tool_calls=[
                        {
                            "id": "tool_call123",
                            "name": "search_api",
                            "args": {"query": "query"},
                        }
                    ],
                    id="ai1",
                )
            },
        },
        parent_config=[*app_w_interrupt.checkpointer.list(config, limit=2)][-1].config,
    )

    # modify ai message
    last_message = app_w_interrupt.get_state(config).values[-1]
    last_message.tool_calls[0]["args"] = {"query": "a different query"}
    next_config = app_w_interrupt.update_state(config, last_message)

    # message was replaced instead of appended
    assert app_w_interrupt.get_state(config) == StateSnapshot(
        values=[
            _AnyIdHumanMessage(content="what is weather in sf"),
            AIMessage(
                content="",
                id="ai1",
                tool_calls=[
                    {
                        "id": "tool_call123",
                        "name": "search_api",
                        "args": {"query": "a different query"},
                    }
                ],
            ),
        ],
        tasks=(PregelTask(AnyStr(), "tools"),),
        next=("tools",),
        config=next_config,
        created_at=AnyStr(),
        metadata={
            "source": "update",
            "step": 2,
            "writes": {
                "agent": AIMessage(
                    content="",
                    tool_calls=[
                        {
                            "id": "tool_call123",
                            "name": "search_api",
                            "args": {"query": "a different query"},
                        }
                    ],
                    id="ai1",
                )
            },
        },
        parent_config=[*app_w_interrupt.checkpointer.list(config, limit=2)][-1].config,
    )

    assert [c for c in app_w_interrupt.stream(None, config)] == [
        {
            "tools": [
                ToolMessage(
                    content="result for a different query",
                    name="search_api",
                    tool_call_id="tool_call123",
                    id=AnyStr(),
                )
            ]
        },
        {
            "agent": AIMessage(
                content="",
                tool_calls=[
                    {
                        "id": "tool_call456",
                        "name": "search_api",
                        "args": {"query": "another"},
                    }
                ],
                id="ai2",
            )
        },
    ]

    assert app_w_interrupt.get_state(config) == StateSnapshot(
        values=[
            _AnyIdHumanMessage(content="what is weather in sf"),
            AIMessage(
                content="",
                id="ai1",
                tool_calls=[
                    {
                        "id": "tool_call123",
                        "name": "search_api",
                        "args": {"query": "a different query"},
                    }
                ],
            ),
            ToolMessage(
                content="result for a different query",
                name="search_api",
                tool_call_id="tool_call123",
                id=AnyStr(),
            ),
            AIMessage(
                content="",
                tool_calls=[
                    {
                        "id": "tool_call456",
                        "name": "search_api",
                        "args": {"query": "another"},
                    }
                ],
                id="ai2",
            ),
        ],
        tasks=(PregelTask(AnyStr(), "tools"),),
        next=("tools",),
        config=app_w_interrupt.checkpointer.get_tuple(config).config,
        created_at=app_w_interrupt.checkpointer.get_tuple(config).checkpoint["ts"],
        metadata={
            "source": "loop",
            "step": 4,
            "writes": {
                "agent": AIMessage(
                    content="",
                    tool_calls=[
                        {
                            "id": "tool_call456",
                            "name": "search_api",
                            "args": {"query": "another"},
                        }
                    ],
                    id="ai2",
                )
            },
        },
        parent_config=[*app_w_interrupt.checkpointer.list(config, limit=2)][-1].config,
    )

    app_w_interrupt.update_state(
        config,
        AIMessage(content="answer", id="ai2"),  # replace existing message
    )

    # replaces message even if object identity is different, as long as id is the same
    assert app_w_interrupt.get_state(config) == StateSnapshot(
        values=[
            _AnyIdHumanMessage(content="what is weather in sf"),
            AIMessage(
                content="",
                id="ai1",
                tool_calls=[
                    {
                        "id": "tool_call123",
                        "name": "search_api",
                        "args": {"query": "a different query"},
                    }
                ],
            ),
            ToolMessage(
                content="result for a different query",
                name="search_api",
                tool_call_id="tool_call123",
                id=AnyStr(),
            ),
            AIMessage(content="answer", id="ai2"),
        ],
        tasks=(),
        next=(),
        config=app_w_interrupt.checkpointer.get_tuple(config).config,
        created_at=app_w_interrupt.checkpointer.get_tuple(config).checkpoint["ts"],
        metadata={
            "source": "update",
            "step": 5,
            "writes": {"agent": AIMessage(content="answer", id="ai2")},
        },
        parent_config=[*app_w_interrupt.checkpointer.list(config, limit=2)][-1].config,
    )

    app_w_interrupt = workflow.compile(
        checkpointer=checkpointer,
        interrupt_before=["tools"],
    )
    config = {"configurable": {"thread_id": "2"}}
    model.i = 0  # reset the llm

    assert [c for c in app_w_interrupt.stream("what is weather in sf", config)] == [
        {
            "agent": AIMessage(
                content="",
                tool_calls=[
                    {
                        "id": "tool_call123",
                        "name": "search_api",
                        "args": {"query": "query"},
                    }
                ],
                id="ai1",
            )
        },
    ]

    assert app_w_interrupt.get_state(config) == StateSnapshot(
        values=[
            _AnyIdHumanMessage(content="what is weather in sf"),
            AIMessage(
                content="",
                tool_calls=[
                    {
                        "id": "tool_call123",
                        "name": "search_api",
                        "args": {"query": "query"},
                    }
                ],
                id="ai1",
            ),
        ],
        tasks=(PregelTask(AnyStr(), "tools"),),
        next=("tools",),
        config=app_w_interrupt.checkpointer.get_tuple(config).config,
        created_at=app_w_interrupt.checkpointer.get_tuple(config).checkpoint["ts"],
        metadata={
            "source": "loop",
            "step": 1,
            "writes": {
                "agent": AIMessage(
                    content="",
                    tool_calls=[
                        {
                            "id": "tool_call123",
                            "name": "search_api",
                            "args": {"query": "query"},
                        }
                    ],
                    id="ai1",
                )
            },
        },
        parent_config=[*app_w_interrupt.checkpointer.list(config, limit=2)][-1].config,
    )

    # modify ai message
    last_message = app_w_interrupt.get_state(config).values[-1]
    last_message.tool_calls[0]["args"] = {"query": "a different query"}
    app_w_interrupt.update_state(config, last_message)

    # message was replaced instead of appended
    assert app_w_interrupt.get_state(config) == StateSnapshot(
        values=[
            _AnyIdHumanMessage(content="what is weather in sf"),
            AIMessage(
                content="",
                id="ai1",
                tool_calls=[
                    {
                        "id": "tool_call123",
                        "name": "search_api",
                        "args": {"query": "a different query"},
                    }
                ],
            ),
        ],
        tasks=(PregelTask(AnyStr(), "tools"),),
        next=("tools",),
        config=app_w_interrupt.checkpointer.get_tuple(config).config,
        created_at=app_w_interrupt.checkpointer.get_tuple(config).checkpoint["ts"],
        metadata={
            "source": "update",
            "step": 2,
            "writes": {
                "agent": AIMessage(
                    content="",
                    tool_calls=[
                        {
                            "id": "tool_call123",
                            "name": "search_api",
                            "args": {"query": "a different query"},
                        }
                    ],
                    id="ai1",
                )
            },
        },
        parent_config=[*app_w_interrupt.checkpointer.list(config, limit=2)][-1].config,
    )

    assert [c for c in app_w_interrupt.stream(None, config)] == [
        {
            "tools": [
                ToolMessage(
                    content="result for a different query",
                    name="search_api",
                    tool_call_id="tool_call123",
                    id=AnyStr(),
                )
            ]
        },
        {
            "agent": AIMessage(
                content="",
                tool_calls=[
                    {
                        "id": "tool_call456",
                        "name": "search_api",
                        "args": {"query": "another"},
                    }
                ],
                id="ai2",
            )
        },
    ]

    assert app_w_interrupt.get_state(config) == StateSnapshot(
        values=[
            _AnyIdHumanMessage(content="what is weather in sf"),
            AIMessage(
                content="",
                id="ai1",
                tool_calls=[
                    {
                        "id": "tool_call123",
                        "name": "search_api",
                        "args": {"query": "a different query"},
                    }
                ],
            ),
            ToolMessage(
                content="result for a different query",
                name="search_api",
                tool_call_id="tool_call123",
                id=AnyStr(),
            ),
            AIMessage(
                content="",
                tool_calls=[
                    {
                        "id": "tool_call456",
                        "name": "search_api",
                        "args": {"query": "another"},
                    }
                ],
                id="ai2",
            ),
        ],
        tasks=(PregelTask(AnyStr(), "tools"),),
        next=("tools",),
        config=app_w_interrupt.checkpointer.get_tuple(config).config,
        created_at=app_w_interrupt.checkpointer.get_tuple(config).checkpoint["ts"],
        metadata={
            "source": "loop",
            "step": 4,
            "writes": {
                "agent": AIMessage(
                    content="",
                    tool_calls=[
                        {
                            "id": "tool_call456",
                            "name": "search_api",
                            "args": {"query": "another"},
                        }
                    ],
                    id="ai2",
                )
            },
        },
        parent_config=[*app_w_interrupt.checkpointer.list(config, limit=2)][-1].config,
    )

    app_w_interrupt.update_state(
        config,
        AIMessage(content="answer", id="ai2"),
    )

    # replaces message even if object identity is different, as long as id is the same
    assert app_w_interrupt.get_state(config) == StateSnapshot(
        values=[
            _AnyIdHumanMessage(content="what is weather in sf"),
            AIMessage(
                content="",
                id="ai1",
                tool_calls=[
                    {
                        "id": "tool_call123",
                        "name": "search_api",
                        "args": {"query": "a different query"},
                    }
                ],
            ),
            ToolMessage(
                content="result for a different query",
                name="search_api",
                tool_call_id="tool_call123",
                id=AnyStr(),
            ),
            AIMessage(content="answer", id="ai2"),
        ],
        tasks=(),
        next=(),
        config=app_w_interrupt.checkpointer.get_tuple(config).config,
        created_at=app_w_interrupt.checkpointer.get_tuple(config).checkpoint["ts"],
        metadata={
            "source": "update",
            "step": 5,
            "writes": {"agent": AIMessage(content="answer", id="ai2")},
        },
        parent_config=[*app_w_interrupt.checkpointer.list(config, limit=2)][-1].config,
    )

    # add an extra message as if it came from "tools" node
    app_w_interrupt.update_state(config, ("ai", "an extra message"), as_node="tools")

    # extra message is coerced BaseMessge and appended
    # now the next node is "agent" per the graph edges
    assert app_w_interrupt.get_state(config) == StateSnapshot(
        values=[
            _AnyIdHumanMessage(content="what is weather in sf"),
            AIMessage(
                content="",
                id="ai1",
                tool_calls=[
                    {
                        "id": "tool_call123",
                        "name": "search_api",
                        "args": {"query": "a different query"},
                    }
                ],
            ),
            ToolMessage(
                content="result for a different query",
                name="search_api",
                tool_call_id="tool_call123",
                id=AnyStr(),
            ),
            AIMessage(content="answer", id="ai2"),
            _AnyIdAIMessage(content="an extra message"),
        ],
        tasks=(PregelTask(AnyStr(), "agent"),),
        next=("agent",),
        config=app_w_interrupt.checkpointer.get_tuple(config).config,
        created_at=app_w_interrupt.checkpointer.get_tuple(config).checkpoint["ts"],
        metadata={
            "source": "update",
            "step": 6,
            "writes": {"tools": UnsortedSequence("ai", "an extra message")},
        },
        parent_config=[*app_w_interrupt.checkpointer.list(config, limit=2)][-1].config,
    )


@pytest.mark.parametrize("checkpointer_name", ALL_CHECKPOINTERS_SYNC)
def test_root_graph(
    deterministic_uuids: MockerFixture,
    request: pytest.FixtureRequest,
    checkpointer_name: str,
) -> None:
    from copy import deepcopy

    from langchain_core.callbacks import CallbackManagerForLLMRun
    from langchain_core.language_models.fake_chat_models import (
        FakeMessagesListChatModel,
    )
    from langchain_core.messages import (
        AIMessage,
        BaseMessage,
        HumanMessage,
        ToolMessage,
    )
    from langchain_core.outputs import ChatGeneration, ChatResult
    from langchain_core.tools import tool

    checkpointer: BaseCheckpointSaver = request.getfixturevalue(
        f"checkpointer_{checkpointer_name}"
    )

    class FakeFuntionChatModel(FakeMessagesListChatModel):
        def bind_functions(self, functions: list):
            return self

        def _generate(
            self,
            messages: list[BaseMessage],
            stop: Optional[list[str]] = None,
            run_manager: Optional[CallbackManagerForLLMRun] = None,
            **kwargs: Any,
        ) -> ChatResult:
            response = deepcopy(self.responses[self.i])
            if self.i < len(self.responses) - 1:
                self.i += 1
            else:
                self.i = 0
            generation = ChatGeneration(message=response)
            return ChatResult(generations=[generation])

    @tool()
    def search_api(query: str) -> str:
        """Searches the API for the query."""
        return f"result for {query}"

    tools = [search_api]

    model = FakeFuntionChatModel(
        responses=[
            AIMessage(
                content="",
                tool_calls=[
                    {
                        "id": "tool_call123",
                        "name": "search_api",
                        "args": {"query": "query"},
                    }
                ],
                id="ai1",
            ),
            AIMessage(
                content="",
                tool_calls=[
                    {
                        "id": "tool_call456",
                        "name": "search_api",
                        "args": {"query": "another"},
                    }
                ],
                id="ai2",
            ),
            AIMessage(content="answer", id="ai3"),
        ]
    )

    # Define the function that determines whether to continue or not
    def should_continue(messages):
        last_message = messages[-1]
        # If there is no function call, then we finish
        if not last_message.tool_calls:
            return "end"
        # Otherwise if there is, we continue
        else:
            return "continue"

    class State(TypedDict):
        __root__: Annotated[list[BaseMessage], add_messages]

    # Define a new graph
    workflow = StateGraph(State)

    # Define the two nodes we will cycle between
    workflow.add_node("agent", model)
    workflow.add_node("tools", ToolNode(tools))

    # Set the entrypoint as `agent`
    # This means that this node is the first one called
    workflow.set_entry_point("agent")

    # We now add a conditional edge
    workflow.add_conditional_edges(
        # First, we define the start node. We use `agent`.
        # This means these are the edges taken after the `agent` node is called.
        "agent",
        # Next, we pass in the function that will determine which node is called next.
        should_continue,
        # Finally we pass in a mapping.
        # The keys are strings, and the values are other nodes.
        # END is a special node marking that the graph should finish.
        # What will happen is we will call `should_continue`, and then the output of that
        # will be matched against the keys in this mapping.
        # Based on which one it matches, that node will then be called.
        {
            # If `tools`, then we call the tool node.
            "continue": "tools",
            # Otherwise we finish.
            "end": END,
        },
    )

    # We now add a normal edge from `tools` to `agent`.
    # This means that after `tools` is called, `agent` node is called next.
    workflow.add_edge("tools", "agent")

    # Finally, we compile it!
    # This compiles it into a LangChain Runnable,
    # meaning you can use it as you would any other runnable
    app = workflow.compile()

    assert app.invoke(HumanMessage(content="what is weather in sf")) == [
        HumanMessage(
            content="what is weather in sf",
            id="00000000-0000-4000-8000-000000000002",  # adds missing ids
        ),
        AIMessage(
            content="",
            tool_calls=[
                {
                    "id": "tool_call123",
                    "name": "search_api",
                    "args": {"query": "query"},
                }
            ],
            id="ai1",  # respects ids passed in
        ),
        ToolMessage(
            content="result for query",
            name="search_api",
            tool_call_id="tool_call123",
            id="00000000-0000-4000-8000-000000000011",
        ),
        AIMessage(
            content="",
            tool_calls=[
                {
                    "id": "tool_call456",
                    "name": "search_api",
                    "args": {"query": "another"},
                }
            ],
            id="ai2",
        ),
        ToolMessage(
            content="result for another",
            name="search_api",
            tool_call_id="tool_call456",
            id="00000000-0000-4000-8000-000000000020",
        ),
        AIMessage(content="answer", id="ai3"),
    ]

    assert [*app.stream([HumanMessage(content="what is weather in sf")])] == [
        {
            "agent": AIMessage(
                content="",
                tool_calls=[
                    {
                        "id": "tool_call123",
                        "name": "search_api",
                        "args": {"query": "query"},
                    }
                ],
                id="ai1",
            )
        },
        {
            "tools": [
                ToolMessage(
                    content="result for query",
                    name="search_api",
                    tool_call_id="tool_call123",
                    id="00000000-0000-4000-8000-000000000036",
                )
            ]
        },
        {
            "agent": AIMessage(
                content="",
                tool_calls=[
                    {
                        "id": "tool_call456",
                        "name": "search_api",
                        "args": {"query": "another"},
                    }
                ],
                id="ai2",
            )
        },
        {
            "tools": [
                ToolMessage(
                    content="result for another",
                    name="search_api",
                    tool_call_id="tool_call456",
                    id="00000000-0000-4000-8000-000000000045",
                )
            ]
        },
        {"agent": AIMessage(content="answer", id="ai3")},
    ]

    app_w_interrupt = workflow.compile(
        checkpointer=checkpointer,
        interrupt_after=["agent"],
    )
    config = {"configurable": {"thread_id": "1"}}

    assert [
        c for c in app_w_interrupt.stream(("human", "what is weather in sf"), config)
    ] == [
        {
            "agent": AIMessage(
                content="",
                tool_calls=[
                    {
                        "id": "tool_call123",
                        "name": "search_api",
                        "args": {"query": "query"},
                    }
                ],
                id="ai1",
            )
        },
    ]

    assert app_w_interrupt.get_state(config) == StateSnapshot(
        values=[
            _AnyIdHumanMessage(content="what is weather in sf"),
            AIMessage(
                content="",
                tool_calls=[
                    {
                        "id": "tool_call123",
                        "name": "search_api",
                        "args": {"query": "query"},
                    }
                ],
                id="ai1",
            ),
        ],
        tasks=(PregelTask(AnyStr(), "tools"),),
        next=("tools",),
        config=app_w_interrupt.checkpointer.get_tuple(config).config,
        created_at=app_w_interrupt.checkpointer.get_tuple(config).checkpoint["ts"],
        metadata={
            "source": "loop",
            "step": 1,
            "writes": {
                "agent": AIMessage(
                    content="",
                    tool_calls=[
                        {
                            "id": "tool_call123",
                            "name": "search_api",
                            "args": {"query": "query"},
                        }
                    ],
                    id="ai1",
                )
            },
        },
        parent_config=[*app_w_interrupt.checkpointer.list(config, limit=2)][-1].config,
    )

    # modify ai message
    last_message = app_w_interrupt.get_state(config).values[-1]
    last_message.tool_calls[0]["args"] = {"query": "a different query"}
    next_config = app_w_interrupt.update_state(config, last_message)

    # message was replaced instead of appended
    assert app_w_interrupt.get_state(config) == StateSnapshot(
        values=[
            _AnyIdHumanMessage(content="what is weather in sf"),
            AIMessage(
                content="",
                id="ai1",
                tool_calls=[
                    {
                        "id": "tool_call123",
                        "name": "search_api",
                        "args": {"query": "a different query"},
                    }
                ],
            ),
        ],
        tasks=(PregelTask(AnyStr(), "tools"),),
        next=("tools",),
        config=next_config,
        created_at=AnyStr(),
        metadata={
            "source": "update",
            "step": 2,
            "writes": {
                "agent": AIMessage(
                    content="",
                    tool_calls=[
                        {
                            "id": "tool_call123",
                            "name": "search_api",
                            "args": {"query": "a different query"},
                        }
                    ],
                    id="ai1",
                )
            },
        },
        parent_config=[*app_w_interrupt.checkpointer.list(config, limit=2)][-1].config,
    )

    assert [c for c in app_w_interrupt.stream(None, config)] == [
        {
            "tools": [
                ToolMessage(
                    content="result for a different query",
                    name="search_api",
                    tool_call_id="tool_call123",
                    id=AnyStr(),
                )
            ]
        },
        {
            "agent": AIMessage(
                content="",
                tool_calls=[
                    {
                        "id": "tool_call456",
                        "name": "search_api",
                        "args": {"query": "another"},
                    }
                ],
                id="ai2",
            )
        },
    ]

    assert app_w_interrupt.get_state(config) == StateSnapshot(
        values=[
            _AnyIdHumanMessage(content="what is weather in sf"),
            AIMessage(
                content="",
                id="ai1",
                tool_calls=[
                    {
                        "id": "tool_call123",
                        "name": "search_api",
                        "args": {"query": "a different query"},
                    }
                ],
            ),
            ToolMessage(
                content="result for a different query",
                name="search_api",
                tool_call_id="tool_call123",
                id=AnyStr(),
            ),
            AIMessage(
                content="",
                tool_calls=[
                    {
                        "id": "tool_call456",
                        "name": "search_api",
                        "args": {"query": "another"},
                    }
                ],
                id="ai2",
            ),
        ],
        tasks=(PregelTask(AnyStr(), "tools"),),
        next=("tools",),
        config=app_w_interrupt.checkpointer.get_tuple(config).config,
        created_at=app_w_interrupt.checkpointer.get_tuple(config).checkpoint["ts"],
        metadata={
            "source": "loop",
            "step": 4,
            "writes": {
                "agent": AIMessage(
                    content="",
                    tool_calls=[
                        {
                            "id": "tool_call456",
                            "name": "search_api",
                            "args": {"query": "another"},
                        }
                    ],
                    id="ai2",
                )
            },
        },
        parent_config=[*app_w_interrupt.checkpointer.list(config, limit=2)][-1].config,
    )

    app_w_interrupt.update_state(
        config,
        AIMessage(content="answer", id="ai2"),  # replace existing message
    )

    # replaces message even if object identity is different, as long as id is the same
    assert app_w_interrupt.get_state(config) == StateSnapshot(
        values=[
            _AnyIdHumanMessage(content="what is weather in sf"),
            AIMessage(
                content="",
                id="ai1",
                tool_calls=[
                    {
                        "id": "tool_call123",
                        "name": "search_api",
                        "args": {"query": "a different query"},
                    }
                ],
            ),
            ToolMessage(
                content="result for a different query",
                name="search_api",
                tool_call_id="tool_call123",
                id=AnyStr(),
            ),
            AIMessage(content="answer", id="ai2"),
        ],
        tasks=(),
        next=(),
        config=app_w_interrupt.checkpointer.get_tuple(config).config,
        created_at=app_w_interrupt.checkpointer.get_tuple(config).checkpoint["ts"],
        metadata={
            "source": "update",
            "step": 5,
            "writes": {"agent": AIMessage(content="answer", id="ai2")},
        },
        parent_config=[*app_w_interrupt.checkpointer.list(config, limit=2)][-1].config,
    )

    app_w_interrupt = workflow.compile(
        checkpointer=checkpointer,
        interrupt_before=["tools"],
    )
    config = {"configurable": {"thread_id": "2"}}
    model.i = 0  # reset the llm

    assert [c for c in app_w_interrupt.stream("what is weather in sf", config)] == [
        {
            "agent": AIMessage(
                content="",
                tool_calls=[
                    {
                        "id": "tool_call123",
                        "name": "search_api",
                        "args": {"query": "query"},
                    }
                ],
                id="ai1",
            )
        },
    ]

    assert app_w_interrupt.get_state(config) == StateSnapshot(
        values=[
            _AnyIdHumanMessage(content="what is weather in sf"),
            AIMessage(
                content="",
                tool_calls=[
                    {
                        "id": "tool_call123",
                        "name": "search_api",
                        "args": {"query": "query"},
                    }
                ],
                id="ai1",
            ),
        ],
        tasks=(PregelTask(AnyStr(), "tools"),),
        next=("tools",),
        config=app_w_interrupt.checkpointer.get_tuple(config).config,
        created_at=app_w_interrupt.checkpointer.get_tuple(config).checkpoint["ts"],
        metadata={
            "source": "loop",
            "step": 1,
            "writes": {
                "agent": AIMessage(
                    content="",
                    tool_calls=[
                        {
                            "id": "tool_call123",
                            "name": "search_api",
                            "args": {"query": "query"},
                        }
                    ],
                    id="ai1",
                )
            },
        },
        parent_config=[*app_w_interrupt.checkpointer.list(config, limit=2)][-1].config,
    )

    # modify ai message
    last_message = app_w_interrupt.get_state(config).values[-1]
    last_message.tool_calls[0]["args"] = {"query": "a different query"}
    app_w_interrupt.update_state(config, last_message)

    # message was replaced instead of appended
    assert app_w_interrupt.get_state(config) == StateSnapshot(
        values=[
            _AnyIdHumanMessage(content="what is weather in sf"),
            AIMessage(
                content="",
                id="ai1",
                tool_calls=[
                    {
                        "id": "tool_call123",
                        "name": "search_api",
                        "args": {"query": "a different query"},
                    }
                ],
            ),
        ],
        tasks=(PregelTask(AnyStr(), "tools"),),
        next=("tools",),
        config=app_w_interrupt.checkpointer.get_tuple(config).config,
        created_at=app_w_interrupt.checkpointer.get_tuple(config).checkpoint["ts"],
        metadata={
            "source": "update",
            "step": 2,
            "writes": {
                "agent": AIMessage(
                    content="",
                    tool_calls=[
                        {
                            "id": "tool_call123",
                            "name": "search_api",
                            "args": {"query": "a different query"},
                        }
                    ],
                    id="ai1",
                )
            },
        },
        parent_config=[*app_w_interrupt.checkpointer.list(config, limit=2)][-1].config,
    )

    assert [c for c in app_w_interrupt.stream(None, config)] == [
        {
            "tools": [
                ToolMessage(
                    content="result for a different query",
                    name="search_api",
                    tool_call_id="tool_call123",
                    id=AnyStr(),
                )
            ]
        },
        {
            "agent": AIMessage(
                content="",
                tool_calls=[
                    {
                        "id": "tool_call456",
                        "name": "search_api",
                        "args": {"query": "another"},
                    }
                ],
                id="ai2",
            )
        },
    ]

    assert app_w_interrupt.get_state(config) == StateSnapshot(
        values=[
            _AnyIdHumanMessage(content="what is weather in sf"),
            AIMessage(
                content="",
                id="ai1",
                tool_calls=[
                    {
                        "id": "tool_call123",
                        "name": "search_api",
                        "args": {"query": "a different query"},
                    }
                ],
            ),
            ToolMessage(
                content="result for a different query",
                name="search_api",
                tool_call_id="tool_call123",
                id=AnyStr(),
            ),
            AIMessage(
                content="",
                tool_calls=[
                    {
                        "id": "tool_call456",
                        "name": "search_api",
                        "args": {"query": "another"},
                    }
                ],
                id="ai2",
            ),
        ],
        tasks=(PregelTask(AnyStr(), "tools"),),
        next=("tools",),
        config=app_w_interrupt.checkpointer.get_tuple(config).config,
        created_at=app_w_interrupt.checkpointer.get_tuple(config).checkpoint["ts"],
        metadata={
            "source": "loop",
            "step": 4,
            "writes": {
                "agent": AIMessage(
                    content="",
                    tool_calls=[
                        {
                            "id": "tool_call456",
                            "name": "search_api",
                            "args": {"query": "another"},
                        }
                    ],
                    id="ai2",
                )
            },
        },
        parent_config=[*app_w_interrupt.checkpointer.list(config, limit=2)][-1].config,
    )

    app_w_interrupt.update_state(
        config,
        AIMessage(content="answer", id="ai2"),
    )

    # replaces message even if object identity is different, as long as id is the same
    assert app_w_interrupt.get_state(config) == StateSnapshot(
        values=[
            _AnyIdHumanMessage(content="what is weather in sf"),
            AIMessage(
                content="",
                id="ai1",
                tool_calls=[
                    {
                        "id": "tool_call123",
                        "name": "search_api",
                        "args": {"query": "a different query"},
                    }
                ],
            ),
            ToolMessage(
                content="result for a different query",
                name="search_api",
                tool_call_id="tool_call123",
                id=AnyStr(),
            ),
            AIMessage(content="answer", id="ai2"),
        ],
        tasks=(),
        next=(),
        config=app_w_interrupt.checkpointer.get_tuple(config).config,
        created_at=app_w_interrupt.checkpointer.get_tuple(config).checkpoint["ts"],
        metadata={
            "source": "update",
            "step": 5,
            "writes": {"agent": AIMessage(content="answer", id="ai2")},
        },
        parent_config=[*app_w_interrupt.checkpointer.list(config, limit=2)][-1].config,
    )

    # add an extra message as if it came from "tools" node
    app_w_interrupt.update_state(config, ("ai", "an extra message"), as_node="tools")

    # extra message is coerced BaseMessge and appended
    # now the next node is "agent" per the graph edges
    assert app_w_interrupt.get_state(config) == StateSnapshot(
        values=[
            _AnyIdHumanMessage(content="what is weather in sf"),
            AIMessage(
                content="",
                id="ai1",
                tool_calls=[
                    {
                        "id": "tool_call123",
                        "name": "search_api",
                        "args": {"query": "a different query"},
                    }
                ],
            ),
            ToolMessage(
                content="result for a different query",
                name="search_api",
                tool_call_id="tool_call123",
                id=AnyStr(),
            ),
            AIMessage(content="answer", id="ai2"),
            _AnyIdAIMessage(content="an extra message"),
        ],
        tasks=(PregelTask(AnyStr(), "agent"),),
        next=("agent",),
        config=app_w_interrupt.checkpointer.get_tuple(config).config,
        created_at=app_w_interrupt.checkpointer.get_tuple(config).checkpoint["ts"],
        metadata={
            "source": "update",
            "step": 6,
            "writes": {"tools": UnsortedSequence("ai", "an extra message")},
        },
        parent_config=[*app_w_interrupt.checkpointer.list(config, limit=2)][-1].config,
    )

    # create new graph with one more state key, reuse previous thread history

    def simple_add(left, right):
        if not isinstance(right, list):
            right = [right]
        return left + right

    class MoreState(TypedDict):
        __root__: Annotated[list[BaseMessage], simple_add]
        something_else: str

    # Define a new graph
    new_workflow = StateGraph(MoreState)
    new_workflow.add_node(
        "agent", RunnableMap(__root__=RunnablePick("__root__") | model)
    )
    new_workflow.add_node(
        "tools", RunnableMap(__root__=RunnablePick("__root__") | ToolNode(tools))
    )
    new_workflow.set_entry_point("agent")
    new_workflow.add_conditional_edges(
        "agent",
        RunnablePick("__root__") | should_continue,
        {
            # If `tools`, then we call the tool node.
            "continue": "tools",
            # Otherwise we finish.
            "end": END,
        },
    )
    new_workflow.add_edge("tools", "agent")
    new_app = new_workflow.compile(checkpointer=checkpointer)
    model.i = 0  # reset the llm

    # previous state is converted to new schema
    assert new_app.get_state(config) == StateSnapshot(
        values={
            "__root__": [
                _AnyIdHumanMessage(content="what is weather in sf"),
                AIMessage(
                    content="",
                    id="ai1",
                    tool_calls=[
                        {
                            "id": "tool_call123",
                            "name": "search_api",
                            "args": {"query": "a different query"},
                        }
                    ],
                ),
                ToolMessage(
                    content="result for a different query",
                    name="search_api",
                    tool_call_id="tool_call123",
                    id=AnyStr(),
                ),
                AIMessage(content="answer", id="ai2"),
                _AnyIdAIMessage(content="an extra message"),
            ]
        },
        tasks=(PregelTask(AnyStr(), "agent"),),
        next=("agent",),
        config=app_w_interrupt.checkpointer.get_tuple(config).config,
        created_at=app_w_interrupt.checkpointer.get_tuple(config).checkpoint["ts"],
        metadata={
            "source": "update",
            "step": 6,
            "writes": {"tools": UnsortedSequence("ai", "an extra message")},
        },
        parent_config=[*app_w_interrupt.checkpointer.list(config, limit=2)][-1].config,
    )

    # new input is merged to old state
    assert new_app.invoke(
        {
            "__root__": [HumanMessage(content="what is weather in la")],
            "something_else": "value",
        },
        config,
        interrupt_before=["agent"],
    ) == {
        "__root__": [
            HumanMessage(
                content="what is weather in sf",
                id="00000000-0000-4000-8000-000000000077",
            ),
            AIMessage(
                content="",
                id="ai1",
                tool_calls=[
                    {
                        "name": "search_api",
                        "args": {"query": "a different query"},
                        "id": "tool_call123",
                    }
                ],
            ),
            ToolMessage(
                content="result for a different query",
                name="search_api",
                id="00000000-0000-4000-8000-000000000091",
                tool_call_id="tool_call123",
            ),
            AIMessage(content="answer", id="ai2"),
            AIMessage(
                content="an extra message", id="00000000-0000-4000-8000-000000000101"
            ),
            HumanMessage(content="what is weather in la"),
        ],
        "something_else": "value",
    }


def test_in_one_fan_out_out_one_graph_state() -> None:
    def sorted_add(x: list[str], y: list[str]) -> list[str]:
        return sorted(operator.add(x, y))

    class State(TypedDict, total=False):
        query: str
        answer: str
        docs: Annotated[list[str], sorted_add]

    def rewrite_query(data: State) -> State:
        return {"query": f'query: {data["query"]}'}

    def retriever_one(data: State) -> State:
        # timer ensures stream output order is stable
        # also, it confirms that the update order is not dependent on finishing order
        # instead being defined by the order of the nodes/edges in the graph definition
        # ie. stable between invocations
        time.sleep(0.1)
        return {"docs": ["doc1", "doc2"]}

    def retriever_two(data: State) -> State:
        return {"docs": ["doc3", "doc4"]}

    def qa(data: State) -> State:
        return {"answer": ",".join(data["docs"])}

    workflow = StateGraph(State)

    workflow.add_node("rewrite_query", rewrite_query)
    workflow.add_node("retriever_one", retriever_one)
    workflow.add_node("retriever_two", retriever_two)
    workflow.add_node("qa", qa)

    workflow.set_entry_point("rewrite_query")
    workflow.add_edge("rewrite_query", "retriever_one")
    workflow.add_edge("rewrite_query", "retriever_two")
    workflow.add_edge("retriever_one", "qa")
    workflow.add_edge("retriever_two", "qa")
    workflow.set_finish_point("qa")

    app = workflow.compile()

    assert app.invoke({"query": "what is weather in sf"}) == {
        "query": "query: what is weather in sf",
        "docs": ["doc1", "doc2", "doc3", "doc4"],
        "answer": "doc1,doc2,doc3,doc4",
    }

    assert [*app.stream({"query": "what is weather in sf"})] == [
        {"rewrite_query": {"query": "query: what is weather in sf"}},
        {"retriever_two": {"docs": ["doc3", "doc4"]}},
        {"retriever_one": {"docs": ["doc1", "doc2"]}},
        {"qa": {"answer": "doc1,doc2,doc3,doc4"}},
    ]

    assert [*app.stream({"query": "what is weather in sf"}, stream_mode="values")] == [
        {"query": "what is weather in sf", "docs": []},
        {"query": "query: what is weather in sf", "docs": []},
        {
            "query": "query: what is weather in sf",
            "docs": ["doc1", "doc2", "doc3", "doc4"],
        },
        {
            "query": "query: what is weather in sf",
            "docs": ["doc1", "doc2", "doc3", "doc4"],
            "answer": "doc1,doc2,doc3,doc4",
        },
    ]

    assert [
        *app.stream(
            {"query": "what is weather in sf"},
            stream_mode=["values", "updates", "debug"],
        )
    ] == [
        ("values", {"query": "what is weather in sf", "docs": []}),
        (
            "debug",
            {
                "type": "task",
                "timestamp": AnyStr(),
                "step": 1,
                "payload": {
                    "id": "592f3430-c17c-5d1c-831f-fecebb2c05bf",
                    "name": "rewrite_query",
                    "input": {
                        "query": "what is weather in sf",
                        "answer": None,
                        "docs": [],
                    },
                    "triggers": ["start:rewrite_query"],
                },
            },
        ),
        ("updates", {"rewrite_query": {"query": "query: what is weather in sf"}}),
        (
            "debug",
            {
                "type": "task_result",
                "timestamp": AnyStr(),
                "step": 1,
                "payload": {
                    "id": "592f3430-c17c-5d1c-831f-fecebb2c05bf",
                    "name": "rewrite_query",
                    "result": [("query", "query: what is weather in sf")],
                    "error": None,
                    "interrupts": [],
                },
            },
        ),
        ("values", {"query": "query: what is weather in sf", "docs": []}),
        (
            "debug",
            {
                "type": "task",
                "timestamp": AnyStr(),
                "step": 2,
                "payload": {
                    "id": "7db5e9d8-e132-5079-ab99-ced15e67d48b",
                    "name": "retriever_one",
                    "input": {
                        "query": "query: what is weather in sf",
                        "answer": None,
                        "docs": [],
                    },
                    "triggers": ["rewrite_query"],
                },
            },
        ),
        (
            "debug",
            {
                "type": "task",
                "timestamp": AnyStr(),
                "step": 2,
                "payload": {
                    "id": "96965ed0-2c10-52a1-86eb-081ba6de73b2",
                    "name": "retriever_two",
                    "input": {
                        "query": "query: what is weather in sf",
                        "answer": None,
                        "docs": [],
                    },
                    "triggers": ["rewrite_query"],
                },
            },
        ),
        (
            "updates",
            {"retriever_two": {"docs": ["doc3", "doc4"]}},
        ),
        (
            "debug",
            {
                "type": "task_result",
                "timestamp": AnyStr(),
                "step": 2,
                "payload": {
                    "id": "96965ed0-2c10-52a1-86eb-081ba6de73b2",
                    "name": "retriever_two",
                    "result": [("docs", ["doc3", "doc4"])],
                    "error": None,
                    "interrupts": [],
                },
            },
        ),
        (
            "updates",
            {"retriever_one": {"docs": ["doc1", "doc2"]}},
        ),
        (
            "debug",
            {
                "type": "task_result",
                "timestamp": AnyStr(),
                "step": 2,
                "payload": {
                    "id": "7db5e9d8-e132-5079-ab99-ced15e67d48b",
                    "name": "retriever_one",
                    "result": [("docs", ["doc1", "doc2"])],
                    "error": None,
                    "interrupts": [],
                },
            },
        ),
        (
            "values",
            {
                "query": "query: what is weather in sf",
                "docs": ["doc1", "doc2", "doc3", "doc4"],
            },
        ),
        (
            "debug",
            {
                "type": "task",
                "timestamp": AnyStr(),
                "step": 3,
                "payload": {
                    "id": "8959fb57-d0f5-5725-9ac4-ec1c554fb0a0",
                    "name": "qa",
                    "input": {
                        "query": "query: what is weather in sf",
                        "answer": None,
                        "docs": ["doc1", "doc2", "doc3", "doc4"],
                    },
                    "triggers": ["retriever_one", "retriever_two"],
                },
            },
        ),
        ("updates", {"qa": {"answer": "doc1,doc2,doc3,doc4"}}),
        (
            "debug",
            {
                "type": "task_result",
                "timestamp": AnyStr(),
                "step": 3,
                "payload": {
                    "id": "8959fb57-d0f5-5725-9ac4-ec1c554fb0a0",
                    "name": "qa",
                    "result": [("answer", "doc1,doc2,doc3,doc4")],
                    "error": None,
                    "interrupts": [],
                },
            },
        ),
        (
            "values",
            {
                "query": "query: what is weather in sf",
                "answer": "doc1,doc2,doc3,doc4",
                "docs": ["doc1", "doc2", "doc3", "doc4"],
            },
        ),
    ]


@pytest.mark.parametrize("checkpointer_name", ALL_CHECKPOINTERS_SYNC)
def test_dynamic_interrupt(
    request: pytest.FixtureRequest, checkpointer_name: str
) -> None:
    checkpointer = request.getfixturevalue(f"checkpointer_{checkpointer_name}")

    class State(TypedDict):
        my_key: Annotated[str, operator.add]
        market: str

    tool_two_node_count = 0

    def tool_two_node(s: State) -> State:
        nonlocal tool_two_node_count
        tool_two_node_count += 1
        if s["market"] == "DE":
            raise NodeInterrupt("Just because...")
        return {"my_key": " all good"}

    tool_two_graph = StateGraph(State)
    tool_two_graph.add_node("tool_two", tool_two_node, retry=RetryPolicy())
    tool_two_graph.add_edge(START, "tool_two")
    tool_two = tool_two_graph.compile()

    tracer = FakeTracer()
    assert tool_two.invoke(
        {"my_key": "value", "market": "DE"}, {"callbacks": [tracer]}
    ) == {
        "my_key": "value",
        "market": "DE",
    }
    assert tool_two_node_count == 1, "interrupts aren't retried"
    assert len(tracer.runs) == 1
    run = tracer.runs[0]
    assert run.end_time is not None
    assert run.error is None
    assert run.outputs == {"market": "DE", "my_key": "value"}

    assert tool_two.invoke({"my_key": "value", "market": "US"}) == {
        "my_key": "value all good",
        "market": "US",
    }

    tool_two = tool_two_graph.compile(checkpointer=checkpointer)

    # missing thread_id
    with pytest.raises(ValueError, match="thread_id"):
        tool_two.invoke({"my_key": "value", "market": "DE"})

    thread1 = {"configurable": {"thread_id": "1"}}
    # stop when about to enter node
    assert tool_two.invoke({"my_key": "value ⛰️", "market": "DE"}, thread1) == {
        "my_key": "value ⛰️",
        "market": "DE",
    }
    assert [c.metadata for c in tool_two.checkpointer.list(thread1)] == [
        {
            "source": "loop",
            "step": 0,
            "writes": None,
        },
        {
            "source": "input",
            "step": -1,
            "writes": {"my_key": "value ⛰️", "market": "DE"},
        },
    ]
    assert tool_two.get_state(thread1) == StateSnapshot(
        values={"my_key": "value ⛰️", "market": "DE"},
        next=("tool_two",),
        tasks=(
            PregelTask(
                AnyStr(),
                "tool_two",
                interrupts=(Interrupt("Just because..."),),
            ),
        ),
        config=tool_two.checkpointer.get_tuple(thread1).config,
        created_at=tool_two.checkpointer.get_tuple(thread1).checkpoint["ts"],
        metadata={"source": "loop", "step": 0, "writes": None},
        parent_config=[*tool_two.checkpointer.list(thread1, limit=2)][-1].config,
    )


@pytest.mark.parametrize("checkpointer_name", ALL_CHECKPOINTERS_SYNC)
def test_start_branch_then(
    snapshot: SnapshotAssertion, request: pytest.FixtureRequest, checkpointer_name: str
) -> None:
    checkpointer = request.getfixturevalue(f"checkpointer_{checkpointer_name}")

    class State(TypedDict):
        my_key: Annotated[str, operator.add]
        market: str
        shared: Annotated[dict[str, dict[str, Any]], SharedValue.on("assistant_id")]

    def assert_shared_value(data: State, config: RunnableConfig) -> State:
        assert "shared" in data
        if thread_id := config["configurable"].get("thread_id"):
            if thread_id == "1":
                # this is the first thread, so should not see a value
                assert data["shared"] == {}
                return {"shared": {"1": {"hello": "world"}}}
            elif thread_id == "2":
                # this should get value saved by thread 1
                assert data["shared"] == {"1": {"hello": "world"}}
            elif thread_id == "3":
                # this is a different assistant, so should not see previous value
                assert data["shared"] == {}
        return {}

    def tool_two_slow(data: State, config: RunnableConfig) -> State:
        return {"my_key": " slow", **assert_shared_value(data, config)}

    def tool_two_fast(data: State, config: RunnableConfig) -> State:
        return {"my_key": " fast", **assert_shared_value(data, config)}

    tool_two_graph = StateGraph(State)
    tool_two_graph.add_node("tool_two_slow", tool_two_slow)
    tool_two_graph.add_node("tool_two_fast", tool_two_fast)
    tool_two_graph.set_conditional_entry_point(
        lambda s: "tool_two_slow" if s["market"] == "DE" else "tool_two_fast", then=END
    )
    tool_two = tool_two_graph.compile()
    assert tool_two.get_graph().draw_mermaid() == snapshot

    assert tool_two.invoke({"my_key": "value", "market": "DE"}) == {
        "my_key": "value slow",
        "market": "DE",
    }
    assert tool_two.invoke({"my_key": "value", "market": "US"}) == {
        "my_key": "value fast",
        "market": "US",
    }

    tool_two = tool_two_graph.compile(
        store=MemoryStore(),
        checkpointer=checkpointer,
        interrupt_before=["tool_two_fast", "tool_two_slow"],
    )

    # missing thread_id
    with pytest.raises(ValueError, match="thread_id"):
        tool_two.invoke({"my_key": "value", "market": "DE"})

    thread1 = {"configurable": {"thread_id": "1", "assistant_id": "a"}}
    # stop when about to enter node
    assert tool_two.invoke({"my_key": "value ⛰️", "market": "DE"}, thread1) == {
        "my_key": "value ⛰️",
        "market": "DE",
    }
    assert [c.metadata for c in tool_two.checkpointer.list(thread1)] == [
        {
            "source": "loop",
            "step": 0,
            "writes": None,
        },
        {
            "source": "input",
            "step": -1,
            "writes": {"my_key": "value ⛰️", "market": "DE"},
        },
    ]
    assert tool_two.get_state(thread1) == StateSnapshot(
        values={"my_key": "value ⛰️", "market": "DE"},
        tasks=(PregelTask(AnyStr(), "tool_two_slow"),),
        next=("tool_two_slow",),
        config=tool_two.checkpointer.get_tuple(thread1).config,
        created_at=tool_two.checkpointer.get_tuple(thread1).checkpoint["ts"],
        metadata={"source": "loop", "step": 0, "writes": None},
        parent_config=[*tool_two.checkpointer.list(thread1, limit=2)][-1].config,
    )
    # resume, for same result as above
    assert tool_two.invoke(None, thread1, debug=1) == {
        "my_key": "value ⛰️ slow",
        "market": "DE",
    }
    assert tool_two.get_state(thread1) == StateSnapshot(
        values={"my_key": "value ⛰️ slow", "market": "DE"},
        tasks=(),
        next=(),
        config=tool_two.checkpointer.get_tuple(thread1).config,
        created_at=tool_two.checkpointer.get_tuple(thread1).checkpoint["ts"],
        metadata={
            "source": "loop",
            "step": 1,
            "writes": {"tool_two_slow": {"my_key": " slow"}},
        },
        parent_config=[*tool_two.checkpointer.list(thread1, limit=2)][-1].config,
    )

    thread2 = {"configurable": {"thread_id": "2", "assistant_id": "a"}}
    # stop when about to enter node
    assert tool_two.invoke({"my_key": "value", "market": "US"}, thread2) == {
        "my_key": "value",
        "market": "US",
    }
    assert tool_two.get_state(thread2) == StateSnapshot(
        values={"my_key": "value", "market": "US"},
        tasks=(PregelTask(AnyStr(), "tool_two_fast"),),
        next=("tool_two_fast",),
        config=tool_two.checkpointer.get_tuple(thread2).config,
        created_at=tool_two.checkpointer.get_tuple(thread2).checkpoint["ts"],
        metadata={"source": "loop", "step": 0, "writes": None},
        parent_config=[*tool_two.checkpointer.list(thread2, limit=2)][-1].config,
    )
    # resume, for same result as above
    assert tool_two.invoke(None, thread2, debug=1) == {
        "my_key": "value fast",
        "market": "US",
    }
    assert tool_two.get_state(thread2) == StateSnapshot(
        values={"my_key": "value fast", "market": "US"},
        tasks=(),
        next=(),
        config=tool_two.checkpointer.get_tuple(thread2).config,
        created_at=tool_two.checkpointer.get_tuple(thread2).checkpoint["ts"],
        metadata={
            "source": "loop",
            "step": 1,
            "writes": {"tool_two_fast": {"my_key": " fast"}},
        },
        parent_config=[*tool_two.checkpointer.list(thread2, limit=2)][-1].config,
    )

    thread3 = {"configurable": {"thread_id": "3", "assistant_id": "b"}}
    # stop when about to enter node
    assert tool_two.invoke({"my_key": "value", "market": "US"}, thread3) == {
        "my_key": "value",
        "market": "US",
    }
    assert tool_two.get_state(thread3) == StateSnapshot(
        values={"my_key": "value", "market": "US"},
        tasks=(PregelTask(AnyStr(), "tool_two_fast"),),
        next=("tool_two_fast",),
        config=tool_two.checkpointer.get_tuple(thread3).config,
        created_at=tool_two.checkpointer.get_tuple(thread3).checkpoint["ts"],
        metadata={"source": "loop", "step": 0, "writes": None},
        parent_config=[*tool_two.checkpointer.list(thread3, limit=2)][-1].config,
    )
    # update state
    tool_two.update_state(thread3, {"my_key": "key"})  # appends to my_key
    assert tool_two.get_state(thread3) == StateSnapshot(
        values={"my_key": "valuekey", "market": "US"},
        tasks=(PregelTask(AnyStr(), "tool_two_fast"),),
        next=("tool_two_fast",),
        config=tool_two.checkpointer.get_tuple(thread3).config,
        created_at=tool_two.checkpointer.get_tuple(thread3).checkpoint["ts"],
        metadata={
            "source": "update",
            "step": 1,
            "writes": {START: {"my_key": "key"}},
        },
        parent_config=[*tool_two.checkpointer.list(thread3, limit=2)][-1].config,
    )
    # resume, for same result as above
    assert tool_two.invoke(None, thread3, debug=1) == {
        "my_key": "valuekey fast",
        "market": "US",
    }
    assert tool_two.get_state(thread3) == StateSnapshot(
        values={"my_key": "valuekey fast", "market": "US"},
        tasks=(),
        next=(),
        config=tool_two.checkpointer.get_tuple(thread3).config,
        created_at=tool_two.checkpointer.get_tuple(thread3).checkpoint["ts"],
        metadata={
            "source": "loop",
            "step": 2,
            "writes": {"tool_two_fast": {"my_key": " fast"}},
        },
        parent_config=[*tool_two.checkpointer.list(thread3, limit=2)][-1].config,
    )


@pytest.mark.parametrize("checkpointer_name", ALL_CHECKPOINTERS_SYNC)
def test_branch_then(
    snapshot: SnapshotAssertion, request: pytest.FixtureRequest, checkpointer_name: str
) -> None:
    checkpointer = request.getfixturevalue(f"checkpointer_{checkpointer_name}")

    class State(TypedDict):
        my_key: Annotated[str, operator.add]
        market: str

    tool_two_graph = StateGraph(State)
    tool_two_graph.set_entry_point("prepare")
    tool_two_graph.set_finish_point("finish")
    tool_two_graph.add_conditional_edges(
        source="prepare",
        path=lambda s: "tool_two_slow" if s["market"] == "DE" else "tool_two_fast",
        then="finish",
    )
    tool_two_graph.add_node("prepare", lambda s: {"my_key": " prepared"})
    tool_two_graph.add_node("tool_two_slow", lambda s: {"my_key": " slow"})
    tool_two_graph.add_node("tool_two_fast", lambda s: {"my_key": " fast"})
    tool_two_graph.add_node("finish", lambda s: {"my_key": " finished"})
    tool_two = tool_two_graph.compile()
    assert tool_two.get_graph().draw_mermaid(with_styles=False) == snapshot
    assert tool_two.get_graph().draw_mermaid() == snapshot

    assert tool_two.invoke({"my_key": "value", "market": "DE"}, debug=1) == {
        "my_key": "value prepared slow finished",
        "market": "DE",
    }
    assert tool_two.invoke({"my_key": "value", "market": "US"}) == {
        "my_key": "value prepared fast finished",
        "market": "US",
    }

    # test stream_mode=debug
    tool_two = tool_two_graph.compile(checkpointer=checkpointer)
    thread10 = {"configurable": {"thread_id": "10"}}
    assert [
        *tool_two.stream(
            {"my_key": "value", "market": "DE"}, thread10, stream_mode="debug"
        )
    ] == [
        {
            "type": "checkpoint",
            "timestamp": AnyStr(),
            "step": -1,
            "payload": {
                "config": {
                    "tags": [],
                    "metadata": {"thread_id": "10"},
                    "callbacks": None,
                    "recursion_limit": 25,
                    "configurable": {
                        "thread_id": "10",
                        "checkpoint_ns": "",
                        "checkpoint_id": AnyStr(),
                    },
                },
                "values": {"my_key": ""},
                "metadata": {
                    "source": "input",
                    "step": -1,
                    "writes": {"my_key": "value", "market": "DE"},
                },
                "next": ["__start__"],
                "tasks": [{"id": AnyStr(), "name": "__start__", "interrupts": ()}],
            },
        },
        {
            "type": "checkpoint",
            "timestamp": AnyStr(),
            "step": 0,
            "payload": {
                "config": {
                    "tags": [],
                    "metadata": {"thread_id": "10"},
                    "callbacks": None,
                    "recursion_limit": 25,
                    "configurable": {
                        "thread_id": "10",
                        "checkpoint_ns": "",
                        "checkpoint_id": AnyStr(),
                    },
                },
                "values": {
                    "my_key": "value",
                    "market": "DE",
                },
                "metadata": {
                    "source": "loop",
                    "step": 0,
                    "writes": None,
                },
                "next": ["prepare"],
                "tasks": [{"id": AnyStr(), "name": "prepare", "interrupts": ()}],
            },
        },
        {
            "type": "task",
            "timestamp": AnyStr(),
            "step": 1,
            "payload": {
                "id": "7b7b0713-e958-5d07-803c-c9910a7cc162",
                "name": "prepare",
                "input": {"my_key": "value", "market": "DE"},
                "triggers": ["start:prepare"],
            },
        },
        {
            "type": "task_result",
            "timestamp": AnyStr(),
            "step": 1,
            "payload": {
                "id": "7b7b0713-e958-5d07-803c-c9910a7cc162",
                "name": "prepare",
                "result": [("my_key", " prepared")],
                "error": None,
                "interrupts": [],
            },
        },
        {
            "type": "checkpoint",
            "timestamp": AnyStr(),
            "step": 1,
            "payload": {
                "config": {
                    "tags": [],
                    "metadata": {"thread_id": "10"},
                    "callbacks": None,
                    "recursion_limit": 25,
                    "configurable": {
                        "thread_id": "10",
                        "checkpoint_ns": "",
                        "checkpoint_id": AnyStr(),
                    },
                },
                "values": {
                    "my_key": "value prepared",
                    "market": "DE",
                },
                "metadata": {
                    "source": "loop",
                    "step": 1,
                    "writes": {"prepare": {"my_key": " prepared"}},
                },
                "next": ["tool_two_slow"],
                "tasks": [{"id": AnyStr(), "name": "tool_two_slow", "interrupts": ()}],
            },
        },
        {
            "type": "task",
            "timestamp": AnyStr(),
            "step": 2,
            "payload": {
                "id": "dd9f2fa5-ccfa-5d12-81ec-942563056a08",
                "name": "tool_two_slow",
                "input": {"my_key": "value prepared", "market": "DE"},
                "triggers": ["branch:prepare:condition:tool_two_slow"],
            },
        },
        {
            "type": "task_result",
            "timestamp": AnyStr(),
            "step": 2,
            "payload": {
                "id": "dd9f2fa5-ccfa-5d12-81ec-942563056a08",
                "name": "tool_two_slow",
                "result": [("my_key", " slow")],
                "error": None,
                "interrupts": [],
            },
        },
        {
            "type": "checkpoint",
            "timestamp": AnyStr(),
            "step": 2,
            "payload": {
                "config": {
                    "tags": [],
                    "metadata": {"thread_id": "10"},
                    "callbacks": None,
                    "recursion_limit": 25,
                    "configurable": {
                        "thread_id": "10",
                        "checkpoint_ns": "",
                        "checkpoint_id": AnyStr(),
                    },
                },
                "values": {
                    "my_key": "value prepared slow",
                    "market": "DE",
                },
                "metadata": {
                    "source": "loop",
                    "step": 2,
                    "writes": {"tool_two_slow": {"my_key": " slow"}},
                },
                "next": ["finish"],
                "tasks": [{"id": AnyStr(), "name": "finish", "interrupts": ()}],
            },
        },
        {
            "type": "task",
            "timestamp": AnyStr(),
            "step": 3,
            "payload": {
                "id": "9b590c54-15ef-54b1-83a7-140d27b0bc52",
                "name": "finish",
                "input": {"my_key": "value prepared slow", "market": "DE"},
                "triggers": ["branch:prepare:condition::then"],
            },
        },
        {
            "type": "task_result",
            "timestamp": AnyStr(),
            "step": 3,
            "payload": {
                "id": "9b590c54-15ef-54b1-83a7-140d27b0bc52",
                "name": "finish",
                "result": [("my_key", " finished")],
                "error": None,
                "interrupts": [],
            },
        },
        {
            "type": "checkpoint",
            "timestamp": AnyStr(),
            "step": 3,
            "payload": {
                "config": {
                    "tags": [],
                    "metadata": {"thread_id": "10"},
                    "callbacks": None,
                    "recursion_limit": 25,
                    "configurable": {
                        "thread_id": "10",
                        "checkpoint_ns": "",
                        "checkpoint_id": AnyStr(),
                    },
                },
                "values": {
                    "my_key": "value prepared slow finished",
                    "market": "DE",
                },
                "metadata": {
                    "source": "loop",
                    "step": 3,
                    "writes": {"finish": {"my_key": " finished"}},
                },
                "next": [],
                "tasks": [],
            },
        },
    ]

    tool_two = tool_two_graph.compile(
        checkpointer=checkpointer, interrupt_before=["tool_two_fast", "tool_two_slow"]
    )

    # missing thread_id
    with pytest.raises(ValueError, match="thread_id"):
        tool_two.invoke({"my_key": "value", "market": "DE"})

    thread1 = {"configurable": {"thread_id": "1"}}
    # stop when about to enter node
    assert tool_two.invoke({"my_key": "value", "market": "DE"}, thread1) == {
        "my_key": "value prepared",
        "market": "DE",
    }
    assert tool_two.get_state(thread1) == StateSnapshot(
        values={"my_key": "value prepared", "market": "DE"},
        tasks=(PregelTask(AnyStr(), "tool_two_slow"),),
        next=("tool_two_slow",),
        config=tool_two.checkpointer.get_tuple(thread1).config,
        created_at=tool_two.checkpointer.get_tuple(thread1).checkpoint["ts"],
        metadata={
            "source": "loop",
            "step": 1,
            "writes": {"prepare": {"my_key": " prepared"}},
        },
        parent_config=[*tool_two.checkpointer.list(thread1, limit=2)][-1].config,
    )
    # resume, for same result as above
    assert tool_two.invoke(None, thread1, debug=1) == {
        "my_key": "value prepared slow finished",
        "market": "DE",
    }
    assert tool_two.get_state(thread1) == StateSnapshot(
        values={"my_key": "value prepared slow finished", "market": "DE"},
        tasks=(),
        next=(),
        config=tool_two.checkpointer.get_tuple(thread1).config,
        created_at=tool_two.checkpointer.get_tuple(thread1).checkpoint["ts"],
        metadata={
            "source": "loop",
            "step": 3,
            "writes": {"finish": {"my_key": " finished"}},
        },
        parent_config=[*tool_two.checkpointer.list(thread1, limit=2)][-1].config,
    )

    thread2 = {"configurable": {"thread_id": "2"}}
    # stop when about to enter node
    assert tool_two.invoke({"my_key": "value", "market": "US"}, thread2) == {
        "my_key": "value prepared",
        "market": "US",
    }
    assert tool_two.get_state(thread2) == StateSnapshot(
        values={"my_key": "value prepared", "market": "US"},
        tasks=(PregelTask(AnyStr(), "tool_two_fast"),),
        next=("tool_two_fast",),
        config=tool_two.checkpointer.get_tuple(thread2).config,
        created_at=tool_two.checkpointer.get_tuple(thread2).checkpoint["ts"],
        metadata={
            "source": "loop",
            "step": 1,
            "writes": {"prepare": {"my_key": " prepared"}},
        },
        parent_config=[*tool_two.checkpointer.list(thread2, limit=2)][-1].config,
    )
    # resume, for same result as above
    assert tool_two.invoke(None, thread2, debug=1) == {
        "my_key": "value prepared fast finished",
        "market": "US",
    }
    assert tool_two.get_state(thread2) == StateSnapshot(
        values={"my_key": "value prepared fast finished", "market": "US"},
        tasks=(),
        next=(),
        config=tool_two.checkpointer.get_tuple(thread2).config,
        created_at=tool_two.checkpointer.get_tuple(thread2).checkpoint["ts"],
        metadata={
            "source": "loop",
            "step": 3,
            "writes": {"finish": {"my_key": " finished"}},
        },
        parent_config=[*tool_two.checkpointer.list(thread2, limit=2)][-1].config,
    )

    tool_two = tool_two_graph.compile(
        checkpointer=checkpointer, interrupt_before=["finish"]
    )

    thread1 = {"configurable": {"thread_id": "11"}}

    # stop when about to enter node
    assert tool_two.invoke({"my_key": "value", "market": "DE"}, thread1) == {
        "my_key": "value prepared slow",
        "market": "DE",
    }
    assert tool_two.get_state(thread1) == StateSnapshot(
        values={
            "my_key": "value prepared slow",
            "market": "DE",
        },
        tasks=(PregelTask(AnyStr(), "finish"),),
        next=("finish",),
        config=tool_two.checkpointer.get_tuple(thread1).config,
        created_at=tool_two.checkpointer.get_tuple(thread1).checkpoint["ts"],
        metadata={
            "source": "loop",
            "step": 2,
            "writes": {"tool_two_slow": {"my_key": " slow"}},
        },
        parent_config=[*tool_two.checkpointer.list(thread1, limit=2)][-1].config,
    )

    # update state
    tool_two.update_state(thread1, {"my_key": "er"})
    assert tool_two.get_state(thread1) == StateSnapshot(
        values={
            "my_key": "value prepared slower",
            "market": "DE",
        },
        tasks=(PregelTask(AnyStr(), "finish"),),
        next=("finish",),
        config=tool_two.checkpointer.get_tuple(thread1).config,
        created_at=tool_two.checkpointer.get_tuple(thread1).checkpoint["ts"],
        metadata={
            "source": "update",
            "step": 3,
            "writes": {"tool_two_slow": {"my_key": "er"}},
        },
        parent_config=[*tool_two.checkpointer.list(thread1, limit=2)][-1].config,
    )

    tool_two = tool_two_graph.compile(
        checkpointer=checkpointer, interrupt_after=["prepare"]
    )

    # missing thread_id
    with pytest.raises(ValueError, match="thread_id"):
        tool_two.invoke({"my_key": "value", "market": "DE"})

    thread1 = {"configurable": {"thread_id": "21"}}
    # stop when about to enter node
    assert tool_two.invoke({"my_key": "value", "market": "DE"}, thread1) == {
        "my_key": "value prepared",
        "market": "DE",
    }
    assert tool_two.get_state(thread1) == StateSnapshot(
        values={"my_key": "value prepared", "market": "DE"},
        tasks=(PregelTask(AnyStr(), "tool_two_slow"),),
        next=("tool_two_slow",),
        config=tool_two.checkpointer.get_tuple(thread1).config,
        created_at=tool_two.checkpointer.get_tuple(thread1).checkpoint["ts"],
        metadata={
            "source": "loop",
            "step": 1,
            "writes": {"prepare": {"my_key": " prepared"}},
        },
        parent_config=[*tool_two.checkpointer.list(thread1, limit=2)][-1].config,
    )
    # resume, for same result as above
    assert tool_two.invoke(None, thread1, debug=1) == {
        "my_key": "value prepared slow finished",
        "market": "DE",
    }
    assert tool_two.get_state(thread1) == StateSnapshot(
        values={"my_key": "value prepared slow finished", "market": "DE"},
        tasks=(),
        next=(),
        config=tool_two.checkpointer.get_tuple(thread1).config,
        created_at=tool_two.checkpointer.get_tuple(thread1).checkpoint["ts"],
        metadata={
            "source": "loop",
            "step": 3,
            "writes": {"finish": {"my_key": " finished"}},
        },
        parent_config=[*tool_two.checkpointer.list(thread1, limit=2)][-1].config,
    )

    thread2 = {"configurable": {"thread_id": "22"}}
    # stop when about to enter node
    assert tool_two.invoke({"my_key": "value", "market": "US"}, thread2) == {
        "my_key": "value prepared",
        "market": "US",
    }
    assert tool_two.get_state(thread2) == StateSnapshot(
        values={"my_key": "value prepared", "market": "US"},
        tasks=(PregelTask(AnyStr(), "tool_two_fast"),),
        next=("tool_two_fast",),
        config=tool_two.checkpointer.get_tuple(thread2).config,
        created_at=tool_two.checkpointer.get_tuple(thread2).checkpoint["ts"],
        metadata={
            "source": "loop",
            "step": 1,
            "writes": {"prepare": {"my_key": " prepared"}},
        },
        parent_config=[*tool_two.checkpointer.list(thread2, limit=2)][-1].config,
    )
    # resume, for same result as above
    assert tool_two.invoke(None, thread2, debug=1) == {
        "my_key": "value prepared fast finished",
        "market": "US",
    }
    assert tool_two.get_state(thread2) == StateSnapshot(
        values={"my_key": "value prepared fast finished", "market": "US"},
        tasks=(),
        next=(),
        config=tool_two.checkpointer.get_tuple(thread2).config,
        created_at=tool_two.checkpointer.get_tuple(thread2).checkpoint["ts"],
        metadata={
            "source": "loop",
            "step": 3,
            "writes": {"finish": {"my_key": " finished"}},
        },
        parent_config=[*tool_two.checkpointer.list(thread2, limit=2)][-1].config,
    )

    thread3 = {"configurable": {"thread_id": "23"}}
    # update an empty thread before first run
    uconfig = tool_two.update_state(thread3, {"my_key": "key", "market": "DE"})
    # check current state
    assert tool_two.get_state(thread3) == StateSnapshot(
        values={"my_key": "key", "market": "DE"},
        tasks=(PregelTask(AnyStr(), "prepare"),),
        next=("prepare",),
        config=uconfig,
        created_at=AnyStr(),
        metadata={
            "source": "update",
            "step": 0,
            "writes": {START: {"my_key": "key", "market": "DE"}},
        },
        parent_config=None,
    )
    # run from this point
    assert tool_two.invoke(None, thread3) == {
        "my_key": "key prepared",
        "market": "DE",
    }
    # get state after first node
    assert tool_two.get_state(thread3) == StateSnapshot(
        values={"my_key": "key prepared", "market": "DE"},
        tasks=(PregelTask(AnyStr(), "tool_two_slow"),),
        next=("tool_two_slow",),
        config=tool_two.checkpointer.get_tuple(thread3).config,
        created_at=tool_two.checkpointer.get_tuple(thread3).checkpoint["ts"],
        metadata={
            "source": "loop",
            "step": 1,
            "writes": {"prepare": {"my_key": " prepared"}},
        },
        parent_config=uconfig,
    )
    # resume, for same result as above
    assert tool_two.invoke(None, thread3, debug=1) == {
        "my_key": "key prepared slow finished",
        "market": "DE",
    }
    assert tool_two.get_state(thread3) == StateSnapshot(
        values={"my_key": "key prepared slow finished", "market": "DE"},
        tasks=(),
        next=(),
        config=tool_two.checkpointer.get_tuple(thread3).config,
        created_at=tool_two.checkpointer.get_tuple(thread3).checkpoint["ts"],
        metadata={
            "source": "loop",
            "step": 3,
            "writes": {"finish": {"my_key": " finished"}},
        },
        parent_config=[*tool_two.checkpointer.list(thread3, limit=2)][-1].config,
    )


@pytest.mark.parametrize("checkpointer_name", ALL_CHECKPOINTERS_SYNC)
def test_in_one_fan_out_state_graph_waiting_edge(
    snapshot: SnapshotAssertion, request: pytest.FixtureRequest, checkpointer_name: str
) -> None:
    checkpointer: BaseCheckpointSaver = request.getfixturevalue(
        f"checkpointer_{checkpointer_name}"
    )

    def sorted_add(
        x: list[str], y: Union[list[str], list[tuple[str, str]]]
    ) -> list[str]:
        if isinstance(y[0], tuple):
            for rem, _ in y:
                x.remove(rem)
            y = [t[1] for t in y]
        return sorted(operator.add(x, y))

    class State(TypedDict, total=False):
        query: str
        answer: str
        docs: Annotated[list[str], sorted_add]

    workflow = StateGraph(State)

    @workflow.add_node
    def rewrite_query(data: State) -> State:
        return {"query": f'query: {data["query"]}'}

    def analyzer_one(data: State) -> State:
        return {"query": f'analyzed: {data["query"]}'}

    def retriever_one(data: State) -> State:
        return {"docs": ["doc1", "doc2"]}

    def retriever_two(data: State) -> State:
        time.sleep(0.1)  # to ensure stream order
        return {"docs": ["doc3", "doc4"]}

    def qa(data: State) -> State:
        return {"answer": ",".join(data["docs"])}

    workflow.add_node(analyzer_one)
    workflow.add_node(retriever_one)
    workflow.add_node(retriever_two)
    workflow.add_node(qa)

    workflow.set_entry_point("rewrite_query")
    workflow.add_edge("rewrite_query", "analyzer_one")
    workflow.add_edge("analyzer_one", "retriever_one")
    workflow.add_edge("rewrite_query", "retriever_two")
    workflow.add_edge(["retriever_one", "retriever_two"], "qa")
    workflow.set_finish_point("qa")

    app = workflow.compile()

    assert app.get_graph().draw_mermaid(with_styles=False) == snapshot

    assert app.invoke({"query": "what is weather in sf"}) == {
        "query": "analyzed: query: what is weather in sf",
        "docs": ["doc1", "doc2", "doc3", "doc4"],
        "answer": "doc1,doc2,doc3,doc4",
    }

    assert [*app.stream({"query": "what is weather in sf"})] == [
        {"rewrite_query": {"query": "query: what is weather in sf"}},
        {"analyzer_one": {"query": "analyzed: query: what is weather in sf"}},
        {"retriever_two": {"docs": ["doc3", "doc4"]}},
        {"retriever_one": {"docs": ["doc1", "doc2"]}},
        {"qa": {"answer": "doc1,doc2,doc3,doc4"}},
    ]

    app_w_interrupt = workflow.compile(
        checkpointer=checkpointer,
        interrupt_after=["retriever_one"],
    )
    config = {"configurable": {"thread_id": "1"}}

    assert [
        c for c in app_w_interrupt.stream({"query": "what is weather in sf"}, config)
    ] == [
        {"rewrite_query": {"query": "query: what is weather in sf"}},
        {"analyzer_one": {"query": "analyzed: query: what is weather in sf"}},
        {"retriever_two": {"docs": ["doc3", "doc4"]}},
        {"retriever_one": {"docs": ["doc1", "doc2"]}},
    ]

    assert [c for c in app_w_interrupt.stream(None, config)] == [
        {"qa": {"answer": "doc1,doc2,doc3,doc4"}},
    ]

    app_w_interrupt = workflow.compile(
        checkpointer=checkpointer,
        interrupt_before=["qa"],
    )
    config = {"configurable": {"thread_id": "2"}}

    assert [
        c for c in app_w_interrupt.stream({"query": "what is weather in sf"}, config)
    ] == [
        {"rewrite_query": {"query": "query: what is weather in sf"}},
        {"analyzer_one": {"query": "analyzed: query: what is weather in sf"}},
        {"retriever_two": {"docs": ["doc3", "doc4"]}},
        {"retriever_one": {"docs": ["doc1", "doc2"]}},
    ]

    app_w_interrupt.update_state(config, {"docs": ["doc5"]})
    assert app_w_interrupt.get_state(config) == StateSnapshot(
        values={
            "query": "analyzed: query: what is weather in sf",
            "docs": ["doc1", "doc2", "doc3", "doc4", "doc5"],
        },
        tasks=(PregelTask(AnyStr(), "qa"),),
        next=("qa",),
        config=app_w_interrupt.checkpointer.get_tuple(config).config,
        created_at=app_w_interrupt.checkpointer.get_tuple(config).checkpoint["ts"],
        metadata={
            "source": "update",
            "step": 4,
            "writes": {"retriever_one": {"docs": ["doc5"]}},
        },
        parent_config=[*app_w_interrupt.checkpointer.list(config, limit=2)][-1].config,
    )

    assert [c for c in app_w_interrupt.stream(None, config, debug=1)] == [
        {"qa": {"answer": "doc1,doc2,doc3,doc4,doc5"}},
    ]


@pytest.mark.parametrize("checkpointer_name", ALL_CHECKPOINTERS_SYNC)
def test_in_one_fan_out_state_graph_waiting_edge_via_branch(
    snapshot: SnapshotAssertion, request: pytest.FixtureRequest, checkpointer_name: str
) -> None:
    checkpointer: BaseCheckpointSaver = request.getfixturevalue(
        f"checkpointer_{checkpointer_name}"
    )

    def sorted_add(
        x: list[str], y: Union[list[str], list[tuple[str, str]]]
    ) -> list[str]:
        if isinstance(y[0], tuple):
            for rem, _ in y:
                x.remove(rem)
            y = [t[1] for t in y]
        return sorted(operator.add(x, y))

    class State(TypedDict, total=False):
        query: str
        answer: str
        docs: Annotated[list[str], sorted_add]

    def rewrite_query(data: State) -> State:
        return {"query": f'query: {data["query"]}'}

    def analyzer_one(data: State) -> State:
        return {"query": f'analyzed: {data["query"]}'}

    def retriever_one(data: State) -> State:
        return {"docs": ["doc1", "doc2"]}

    def retriever_two(data: State) -> State:
        time.sleep(0.1)
        return {"docs": ["doc3", "doc4"]}

    def qa(data: State) -> State:
        return {"answer": ",".join(data["docs"])}

    def rewrite_query_then(data: State) -> Literal["retriever_two"]:
        return "retriever_two"

    workflow = StateGraph(State)

    workflow.add_node("rewrite_query", rewrite_query)
    workflow.add_node("analyzer_one", analyzer_one)
    workflow.add_node("retriever_one", retriever_one)
    workflow.add_node("retriever_two", retriever_two)
    workflow.add_node("qa", qa)

    workflow.set_entry_point("rewrite_query")
    workflow.add_edge("rewrite_query", "analyzer_one")
    workflow.add_edge("analyzer_one", "retriever_one")
    workflow.add_conditional_edges("rewrite_query", rewrite_query_then)
    workflow.add_edge(["retriever_one", "retriever_two"], "qa")
    workflow.set_finish_point("qa")

    app = workflow.compile()

    assert app.get_graph().draw_mermaid(with_styles=False) == snapshot

    assert app.invoke({"query": "what is weather in sf"}, debug=True) == {
        "query": "analyzed: query: what is weather in sf",
        "docs": ["doc1", "doc2", "doc3", "doc4"],
        "answer": "doc1,doc2,doc3,doc4",
    }

    assert [*app.stream({"query": "what is weather in sf"})] == [
        {"rewrite_query": {"query": "query: what is weather in sf"}},
        {"analyzer_one": {"query": "analyzed: query: what is weather in sf"}},
        {"retriever_two": {"docs": ["doc3", "doc4"]}},
        {"retriever_one": {"docs": ["doc1", "doc2"]}},
        {"qa": {"answer": "doc1,doc2,doc3,doc4"}},
    ]

    app_w_interrupt = workflow.compile(
        checkpointer=checkpointer,
        interrupt_after=["retriever_one"],
    )
    config = {"configurable": {"thread_id": "1"}}

    assert [
        c for c in app_w_interrupt.stream({"query": "what is weather in sf"}, config)
    ] == [
        {"rewrite_query": {"query": "query: what is weather in sf"}},
        {"analyzer_one": {"query": "analyzed: query: what is weather in sf"}},
        {"retriever_two": {"docs": ["doc3", "doc4"]}},
        {"retriever_one": {"docs": ["doc1", "doc2"]}},
    ]

    assert [c for c in app_w_interrupt.stream(None, config)] == [
        {"qa": {"answer": "doc1,doc2,doc3,doc4"}},
    ]


@pytest.mark.parametrize("checkpointer_name", ALL_CHECKPOINTERS_SYNC)
def test_in_one_fan_out_state_graph_waiting_edge_custom_state_class_pydantic1(
    snapshot: SnapshotAssertion,
    mocker: MockerFixture,
    request: pytest.FixtureRequest,
    checkpointer_name: str,
) -> None:
    from langchain_core.pydantic_v1 import BaseModel, ValidationError

    checkpointer = request.getfixturevalue(f"checkpointer_{checkpointer_name}")
    setup = mocker.Mock()
    teardown = mocker.Mock()

    @contextmanager
    def assert_ctx_once() -> Iterator[None]:
        assert setup.call_count == 0
        assert teardown.call_count == 0
        try:
            yield
        finally:
            assert setup.call_count == 1
            assert teardown.call_count == 1
            setup.reset_mock()
            teardown.reset_mock()

    @contextmanager
    def make_httpx_client() -> Iterator[httpx.Client]:
        setup()
        with httpx.Client() as client:
            try:
                yield client
            finally:
                teardown()

    def sorted_add(
        x: list[str], y: Union[list[str], list[tuple[str, str]]]
    ) -> list[str]:
        if isinstance(y[0], tuple):
            for rem, _ in y:
                x.remove(rem)
            y = [t[1] for t in y]
        return sorted(operator.add(x, y))

    class InnerObject(BaseModel):
        yo: int

    class State(BaseModel):
        class Config:
            arbitrary_types_allowed = True

        query: str
        inner: InnerObject
        answer: Optional[str] = None
        docs: Annotated[list[str], sorted_add]
        client: Annotated[httpx.Client, Context(make_httpx_client)]

    class Input(BaseModel):
        query: str
        inner: InnerObject

    class Output(BaseModel):
        answer: str
        docs: list[str]

    class StateUpdate(BaseModel):
        query: Optional[str] = None
        answer: Optional[str] = None
        docs: Optional[list[str]] = None

    def rewrite_query(data: State) -> State:
        return {"query": f"query: {data.query}"}

    def analyzer_one(data: State) -> State:
        return StateUpdate(query=f"analyzed: {data.query}")

    def retriever_one(data: State) -> State:
        return {"docs": ["doc1", "doc2"]}

    def retriever_two(data: State) -> State:
        time.sleep(0.1)
        return {"docs": ["doc3", "doc4"]}

    def qa(data: State) -> State:
        return {"answer": ",".join(data.docs)}

    def decider(data: State) -> str:
        assert isinstance(data, State)
        return "retriever_two"

    workflow = StateGraph(State, input=Input, output=Output)

    workflow.add_node("rewrite_query", rewrite_query)
    workflow.add_node("analyzer_one", analyzer_one)
    workflow.add_node("retriever_one", retriever_one)
    workflow.add_node("retriever_two", retriever_two)
    workflow.add_node("qa", qa)

    workflow.set_entry_point("rewrite_query")
    workflow.add_edge("rewrite_query", "analyzer_one")
    workflow.add_edge("analyzer_one", "retriever_one")
    workflow.add_conditional_edges(
        "rewrite_query", decider, {"retriever_two": "retriever_two"}
    )
    workflow.add_edge(["retriever_one", "retriever_two"], "qa")
    workflow.set_finish_point("qa")

    app = workflow.compile()

    assert app.get_graph().draw_mermaid(with_styles=False) == snapshot
    assert app.get_input_schema().schema() == snapshot
    assert app.get_output_schema().schema() == snapshot

    with pytest.raises(ValidationError), assert_ctx_once():
        app.invoke({"query": {}})

    with assert_ctx_once():
        assert app.invoke({"query": "what is weather in sf", "inner": {"yo": 1}}) == {
            "docs": ["doc1", "doc2", "doc3", "doc4"],
            "answer": "doc1,doc2,doc3,doc4",
        }

    with assert_ctx_once():
        assert [
            *app.stream({"query": "what is weather in sf", "inner": {"yo": 1}})
        ] == [
            {"rewrite_query": {"query": "query: what is weather in sf"}},
            {"analyzer_one": {"query": "analyzed: query: what is weather in sf"}},
            {"retriever_two": {"docs": ["doc3", "doc4"]}},
            {"retriever_one": {"docs": ["doc1", "doc2"]}},
            {"qa": {"answer": "doc1,doc2,doc3,doc4"}},
        ]

    app_w_interrupt = workflow.compile(
        checkpointer=checkpointer,
        interrupt_after=["retriever_one"],
    )
    config = {"configurable": {"thread_id": "1"}}

    with assert_ctx_once():
        assert [
            c
            for c in app_w_interrupt.stream(
                {"query": "what is weather in sf", "inner": {"yo": 1}}, config
            )
        ] == [
            {"rewrite_query": {"query": "query: what is weather in sf"}},
            {"analyzer_one": {"query": "analyzed: query: what is weather in sf"}},
            {"retriever_two": {"docs": ["doc3", "doc4"]}},
            {"retriever_one": {"docs": ["doc1", "doc2"]}},
        ]

    with assert_ctx_once():
        assert [c for c in app_w_interrupt.stream(None, config)] == [
            {"qa": {"answer": "doc1,doc2,doc3,doc4"}},
        ]

    with assert_ctx_once():
        assert app_w_interrupt.update_state(
            config, {"docs": ["doc5"]}, as_node="rewrite_query"
        ) == {
            "configurable": {
                "thread_id": "1",
                "checkpoint_id": AnyStr(),
                "checkpoint_ns": "",
            }
        }


@pytest.mark.parametrize("checkpointer_name", ALL_CHECKPOINTERS_SYNC)
def test_in_one_fan_out_state_graph_waiting_edge_custom_state_class_pydantic2(
    snapshot: SnapshotAssertion,
    mocker: MockerFixture,
    request: pytest.FixtureRequest,
    checkpointer_name: str,
) -> None:
    from pydantic import BaseModel, ConfigDict, ValidationError

    checkpointer = request.getfixturevalue(f"checkpointer_{checkpointer_name}")
    setup = mocker.Mock()
    teardown = mocker.Mock()

    @contextmanager
    def assert_ctx_once() -> Iterator[None]:
        assert setup.call_count == 0
        assert teardown.call_count == 0
        try:
            yield
        finally:
            assert setup.call_count == 1
            assert teardown.call_count == 1
            setup.reset_mock()
            teardown.reset_mock()

    @contextmanager
    def make_httpx_client() -> Iterator[httpx.Client]:
        setup()
        with httpx.Client() as client:
            try:
                yield client
            finally:
                teardown()

    def sorted_add(
        x: list[str], y: Union[list[str], list[tuple[str, str]]]
    ) -> list[str]:
        if isinstance(y[0], tuple):
            for rem, _ in y:
                x.remove(rem)
            y = [t[1] for t in y]
        return sorted(operator.add(x, y))

    class InnerObject(BaseModel):
        yo: int

    class State(BaseModel):
        model_config = ConfigDict(arbitrary_types_allowed=True)

        query: str
        inner: InnerObject
        answer: Optional[str] = None
        docs: Annotated[list[str], sorted_add]
        client: Annotated[httpx.Client, Context(make_httpx_client)]

    class StateUpdate(BaseModel):
        query: Optional[str] = None
        answer: Optional[str] = None
        docs: Optional[list[str]] = None

    class Input(BaseModel):
        query: str
        inner: InnerObject

    class Output(BaseModel):
        answer: str
        docs: list[str]

    def rewrite_query(data: State) -> State:
        return {"query": f"query: {data.query}"}

    def analyzer_one(data: State) -> State:
        return StateUpdate(query=f"analyzed: {data.query}")

    def retriever_one(data: State) -> State:
        return {"docs": ["doc1", "doc2"]}

    def retriever_two(data: State) -> State:
        time.sleep(0.1)
        return {"docs": ["doc3", "doc4"]}

    def qa(data: State) -> State:
        return {"answer": ",".join(data.docs)}

    def decider(data: State) -> str:
        assert isinstance(data, State)
        return "retriever_two"

    workflow = StateGraph(State, input=Input, output=Output)

    workflow.add_node("rewrite_query", rewrite_query)
    workflow.add_node("analyzer_one", analyzer_one)
    workflow.add_node("retriever_one", retriever_one)
    workflow.add_node("retriever_two", retriever_two)
    workflow.add_node("qa", qa)

    workflow.set_entry_point("rewrite_query")
    workflow.add_edge("rewrite_query", "analyzer_one")
    workflow.add_edge("analyzer_one", "retriever_one")
    workflow.add_conditional_edges(
        "rewrite_query", decider, {"retriever_two": "retriever_two"}
    )
    workflow.add_edge(["retriever_one", "retriever_two"], "qa")
    workflow.set_finish_point("qa")

    app = workflow.compile()

    assert app.get_graph().draw_mermaid(with_styles=False) == snapshot
    assert app.get_input_schema().schema() == snapshot
    assert app.get_output_schema().schema() == snapshot

    with pytest.raises(ValidationError), assert_ctx_once():
        app.invoke({"query": {}})

    with assert_ctx_once():
        assert app.invoke({"query": "what is weather in sf", "inner": {"yo": 1}}) == {
            "docs": ["doc1", "doc2", "doc3", "doc4"],
            "answer": "doc1,doc2,doc3,doc4",
        }

    with assert_ctx_once():
        assert [
            *app.stream({"query": "what is weather in sf", "inner": {"yo": 1}})
        ] == [
            {"rewrite_query": {"query": "query: what is weather in sf"}},
            {"analyzer_one": {"query": "analyzed: query: what is weather in sf"}},
            {"retriever_two": {"docs": ["doc3", "doc4"]}},
            {"retriever_one": {"docs": ["doc1", "doc2"]}},
            {"qa": {"answer": "doc1,doc2,doc3,doc4"}},
        ]

    app_w_interrupt = workflow.compile(
        checkpointer=checkpointer,
        interrupt_after=["retriever_one"],
    )
    config = {"configurable": {"thread_id": "1"}}

    with assert_ctx_once():
        assert [
            c
            for c in app_w_interrupt.stream(
                {"query": "what is weather in sf", "inner": {"yo": 1}}, config
            )
        ] == [
            {"rewrite_query": {"query": "query: what is weather in sf"}},
            {"analyzer_one": {"query": "analyzed: query: what is weather in sf"}},
            {"retriever_two": {"docs": ["doc3", "doc4"]}},
            {"retriever_one": {"docs": ["doc1", "doc2"]}},
        ]

    with assert_ctx_once():
        assert [c for c in app_w_interrupt.stream(None, config)] == [
            {"qa": {"answer": "doc1,doc2,doc3,doc4"}},
        ]

    with assert_ctx_once():
        assert app_w_interrupt.update_state(
            config, {"docs": ["doc5"]}, as_node="rewrite_query"
        ) == {
            "configurable": {
                "thread_id": "1",
                "checkpoint_id": AnyStr(),
                "checkpoint_ns": "",
            }
        }


@pytest.mark.parametrize("checkpointer_name", ALL_CHECKPOINTERS_SYNC)
def test_in_one_fan_out_state_graph_waiting_edge_plus_regular(
    request: pytest.FixtureRequest, checkpointer_name: str
) -> None:
    checkpointer: BaseCheckpointSaver = request.getfixturevalue(
        f"checkpointer_{checkpointer_name}"
    )

    def sorted_add(
        x: list[str], y: Union[list[str], list[tuple[str, str]]]
    ) -> list[str]:
        if isinstance(y[0], tuple):
            for rem, _ in y:
                x.remove(rem)
            y = [t[1] for t in y]
        return sorted(operator.add(x, y))

    class State(TypedDict, total=False):
        query: str
        answer: str
        docs: Annotated[list[str], sorted_add]

    def rewrite_query(data: State) -> State:
        return {"query": f'query: {data["query"]}'}

    def analyzer_one(data: State) -> State:
        time.sleep(0.1)
        return {"query": f'analyzed: {data["query"]}'}

    def retriever_one(data: State) -> State:
        return {"docs": ["doc1", "doc2"]}

    def retriever_two(data: State) -> State:
        time.sleep(0.2)
        return {"docs": ["doc3", "doc4"]}

    def qa(data: State) -> State:
        return {"answer": ",".join(data["docs"])}

    workflow = StateGraph(State)

    workflow.add_node("rewrite_query", rewrite_query)
    workflow.add_node("analyzer_one", analyzer_one)
    workflow.add_node("retriever_one", retriever_one)
    workflow.add_node("retriever_two", retriever_two)
    workflow.add_node("qa", qa)

    workflow.set_entry_point("rewrite_query")
    workflow.add_edge("rewrite_query", "analyzer_one")
    workflow.add_edge("analyzer_one", "retriever_one")
    workflow.add_edge("rewrite_query", "retriever_two")
    workflow.add_edge(["retriever_one", "retriever_two"], "qa")
    workflow.set_finish_point("qa")

    # silly edge, to make sure having been triggered before doesn't break
    # semantics of named barrier (== waiting edges)
    workflow.add_edge("rewrite_query", "qa")

    app = workflow.compile()

    assert app.invoke({"query": "what is weather in sf"}) == {
        "query": "analyzed: query: what is weather in sf",
        "docs": ["doc1", "doc2", "doc3", "doc4"],
        "answer": "doc1,doc2,doc3,doc4",
    }

    assert [*app.stream({"query": "what is weather in sf"})] == [
        {"rewrite_query": {"query": "query: what is weather in sf"}},
        {"qa": {"answer": ""}},
        {"analyzer_one": {"query": "analyzed: query: what is weather in sf"}},
        {"retriever_two": {"docs": ["doc3", "doc4"]}},
        {"retriever_one": {"docs": ["doc1", "doc2"]}},
        {"qa": {"answer": "doc1,doc2,doc3,doc4"}},
    ]

    app_w_interrupt = workflow.compile(
        checkpointer=checkpointer,
        interrupt_after=["retriever_one"],
    )
    config = {"configurable": {"thread_id": "1"}}

    assert [
        c for c in app_w_interrupt.stream({"query": "what is weather in sf"}, config)
    ] == [
        {"rewrite_query": {"query": "query: what is weather in sf"}},
        {"qa": {"answer": ""}},
        {"analyzer_one": {"query": "analyzed: query: what is weather in sf"}},
        {"retriever_two": {"docs": ["doc3", "doc4"]}},
        {"retriever_one": {"docs": ["doc1", "doc2"]}},
    ]

    assert [c for c in app_w_interrupt.stream(None, config)] == [
        {"qa": {"answer": "doc1,doc2,doc3,doc4"}},
    ]


def test_in_one_fan_out_state_graph_waiting_edge_multiple() -> None:
    def sorted_add(
        x: list[str], y: Union[list[str], list[tuple[str, str]]]
    ) -> list[str]:
        if isinstance(y[0], tuple):
            for rem, _ in y:
                x.remove(rem)
            y = [t[1] for t in y]
        return sorted(operator.add(x, y))

    class State(TypedDict, total=False):
        query: str
        answer: str
        docs: Annotated[list[str], sorted_add]

    def rewrite_query(data: State) -> State:
        return {"query": f'query: {data["query"]}'}

    def analyzer_one(data: State) -> State:
        return {"query": f'analyzed: {data["query"]}'}

    def retriever_one(data: State) -> State:
        return {"docs": ["doc1", "doc2"]}

    def retriever_two(data: State) -> State:
        time.sleep(0.1)
        return {"docs": ["doc3", "doc4"]}

    def qa(data: State) -> State:
        return {"answer": ",".join(data["docs"])}

    def decider(data: State) -> None:
        return None

    def decider_cond(data: State) -> str:
        if data["query"].count("analyzed") > 1:
            return "qa"
        else:
            return "rewrite_query"

    workflow = StateGraph(State)

    workflow.add_node("rewrite_query", rewrite_query)
    workflow.add_node("analyzer_one", analyzer_one)
    workflow.add_node("retriever_one", retriever_one)
    workflow.add_node("retriever_two", retriever_two)
    workflow.add_node("decider", decider)
    workflow.add_node("qa", qa)

    workflow.set_entry_point("rewrite_query")
    workflow.add_edge("rewrite_query", "analyzer_one")
    workflow.add_edge("analyzer_one", "retriever_one")
    workflow.add_edge("rewrite_query", "retriever_two")
    workflow.add_edge(["retriever_one", "retriever_two"], "decider")
    workflow.add_conditional_edges("decider", decider_cond)
    workflow.set_finish_point("qa")

    app = workflow.compile()

    assert app.invoke({"query": "what is weather in sf"}) == {
        "query": "analyzed: query: analyzed: query: what is weather in sf",
        "answer": "doc1,doc1,doc2,doc2,doc3,doc3,doc4,doc4",
        "docs": ["doc1", "doc1", "doc2", "doc2", "doc3", "doc3", "doc4", "doc4"],
    }

    assert [*app.stream({"query": "what is weather in sf"})] == [
        {"rewrite_query": {"query": "query: what is weather in sf"}},
        {"analyzer_one": {"query": "analyzed: query: what is weather in sf"}},
        {"retriever_two": {"docs": ["doc3", "doc4"]}},
        {"retriever_one": {"docs": ["doc1", "doc2"]}},
        {"decider": None},
        {"rewrite_query": {"query": "query: analyzed: query: what is weather in sf"}},
        {
            "analyzer_one": {
                "query": "analyzed: query: analyzed: query: what is weather in sf"
            }
        },
        {"retriever_two": {"docs": ["doc3", "doc4"]}},
        {"retriever_one": {"docs": ["doc1", "doc2"]}},
        {"decider": None},
        {"qa": {"answer": "doc1,doc1,doc2,doc2,doc3,doc3,doc4,doc4"}},
    ]


def test_callable_in_conditional_edges_with_no_path_map() -> None:
    class State(TypedDict, total=False):
        query: str

    def rewrite(data: State) -> State:
        return {"query": f'query: {data["query"]}'}

    def analyze(data: State) -> State:
        return {"query": f'analyzed: {data["query"]}'}

    class ChooseAnalyzer:
        def __call__(self, data: State) -> str:
            return "analyzer"

    workflow = StateGraph(State)
    workflow.add_node("rewriter", rewrite)
    workflow.add_node("analyzer", analyze)
    workflow.add_conditional_edges("rewriter", ChooseAnalyzer())
    workflow.set_entry_point("rewriter")
    app = workflow.compile()

    assert app.invoke({"query": "what is weather in sf"}) == {
        "query": "analyzed: query: what is weather in sf",
    }


def test_function_in_conditional_edges_with_no_path_map() -> None:
    class State(TypedDict, total=False):
        query: str

    def rewrite(data: State) -> State:
        return {"query": f'query: {data["query"]}'}

    def analyze(data: State) -> State:
        return {"query": f'analyzed: {data["query"]}'}

    def choose_analyzer(data: State) -> str:
        return "analyzer"

    workflow = StateGraph(State)
    workflow.add_node("rewriter", rewrite)
    workflow.add_node("analyzer", analyze)
    workflow.add_conditional_edges("rewriter", choose_analyzer)
    workflow.set_entry_point("rewriter")
    app = workflow.compile()

    assert app.invoke({"query": "what is weather in sf"}) == {
        "query": "analyzed: query: what is weather in sf",
    }


def test_in_one_fan_out_state_graph_waiting_edge_multiple_cond_edge() -> None:
    def sorted_add(
        x: list[str], y: Union[list[str], list[tuple[str, str]]]
    ) -> list[str]:
        if isinstance(y[0], tuple):
            for rem, _ in y:
                x.remove(rem)
            y = [t[1] for t in y]
        return sorted(operator.add(x, y))

    class State(TypedDict, total=False):
        query: str
        answer: str
        docs: Annotated[list[str], sorted_add]

    def rewrite_query(data: State) -> State:
        return {"query": f'query: {data["query"]}'}

    def retriever_picker(data: State) -> list[str]:
        return ["analyzer_one", "retriever_two"]

    def analyzer_one(data: State) -> State:
        return {"query": f'analyzed: {data["query"]}'}

    def retriever_one(data: State) -> State:
        return {"docs": ["doc1", "doc2"]}

    def retriever_two(data: State) -> State:
        time.sleep(0.1)
        return {"docs": ["doc3", "doc4"]}

    def qa(data: State) -> State:
        return {"answer": ",".join(data["docs"])}

    def decider(data: State) -> None:
        return None

    def decider_cond(data: State) -> str:
        if data["query"].count("analyzed") > 1:
            return "qa"
        else:
            return "rewrite_query"

    workflow = StateGraph(State)

    workflow.add_node("rewrite_query", rewrite_query)
    workflow.add_node("analyzer_one", analyzer_one)
    workflow.add_node("retriever_one", retriever_one)
    workflow.add_node("retriever_two", retriever_two)
    workflow.add_node("decider", decider)
    workflow.add_node("qa", qa)

    workflow.set_entry_point("rewrite_query")
    workflow.add_conditional_edges("rewrite_query", retriever_picker)
    workflow.add_edge("analyzer_one", "retriever_one")
    workflow.add_edge(["retriever_one", "retriever_two"], "decider")
    workflow.add_conditional_edges("decider", decider_cond)
    workflow.set_finish_point("qa")

    app = workflow.compile()

    assert app.invoke({"query": "what is weather in sf"}) == {
        "query": "analyzed: query: analyzed: query: what is weather in sf",
        "answer": "doc1,doc1,doc2,doc2,doc3,doc3,doc4,doc4",
        "docs": ["doc1", "doc1", "doc2", "doc2", "doc3", "doc3", "doc4", "doc4"],
    }

    assert [*app.stream({"query": "what is weather in sf"})] == [
        {"rewrite_query": {"query": "query: what is weather in sf"}},
        {"analyzer_one": {"query": "analyzed: query: what is weather in sf"}},
        {"retriever_two": {"docs": ["doc3", "doc4"]}},
        {"retriever_one": {"docs": ["doc1", "doc2"]}},
        {"decider": None},
        {"rewrite_query": {"query": "query: analyzed: query: what is weather in sf"}},
        {
            "analyzer_one": {
                "query": "analyzed: query: analyzed: query: what is weather in sf"
            }
        },
        {"retriever_two": {"docs": ["doc3", "doc4"]}},
        {"retriever_one": {"docs": ["doc1", "doc2"]}},
        {"decider": None},
        {"qa": {"answer": "doc1,doc1,doc2,doc2,doc3,doc3,doc4,doc4"}},
    ]


def test_simple_multi_edge(snapshot: SnapshotAssertion) -> None:
    class State(TypedDict):
        my_key: Annotated[str, operator.add]

    def up(state: State):
        pass

    def side(state: State):
        pass

    def other(state: State):
        return {"my_key": "_more"}

    def down(state: State):
        pass

    graph = StateGraph(State)

    graph.add_node("up", up)
    graph.add_node("side", side)
    graph.add_node("other", other)
    graph.add_node("down", down)

    graph.set_entry_point("up")
    graph.add_edge("up", "side")
    graph.add_edge("up", "other")
    graph.add_edge(["up", "side"], "down")
    graph.set_finish_point("down")

    app = graph.compile()

    assert app.get_graph().draw_mermaid(with_styles=False) == snapshot
    assert app.invoke({"my_key": "my_value"}) == {"my_key": "my_value_more"}
    assert [*app.stream({"my_key": "my_value"})] in (
        [
            {"up": None},
            {"side": None},
            {"other": {"my_key": "_more"}},
            {"down": None},
        ],
        [
            {"up": None},
            {"other": {"my_key": "_more"}},
            {"side": None},
            {"down": None},
        ],
    )


def test_nested_graph_xray(snapshot: SnapshotAssertion) -> None:
    class State(TypedDict):
        my_key: Annotated[str, operator.add]
        market: str

    def logic(state: State):
        pass

    tool_two_graph = StateGraph(State)
    tool_two_graph.add_node("tool_two_slow", logic)
    tool_two_graph.add_node("tool_two_fast", logic)
    tool_two_graph.set_conditional_entry_point(
        lambda s: "tool_two_slow" if s["market"] == "DE" else "tool_two_fast",
        then=END,
    )
    tool_two = tool_two_graph.compile()

    graph = StateGraph(State)
    graph.add_node("tool_one", logic)
    graph.add_node("tool_two", tool_two)
    graph.add_node("tool_three", logic)
    graph.set_conditional_entry_point(lambda s: "tool_one", then=END)
    app = graph.compile()

    assert app.get_graph(xray=True).to_json() == snapshot
    assert app.get_graph(xray=True).draw_mermaid() == snapshot


def test_nested_graph(snapshot: SnapshotAssertion) -> None:
    def never_called_fn(state: Any):
        assert 0, "This function should never be called"

    never_called = RunnableLambda(never_called_fn)

    class InnerState(TypedDict):
        my_key: str
        my_other_key: str

    def up(state: InnerState):
        return {"my_key": state["my_key"] + " there", "my_other_key": state["my_key"]}

    inner = StateGraph(InnerState)
    inner.add_node("up", up)
    inner.set_entry_point("up")
    inner.set_finish_point("up")

    class State(TypedDict):
        my_key: str
        never_called: Any

    def side(state: State):
        return {"my_key": state["my_key"] + " and back again"}

    graph = StateGraph(State)
    graph.add_node("inner", inner.compile())
    graph.add_node("side", side)
    graph.set_entry_point("inner")
    graph.add_edge("inner", "side")
    graph.set_finish_point("side")

    app = graph.compile()

    assert app.get_graph().draw_mermaid(with_styles=False) == snapshot
    assert app.get_graph(xray=True).draw_mermaid() == snapshot
    assert app.invoke(
        {"my_key": "my value", "never_called": never_called}, debug=True
    ) == {
        "my_key": "my value there and back again",
        "never_called": never_called,
    }
    assert [*app.stream({"my_key": "my value", "never_called": never_called})] == [
        {"inner": {"my_key": "my value there"}},
        {"side": {"my_key": "my value there and back again"}},
    ]
    assert [
        *app.stream(
            {"my_key": "my value", "never_called": never_called}, stream_mode="values"
        )
    ] == [
        {
            "my_key": "my value",
            "never_called": never_called,
        },
        {
            "my_key": "my value there",
            "never_called": never_called,
        },
        {
            "my_key": "my value there and back again",
            "never_called": never_called,
        },
    ]

    chain = app | RunnablePassthrough()

    assert chain.invoke({"my_key": "my value", "never_called": never_called}) == {
        "my_key": "my value there and back again",
        "never_called": never_called,
    }
    assert [*chain.stream({"my_key": "my value", "never_called": never_called})] == [
        {"inner": {"my_key": "my value there"}},
        {"side": {"my_key": "my value there and back again"}},
    ]


@pytest.mark.repeat(10)
@pytest.mark.parametrize("checkpointer_name", ALL_CHECKPOINTERS_SYNC)
def test_nested_graph_interrupts(
    request: pytest.FixtureRequest, checkpointer_name: str
) -> None:
    checkpointer = request.getfixturevalue("checkpointer_" + checkpointer_name)

    class InnerState(TypedDict):
        my_key: str
        my_other_key: str

    def inner_1(state: InnerState):
        return {
            "my_key": state["my_key"] + " here",
            "my_other_key": state["my_key"],
        }

    def inner_2(state: InnerState):
        return {
            "my_key": state["my_key"] + " and there",
            "my_other_key": state["my_key"],
        }

    inner = StateGraph(InnerState)
    inner.add_node("inner_1", inner_1)
    inner.add_node("inner_2", inner_2)
    inner.add_edge("inner_1", "inner_2")
    inner.set_entry_point("inner_1")
    inner.set_finish_point("inner_2")

    class State(TypedDict):
        my_key: str

    def outer_1(state: State):
        return {"my_key": "hi " + state["my_key"]}

    def outer_2(state: State):
        return {"my_key": state["my_key"] + " and back again"}

    graph = StateGraph(State)
    graph.add_node("outer_1", outer_1)
    graph.add_node(
        "inner",
        inner.compile(interrupt_before=["inner_2"]),
    )
    graph.add_node("outer_2", outer_2)
    graph.set_entry_point("outer_1")
    graph.add_edge("outer_1", "inner")
    graph.add_edge("inner", "outer_2")
    graph.set_finish_point("outer_2")

    app = graph.compile(checkpointer=checkpointer)

    # test invoke w/ nested interrupt
    config = {"configurable": {"thread_id": "1"}}
    assert app.invoke({"my_key": "my value"}, config) == {
        "my_key": "hi my value",
    }
    assert list(app.get_state_history(config)) == [
        StateSnapshot(
            values={"my_key": "hi my value"},
            tasks=(
                PregelTask(
                    AnyStr(),
                    "inner",
                ),
            ),
            next=("inner",),
            config={
                "configurable": {
                    "thread_id": "1",
                    "checkpoint_ns": "",
                    "checkpoint_id": AnyStr(),
                }
            },
            metadata={
                "source": "loop",
                "writes": {"outer_1": {"my_key": "hi my value"}},
                "step": 1,
            },
            created_at=AnyStr(),
            parent_config={
                "configurable": {
                    "thread_id": "1",
                    "checkpoint_ns": "",
                    "checkpoint_id": AnyStr(),
                }
            },
            subgraph_state_snapshots={
                "inner": StateSnapshot(
                    values={
                        "my_key": "hi my value here",
                        "my_other_key": "hi my value",
                    },
                    tasks=(
                        PregelTask(
                            AnyStr(),
                            "inner_2",
                        ),
                    ),
                    next=("inner_2",),
                    config={
                        "configurable": {
                            "thread_id": "1",
                            "checkpoint_ns": "inner",
                            "checkpoint_id": AnyStr(),
                        }
                    },
                    metadata={
                        "source": "loop",
                        "writes": {
                            "inner_1": {
                                "my_key": "hi my value here",
                                "my_other_key": "hi my value",
                            }
                        },
                        "step": 1,
                    },
                    created_at=AnyStr(),
                    parent_config={
                        "configurable": {
                            "thread_id": "1",
                            "checkpoint_ns": "inner",
                            "checkpoint_id": AnyStr(),
                        }
                    },
                    subgraph_state_snapshots=None,
                )
            },
        ),
        StateSnapshot(
            values={"my_key": "my value"},
            tasks=(PregelTask(AnyStr(), "outer_1"),),
            next=("outer_1",),
            config={
                "configurable": {
                    "thread_id": "1",
                    "checkpoint_ns": "",
                    "checkpoint_id": AnyStr(),
                }
            },
            metadata={"source": "loop", "writes": None, "step": 0},
            created_at=AnyStr(),
            parent_config={
                "configurable": {
                    "thread_id": "1",
                    "checkpoint_ns": "",
                    "checkpoint_id": AnyStr(),
                }
            },
        ),
        StateSnapshot(
            values={},
            tasks=(PregelTask(AnyStr(), "__start__"),),
            next=("__start__",),
            config={
                "configurable": {
                    "thread_id": "1",
                    "checkpoint_ns": "",
                    "checkpoint_id": AnyStr(),
                }
            },
            metadata={
                "source": "input",
                "writes": {"my_key": "my value"},
                "step": -1,
            },
            created_at=AnyStr(),
            parent_config=None,
        ),
    ]
    assert app.invoke(None, config, debug=True) == {
        "my_key": "hi my value here and there and back again",
    }
    assert list(app.get_state_history(config)) == [
        StateSnapshot(
            values={"my_key": "hi my value here and there and back again"},
            tasks=(),
            next=(),
            config={
                "configurable": {
                    "thread_id": "1",
                    "checkpoint_ns": "",
                    "checkpoint_id": AnyStr(),
                }
            },
            metadata={
                "source": "loop",
                "writes": {
                    "outer_2": {"my_key": "hi my value here and there and back again"}
                },
                "step": 3,
            },
            created_at=AnyStr(),
            parent_config={
                "configurable": {
                    "thread_id": "1",
                    "checkpoint_ns": "",
                    "checkpoint_id": AnyStr(),
                }
            },
        ),
        StateSnapshot(
            values={"my_key": "hi my value here and there"},
            tasks=(PregelTask(AnyStr(), "outer_2"),),
            next=("outer_2",),
            config={
                "configurable": {
                    "thread_id": "1",
                    "checkpoint_ns": "",
                    "checkpoint_id": AnyStr(),
                }
            },
            metadata={
                "source": "loop",
                "writes": {"inner": {"my_key": "hi my value here and there"}},
                "step": 2,
            },
            created_at=AnyStr(),
            parent_config={
                "configurable": {
                    "thread_id": "1",
                    "checkpoint_ns": "",
                    "checkpoint_id": AnyStr(),
                }
            },
        ),
        StateSnapshot(
            values={"my_key": "hi my value"},
            tasks=(PregelTask(AnyStr(), "inner"),),
            next=("inner",),
            config={
                "configurable": {
                    "thread_id": "1",
                    "checkpoint_ns": "",
                    "checkpoint_id": AnyStr(),
                }
            },
            metadata={
                "source": "loop",
                "writes": {"outer_1": {"my_key": "hi my value"}},
                "step": 1,
            },
            created_at=AnyStr(),
            parent_config={
                "configurable": {
                    "thread_id": "1",
                    "checkpoint_ns": "",
                    "checkpoint_id": AnyStr(),
                }
            },
            subgraph_state_snapshots={
                "inner": StateSnapshot(
                    values={
                        "my_key": "hi my value here and there",
                        "my_other_key": "hi my value here",
                    },
                    next=(),
                    tasks=(),
                    config={
                        "configurable": {
                            "thread_id": "1",
                            "checkpoint_ns": "inner",
                            "checkpoint_id": AnyStr(),
                        }
                    },
                    metadata={
                        "source": "loop",
                        "writes": {
                            "inner_2": {
                                "my_key": "hi my value here and there",
                                "my_other_key": "hi my value here",
                            }
                        },
                        "step": 2,
                    },
                    created_at=AnyStr(),
                    parent_config={
                        "configurable": {
                            "thread_id": "1",
                            "checkpoint_ns": "inner",
                            "checkpoint_id": AnyStr(),
                        }
                    },
                    subgraph_state_snapshots=None,
                )
            },
        ),
        StateSnapshot(
            values={"my_key": "my value"},
            tasks=(PregelTask(AnyStr(), "outer_1"),),
            next=("outer_1",),
            config={
                "configurable": {
                    "thread_id": "1",
                    "checkpoint_ns": "",
                    "checkpoint_id": AnyStr(),
                }
            },
            metadata={"source": "loop", "writes": None, "step": 0},
            created_at=AnyStr(),
            parent_config={
                "configurable": {
                    "thread_id": "1",
                    "checkpoint_ns": "",
                    "checkpoint_id": AnyStr(),
                }
            },
        ),
        StateSnapshot(
            values={},
            tasks=(PregelTask(AnyStr(), "__start__"),),
            next=("__start__",),
            config={
                "configurable": {
                    "thread_id": "1",
                    "checkpoint_ns": "",
                    "checkpoint_id": AnyStr(),
                }
            },
            metadata={
                "source": "input",
                "writes": {"my_key": "my value"},
                "step": -1,
            },
            created_at=AnyStr(),
            parent_config=None,
        ),
    ]

    # test stream updates w/ nested interrupt
    config = {"configurable": {"thread_id": "2"}}
    assert [*app.stream({"my_key": "my value"}, config)] == [
        {"outer_1": {"my_key": "hi my value"}},
    ]
    assert [*app.stream(None, config)] == [
        {"inner": {"my_key": "hi my value here and there"}},
        {"outer_2": {"my_key": "hi my value here and there and back again"}},
    ]

    # test stream values w/ nested interrupt
    config = {"configurable": {"thread_id": "3"}}
    assert [*app.stream({"my_key": "my value"}, config, stream_mode="values")] == [
        {
            "my_key": "my value",
        },
        {
            "my_key": "hi my value",
        },
    ]
    assert [*app.stream(None, config, stream_mode="values")] == [
        {
            "my_key": "hi my value here and there",
        },
        {
            "my_key": "hi my value here and there and back again",
        },
    ]

    # test interrupts BEFORE the node w/ interrupts
    app = graph.compile(checkpointer=checkpointer, interrupt_before=["inner"])
    config = {"configurable": {"thread_id": "4"}}
    assert [*app.stream({"my_key": "my value"}, config, stream_mode="values")] == [
        {
            "my_key": "my value",
        },
        {
            "my_key": "hi my value",
        },
    ]
    assert list(app.get_state_history(config)) == [
        StateSnapshot(
            values={"my_key": "hi my value"},
            tasks=(
                PregelTask(
                    AnyStr(),
                    "inner",
                ),
            ),
            next=("inner",),
            config={
                "configurable": {
                    "thread_id": "4",
                    "checkpoint_ns": "",
                    "checkpoint_id": AnyStr(),
                }
            },
            metadata={
                "source": "loop",
                "writes": {"outer_1": {"my_key": "hi my value"}},
                "step": 1,
            },
            created_at=AnyStr(),
            parent_config={
                "configurable": {
                    "thread_id": "4",
                    "checkpoint_ns": "",
                    "checkpoint_id": AnyStr(),
                }
            },
        ),
        StateSnapshot(
            values={"my_key": "my value"},
            tasks=(PregelTask(AnyStr(), "outer_1"),),
            next=("outer_1",),
            config={
                "configurable": {
                    "thread_id": "4",
                    "checkpoint_ns": "",
                    "checkpoint_id": AnyStr(),
                }
            },
            metadata={"source": "loop", "writes": None, "step": 0},
            created_at=AnyStr(),
            parent_config={
                "configurable": {
                    "thread_id": "4",
                    "checkpoint_ns": "",
                    "checkpoint_id": AnyStr(),
                }
            },
        ),
        StateSnapshot(
            values={},
            tasks=(PregelTask(AnyStr(), "__start__"),),
            next=("__start__",),
            config={
                "configurable": {
                    "thread_id": "4",
                    "checkpoint_ns": "",
                    "checkpoint_id": AnyStr(),
                }
            },
            metadata={
                "source": "input",
                "writes": {"my_key": "my value"},
                "step": -1,
            },
            created_at=AnyStr(),
            parent_config=None,
        ),
    ]
    # while we're waiting for the node w/ interrupt inside to finish
    assert [*app.stream(None, config, stream_mode="values")] == []
    assert list(app.get_state_history(config)) == [
        StateSnapshot(
            values={"my_key": "hi my value"},
            tasks=(
                PregelTask(
                    AnyStr(),
                    "inner",
                ),
            ),
            next=("inner",),
            config={
                "configurable": {
                    "thread_id": "4",
                    "checkpoint_ns": "",
                    "checkpoint_id": AnyStr(),
                }
            },
            metadata={
                "source": "loop",
                "writes": {"outer_1": {"my_key": "hi my value"}},
                "step": 1,
            },
            created_at=AnyStr(),
            parent_config={
                "configurable": {
                    "thread_id": "4",
                    "checkpoint_ns": "",
                    "checkpoint_id": AnyStr(),
                }
            },
            subgraph_state_snapshots={
                "inner": StateSnapshot(
                    values={
                        "my_key": "hi my value here",
                        "my_other_key": "hi my value",
                    },
                    tasks=(
                        PregelTask(
                            AnyStr(),
                            "inner_2",
                        ),
                    ),
                    next=("inner_2",),
                    config={
                        "configurable": {
                            "thread_id": "4",
                            "checkpoint_ns": "inner",
                            "checkpoint_id": AnyStr(),
                        }
                    },
                    metadata={
                        "source": "loop",
                        "writes": {
                            "inner_1": {
                                "my_key": "hi my value here",
                                "my_other_key": "hi my value",
                            }
                        },
                        "step": 1,
                    },
                    created_at=AnyStr(),
                    parent_config={
                        "configurable": {
                            "thread_id": "4",
                            "checkpoint_ns": "inner",
                            "checkpoint_id": AnyStr(),
                        }
                    },
                    subgraph_state_snapshots=None,
                )
            },
        ),
        StateSnapshot(
            values={"my_key": "my value"},
            tasks=(PregelTask(AnyStr(), "outer_1"),),
            next=("outer_1",),
            config={
                "configurable": {
                    "thread_id": "4",
                    "checkpoint_ns": "",
                    "checkpoint_id": AnyStr(),
                }
            },
            metadata={"source": "loop", "writes": None, "step": 0},
            created_at=AnyStr(),
            parent_config={
                "configurable": {
                    "thread_id": "4",
                    "checkpoint_ns": "",
                    "checkpoint_id": AnyStr(),
                }
            },
        ),
        StateSnapshot(
            values={},
            tasks=(PregelTask(AnyStr(), "__start__"),),
            next=("__start__",),
            config={
                "configurable": {
                    "thread_id": "4",
                    "checkpoint_ns": "",
                    "checkpoint_id": AnyStr(),
                }
            },
            metadata={
                "source": "input",
                "writes": {"my_key": "my value"},
                "step": -1,
            },
            created_at=AnyStr(),
            parent_config=None,
        ),
    ]
    assert [*app.stream(None, config, stream_mode="values")] == [
        {
            "my_key": "hi my value here and there",
        },
        {
            "my_key": "hi my value here and there and back again",
        },
    ]
    assert list(app.get_state_history(config)) == [
        StateSnapshot(
            values={"my_key": "hi my value here and there and back again"},
            tasks=(),
            next=(),
            config={
                "configurable": {
                    "thread_id": "4",
                    "checkpoint_ns": "",
                    "checkpoint_id": AnyStr(),
                }
            },
            metadata={
                "source": "loop",
                "writes": {
                    "outer_2": {"my_key": "hi my value here and there and back again"}
                },
                "step": 3,
            },
            created_at=AnyStr(),
            parent_config={
                "configurable": {
                    "thread_id": "4",
                    "checkpoint_ns": "",
                    "checkpoint_id": AnyStr(),
                }
            },
        ),
        StateSnapshot(
            values={"my_key": "hi my value here and there"},
            tasks=(PregelTask(AnyStr(), "outer_2"),),
            next=("outer_2",),
            config={
                "configurable": {
                    "thread_id": "4",
                    "checkpoint_ns": "",
                    "checkpoint_id": AnyStr(),
                }
            },
            metadata={
                "source": "loop",
                "writes": {"inner": {"my_key": "hi my value here and there"}},
                "step": 2,
            },
            created_at=AnyStr(),
            parent_config={
                "configurable": {
                    "thread_id": "4",
                    "checkpoint_ns": "",
                    "checkpoint_id": AnyStr(),
                }
            },
        ),
        StateSnapshot(
            values={"my_key": "hi my value"},
            tasks=(PregelTask(AnyStr(), "inner"),),
            next=("inner",),
            config={
                "configurable": {
                    "thread_id": "4",
                    "checkpoint_ns": "",
                    "checkpoint_id": AnyStr(),
                }
            },
            metadata={
                "source": "loop",
                "writes": {"outer_1": {"my_key": "hi my value"}},
                "step": 1,
            },
            created_at=AnyStr(),
            parent_config={
                "configurable": {
                    "thread_id": "4",
                    "checkpoint_ns": "",
                    "checkpoint_id": AnyStr(),
                }
            },
            subgraph_state_snapshots={
                "inner": StateSnapshot(
                    values={
                        "my_key": "hi my value here and there",
                        "my_other_key": "hi my value here",
                    },
                    tasks=(),
                    next=(),
                    config={
                        "configurable": {
                            "thread_id": "4",
                            "checkpoint_ns": "inner",
                            "checkpoint_id": AnyStr(),
                        }
                    },
                    metadata={
                        "source": "loop",
                        "writes": {
                            "inner_2": {
                                "my_key": "hi my value here and there",
                                "my_other_key": "hi my value here",
                            }
                        },
                        "step": 2,
                    },
                    created_at=AnyStr(),
                    parent_config={
                        "configurable": {
                            "thread_id": "4",
                            "checkpoint_ns": "inner",
                            "checkpoint_id": AnyStr(),
                        }
                    },
                    subgraph_state_snapshots=None,
                )
            },
        ),
        StateSnapshot(
            values={"my_key": "my value"},
            tasks=(PregelTask(AnyStr(), "outer_1"),),
            next=("outer_1",),
            config={
                "configurable": {
                    "thread_id": "4",
                    "checkpoint_ns": "",
                    "checkpoint_id": AnyStr(),
                }
            },
            metadata={"source": "loop", "writes": None, "step": 0},
            created_at=AnyStr(),
            parent_config={
                "configurable": {
                    "thread_id": "4",
                    "checkpoint_ns": "",
                    "checkpoint_id": AnyStr(),
                }
            },
        ),
        StateSnapshot(
            values={},
            tasks=(PregelTask(AnyStr(), "__start__"),),
            next=("__start__",),
            config={
                "configurable": {
                    "thread_id": "4",
                    "checkpoint_ns": "",
                    "checkpoint_id": AnyStr(),
                }
            },
            metadata={
                "source": "input",
                "writes": {"my_key": "my value"},
                "step": -1,
            },
            created_at=AnyStr(),
            parent_config=None,
        ),
    ]

    # test interrupts AFTER the node w/ interrupts
    app = graph.compile(checkpointer=checkpointer, interrupt_after=["inner"])
    config = {"configurable": {"thread_id": "5"}}
    assert [*app.stream({"my_key": "my value"}, config, stream_mode="values")] == [
        {
            "my_key": "my value",
        },
        {
            "my_key": "hi my value",
        },
    ]
    assert list(app.get_state_history(config)) == [
        StateSnapshot(
            values={"my_key": "hi my value"},
            tasks=(
                PregelTask(
                    AnyStr(),
                    "inner",
                ),
            ),
            next=("inner",),
            config={
                "configurable": {
                    "thread_id": "5",
                    "checkpoint_ns": "",
                    "checkpoint_id": AnyStr(),
                }
            },
            metadata={
                "source": "loop",
                "writes": {"outer_1": {"my_key": "hi my value"}},
                "step": 1,
            },
            created_at=AnyStr(),
            parent_config={
                "configurable": {
                    "thread_id": "5",
                    "checkpoint_ns": "",
                    "checkpoint_id": AnyStr(),
                }
            },
            subgraph_state_snapshots={
                "inner": StateSnapshot(
                    values={
                        "my_key": "hi my value here",
                        "my_other_key": "hi my value",
                    },
                    tasks=(
                        PregelTask(
                            AnyStr(),
                            name="inner_2",
                        ),
                    ),
                    next=("inner_2",),
                    config={
                        "configurable": {
                            "thread_id": "5",
                            "checkpoint_ns": "inner",
                            "checkpoint_id": AnyStr(),
                        }
                    },
                    metadata={
                        "source": "loop",
                        "writes": {
                            "inner_1": {
                                "my_key": "hi my value here",
                                "my_other_key": "hi my value",
                            }
                        },
                        "step": 1,
                    },
                    created_at=AnyStr(),
                    parent_config={
                        "configurable": {
                            "thread_id": "5",
                            "checkpoint_ns": "inner",
                            "checkpoint_id": AnyStr(),
                        }
                    },
                    subgraph_state_snapshots=None,
                )
            },
        ),
        StateSnapshot(
            values={"my_key": "my value"},
            tasks=(PregelTask(AnyStr(), "outer_1"),),
            next=("outer_1",),
            config={
                "configurable": {
                    "thread_id": "5",
                    "checkpoint_ns": "",
                    "checkpoint_id": AnyStr(),
                }
            },
            metadata={"source": "loop", "writes": None, "step": 0},
            created_at=AnyStr(),
            parent_config={
                "configurable": {
                    "thread_id": "5",
                    "checkpoint_ns": "",
                    "checkpoint_id": AnyStr(),
                }
            },
        ),
        StateSnapshot(
            values={},
            tasks=(PregelTask(AnyStr(), "__start__"),),
            next=("__start__",),
            config={
                "configurable": {
                    "thread_id": "5",
                    "checkpoint_ns": "",
                    "checkpoint_id": AnyStr(),
                }
            },
            metadata={
                "source": "input",
                "writes": {"my_key": "my value"},
                "step": -1,
            },
            created_at=AnyStr(),
            parent_config=None,
        ),
    ]
    assert [*app.stream(None, config, stream_mode="values")] == [
        {
            "my_key": "hi my value here and there",
        },
    ]
    # interrupted after "inner"
    assert list(app.get_state_history(config)) == [
        StateSnapshot(
            values={"my_key": "hi my value here and there"},
            tasks=(PregelTask(AnyStr(), "outer_2"),),
            next=("outer_2",),
            config={
                "configurable": {
                    "thread_id": "5",
                    "checkpoint_ns": "",
                    "checkpoint_id": AnyStr(),
                }
            },
            metadata={
                "source": "loop",
                "writes": {"inner": {"my_key": "hi my value here and there"}},
                "step": 2,
            },
            created_at=AnyStr(),
            parent_config={
                "configurable": {
                    "thread_id": "5",
                    "checkpoint_ns": "",
                    "checkpoint_id": AnyStr(),
                }
            },
        ),
        StateSnapshot(
            values={"my_key": "hi my value"},
            tasks=(PregelTask(AnyStr(), "inner"),),
            next=("inner",),
            config={
                "configurable": {
                    "thread_id": "5",
                    "checkpoint_ns": "",
                    "checkpoint_id": AnyStr(),
                }
            },
            metadata={
                "source": "loop",
                "writes": {"outer_1": {"my_key": "hi my value"}},
                "step": 1,
            },
            created_at=AnyStr(),
            parent_config={
                "configurable": {
                    "thread_id": "5",
                    "checkpoint_ns": "",
                    "checkpoint_id": AnyStr(),
                }
            },
            subgraph_state_snapshots={
                "inner": StateSnapshot(
                    values={
                        "my_key": "hi my value here and there",
                        "my_other_key": "hi my value here",
                    },
                    tasks=(),
                    next=(),
                    config={
                        "configurable": {
                            "thread_id": "5",
                            "checkpoint_ns": "inner",
                            "checkpoint_id": AnyStr(),
                        }
                    },
                    metadata={
                        "source": "loop",
                        "writes": {
                            "inner_2": {
                                "my_key": "hi my value here and there",
                                "my_other_key": "hi my value here",
                            }
                        },
                        "step": 2,
                    },
                    created_at=AnyStr(),
                    parent_config={
                        "configurable": {
                            "thread_id": "5",
                            "checkpoint_ns": "inner",
                            "checkpoint_id": AnyStr(),
                        }
                    },
                    subgraph_state_snapshots=None,
                )
            },
        ),
        StateSnapshot(
            values={"my_key": "my value"},
            tasks=(PregelTask(AnyStr(), "outer_1"),),
            next=("outer_1",),
            config={
                "configurable": {
                    "thread_id": "5",
                    "checkpoint_ns": "",
                    "checkpoint_id": AnyStr(),
                }
            },
            metadata={"source": "loop", "writes": None, "step": 0},
            created_at=AnyStr(),
            parent_config={
                "configurable": {
                    "thread_id": "5",
                    "checkpoint_ns": "",
                    "checkpoint_id": AnyStr(),
                }
            },
        ),
        StateSnapshot(
            values={},
            tasks=(PregelTask(AnyStr(), "__start__"),),
            next=("__start__",),
            config={
                "configurable": {
                    "thread_id": "5",
                    "checkpoint_ns": "",
                    "checkpoint_id": AnyStr(),
                }
            },
            metadata={
                "source": "input",
                "writes": {"my_key": "my value"},
                "step": -1,
            },
            created_at=AnyStr(),
            parent_config=None,
        ),
    ]
    assert [*app.stream(None, config, stream_mode="values")] == [
        {
            "my_key": "hi my value here and there and back again",
        },
    ]
    assert list(app.get_state_history(config)) == [
        StateSnapshot(
            values={"my_key": "hi my value here and there and back again"},
            tasks=(),
            next=(),
            config={
                "configurable": {
                    "thread_id": "5",
                    "checkpoint_ns": "",
                    "checkpoint_id": AnyStr(),
                }
            },
            metadata={
                "source": "loop",
                "writes": {
                    "outer_2": {"my_key": "hi my value here and there and back again"}
                },
                "step": 3,
            },
            created_at=AnyStr(),
            parent_config={
                "configurable": {
                    "thread_id": "5",
                    "checkpoint_ns": "",
                    "checkpoint_id": AnyStr(),
                }
            },
        ),
        StateSnapshot(
            values={"my_key": "hi my value here and there"},
            tasks=(PregelTask(AnyStr(), "outer_2"),),
            next=("outer_2",),
            config={
                "configurable": {
                    "thread_id": "5",
                    "checkpoint_ns": "",
                    "checkpoint_id": AnyStr(),
                }
            },
            metadata={
                "source": "loop",
                "writes": {"inner": {"my_key": "hi my value here and there"}},
                "step": 2,
            },
            created_at=AnyStr(),
            parent_config={
                "configurable": {
                    "thread_id": "5",
                    "checkpoint_ns": "",
                    "checkpoint_id": AnyStr(),
                }
            },
        ),
        StateSnapshot(
            values={"my_key": "hi my value"},
            tasks=(PregelTask(AnyStr(), "inner"),),
            next=("inner",),
            config={
                "configurable": {
                    "thread_id": "5",
                    "checkpoint_ns": "",
                    "checkpoint_id": AnyStr(),
                }
            },
            metadata={
                "source": "loop",
                "writes": {"outer_1": {"my_key": "hi my value"}},
                "step": 1,
            },
            created_at=AnyStr(),
            parent_config={
                "configurable": {
                    "thread_id": "5",
                    "checkpoint_ns": "",
                    "checkpoint_id": AnyStr(),
                }
            },
            subgraph_state_snapshots={
                "inner": StateSnapshot(
                    values={
                        "my_key": "hi my value here and there",
                        "my_other_key": "hi my value here",
                    },
                    tasks=(),
                    next=(),
                    config={
                        "configurable": {
                            "thread_id": "5",
                            "checkpoint_ns": "inner",
                            "checkpoint_id": AnyStr(),
                        }
                    },
                    metadata={
                        "source": "loop",
                        "writes": {
                            "inner_2": {
                                "my_key": "hi my value here and there",
                                "my_other_key": "hi my value here",
                            }
                        },
                        "step": 2,
                    },
                    created_at=AnyStr(),
                    parent_config={
                        "configurable": {
                            "thread_id": "5",
                            "checkpoint_ns": "inner",
                            "checkpoint_id": AnyStr(),
                        }
                    },
                    subgraph_state_snapshots=None,
                )
            },
        ),
        StateSnapshot(
            values={"my_key": "my value"},
            tasks=(PregelTask(AnyStr(), "outer_1"),),
            next=("outer_1",),
            config={
                "configurable": {
                    "thread_id": "5",
                    "checkpoint_ns": "",
                    "checkpoint_id": AnyStr(),
                }
            },
            metadata={"source": "loop", "writes": None, "step": 0},
            created_at=AnyStr(),
            parent_config={
                "configurable": {
                    "thread_id": "5",
                    "checkpoint_ns": "",
                    "checkpoint_id": AnyStr(),
                }
            },
        ),
        StateSnapshot(
            values={},
            tasks=(PregelTask(AnyStr(), "__start__"),),
            next=("__start__",),
            config={
                "configurable": {
                    "thread_id": "5",
                    "checkpoint_ns": "",
                    "checkpoint_id": AnyStr(),
                }
            },
            metadata={
                "source": "input",
                "writes": {"my_key": "my value"},
                "step": -1,
            },
            created_at=AnyStr(),
            parent_config=None,
        ),
    ]

    # test restarting from checkpoint_id
    config = {"configurable": {"thread_id": "6"}}
    app = graph.compile(checkpointer=checkpointer)
    assert app.invoke({"my_key": "my value"}, config, debug=True) == {
        "my_key": "hi my value"
    }
    state_history = [c for c in app.get_state_history(config)]
    assert state_history == [
        StateSnapshot(
            values={"my_key": "hi my value"},
            tasks=(PregelTask(AnyStr(), "inner"),),
            next=("inner",),
            config={
                "configurable": {
                    "thread_id": "6",
                    "checkpoint_ns": "",
                    "checkpoint_id": AnyStr(),
                }
            },
            metadata={
                "source": "loop",
                "writes": {"outer_1": {"my_key": "hi my value"}},
                "step": 1,
            },
            created_at=AnyStr(),
            parent_config={
                "configurable": {
                    "thread_id": "6",
                    "checkpoint_ns": "",
                    "checkpoint_id": AnyStr(),
                }
            },
            subgraph_state_snapshots={
                "inner": StateSnapshot(
                    values={
                        "my_key": "hi my value here",
                        "my_other_key": "hi my value",
                    },
                    tasks=(PregelTask(AnyStr(), "inner_2"),),
                    next=("inner_2",),
                    config={
                        "configurable": {
                            "thread_id": "6",
                            "checkpoint_ns": "inner",
                            "checkpoint_id": AnyStr(),
                        }
                    },
                    metadata={
                        "source": "loop",
                        "writes": {
                            "inner_1": {
                                "my_key": "hi my value here",
                                "my_other_key": "hi my value",
                            }
                        },
                        "step": 1,
                    },
                    created_at=AnyStr(),
                    parent_config={
                        "configurable": {
                            "thread_id": "6",
                            "checkpoint_ns": "inner",
                            "checkpoint_id": AnyStr(),
                        }
                    },
                    subgraph_state_snapshots=None,
                )
            },
        ),
        StateSnapshot(
            values={"my_key": "my value"},
            tasks=(PregelTask(AnyStr(), "outer_1"),),
            next=("outer_1",),
            config={
                "configurable": {
                    "thread_id": "6",
                    "checkpoint_ns": "",
                    "checkpoint_id": AnyStr(),
                }
            },
            metadata={"source": "loop", "writes": None, "step": 0},
            created_at=AnyStr(),
            parent_config={
                "configurable": {
                    "thread_id": "6",
                    "checkpoint_ns": "",
                    "checkpoint_id": AnyStr(),
                }
            },
        ),
        StateSnapshot(
            values={},
            tasks=(PregelTask(AnyStr(), "__start__"),),
            next=("__start__",),
            config={
                "configurable": {
                    "thread_id": "6",
                    "checkpoint_ns": "",
                    "checkpoint_id": AnyStr(),
                }
            },
            metadata={
                "source": "input",
                "writes": {"my_key": "my value"},
                "step": -1,
            },
            created_at=AnyStr(),
            parent_config=None,
        ),
    ]
    child_state_history = [
        c
        for c in app.get_state_history(
            {"configurable": {"thread_id": "6", "checkpoint_ns": "inner"}}
        )
    ]
    assert child_state_history == [
        StateSnapshot(
            values={
                "my_key": "hi my value here",
                "my_other_key": "hi my value",
            },
            tasks=(PregelTask(AnyStr(), "inner_2"),),
            next=("inner_2",),
            config={
                "configurable": {
                    "thread_id": "6",
                    "checkpoint_ns": "inner",
                    "checkpoint_id": AnyStr(),
                }
            },
            metadata={
                "source": "loop",
                "writes": {
                    "inner_1": {
                        "my_key": "hi my value here",
                        "my_other_key": "hi my value",
                    }
                },
                "step": 1,
            },
            created_at=AnyStr(),
            parent_config={
                "configurable": {
                    "thread_id": "6",
                    "checkpoint_ns": "inner",
                    "checkpoint_id": AnyStr(),
                }
            },
        ),
        # there should be a single child checkpoint because we only keep
        # one child checkpoint per parent checkpoint (in which child ran)
    ]

    # check that child snapshot matches id of parent
    child_snapshot = child_state_history[0]
    assert (
        child_snapshot.config["configurable"]["checkpoint_id"]
        == state_history[0].config["configurable"]["checkpoint_id"]
    )
    # check resuming from interrupt w/ checkpoint_id
    interrupt_state_snapshot, before_interrupt_state_snapshot = state_history[:2]
    before_interrupt_config = before_interrupt_state_snapshot.config
    # going to get to interrupt again here, so the output is None
    assert app.invoke(None, before_interrupt_config, debug=True) == {
        "my_key": "hi my value"
    }
    # one more "identical" snapshot than before, at top of list
    assert list(app.get_state_history(config)) == [
        StateSnapshot(
            values={"my_key": "hi my value"},
            tasks=(PregelTask(AnyStr(), "inner"),),
            next=("inner",),
            config={
                "configurable": {
                    "thread_id": "6",
                    "checkpoint_ns": "",
                    "checkpoint_id": AnyStr(),
                }
            },
            metadata={
                "source": "loop",
                "writes": {"outer_1": {"my_key": "hi my value"}},
                "step": 1,
            },
            created_at=AnyStr(),
            parent_config={
                "configurable": {
                    "thread_id": "6",
                    "checkpoint_ns": "",
                    "checkpoint_id": AnyStr(),
                }
            },
            subgraph_state_snapshots={
                "inner": StateSnapshot(
                    values={
                        "my_key": "hi my value here",
                        "my_other_key": "hi my value",
                    },
                    tasks=(PregelTask(AnyStr(), "inner_2"),),
                    next=("inner_2",),
                    config={
                        "configurable": {
                            "thread_id": "6",
                            "checkpoint_ns": "inner",
                            "checkpoint_id": AnyStr(),
                        }
                    },
                    metadata={
                        "source": "loop",
                        "writes": {
                            "inner_1": {
                                "my_key": "hi my value here",
                                "my_other_key": "hi my value",
                            }
                        },
                        "step": 1,
                    },
                    created_at=AnyStr(),
                    parent_config={
                        "configurable": {
                            "thread_id": "6",
                            "checkpoint_ns": "inner",
                            "checkpoint_id": AnyStr(),
                        }
                    },
                ),
            },
        ),
        StateSnapshot(
            values={"my_key": "hi my value"},
            tasks=(PregelTask(AnyStr(), "inner"),),
            next=("inner",),
            config={
                "configurable": {
                    "thread_id": "6",
                    "checkpoint_ns": "",
                    "checkpoint_id": AnyStr(),
                }
            },
            metadata={
                "source": "loop",
                "writes": {"outer_1": {"my_key": "hi my value"}},
                "step": 1,
            },
            created_at=AnyStr(),
            parent_config={
                "configurable": {
                    "thread_id": "6",
                    "checkpoint_ns": "",
                    "checkpoint_id": AnyStr(),
                }
            },
            subgraph_state_snapshots={
                "inner": StateSnapshot(
                    values={
                        "my_key": "hi my value here",
                        "my_other_key": "hi my value",
                    },
                    tasks=(PregelTask(AnyStr(), "inner_2"),),
                    next=("inner_2",),
                    config={
                        "configurable": {
                            "thread_id": "6",
                            "checkpoint_ns": "inner",
                            "checkpoint_id": AnyStr(),
                        }
                    },
                    metadata={
                        "source": "loop",
                        "writes": {
                            "inner_1": {
                                "my_key": "hi my value here",
                                "my_other_key": "hi my value",
                            }
                        },
                        "step": 1,
                    },
                    created_at=AnyStr(),
                    parent_config={
                        "configurable": {
                            "thread_id": "6",
                            "checkpoint_ns": "inner",
                            "checkpoint_id": AnyStr(),
                        }
                    },
                ),
            },
        ),
        StateSnapshot(
            values={"my_key": "my value"},
            tasks=(PregelTask(AnyStr(), "outer_1"),),
            next=("outer_1",),
            config={
                "configurable": {
                    "thread_id": "6",
                    "checkpoint_ns": "",
                    "checkpoint_id": AnyStr(),
                }
            },
            metadata={"source": "loop", "writes": None, "step": 0},
            created_at=AnyStr(),
            parent_config={
                "configurable": {
                    "thread_id": "6",
                    "checkpoint_ns": "",
                    "checkpoint_id": AnyStr(),
                }
            },
        ),
        StateSnapshot(
            values={},
            tasks=(PregelTask(AnyStr(), "__start__"),),
            next=("__start__",),
            config={
                "configurable": {
                    "thread_id": "6",
                    "checkpoint_ns": "",
                    "checkpoint_id": AnyStr(),
                }
            },
            metadata={
                "source": "input",
                "writes": {"my_key": "my value"},
                "step": -1,
            },
            created_at=AnyStr(),
            parent_config=None,
        ),
    ]
    # going to restart from interrupt
    interrupt_config = interrupt_state_snapshot.config
    assert app.invoke(None, interrupt_config, debug=True) == {
        "my_key": "hi my value here and there and back again",
    }
    assert list(app.get_state_history(config)) == [
        StateSnapshot(
            values={"my_key": "hi my value here and there and back again"},
            tasks=(),
            next=(),
            config={
                "configurable": {
                    "thread_id": "6",
                    "checkpoint_ns": "",
                    "checkpoint_id": AnyStr(),
                }
            },
            metadata={
                "source": "loop",
                "writes": {
                    "outer_2": {"my_key": "hi my value here and there and back again"}
                },
                "step": 3,
            },
            created_at=AnyStr(),
            parent_config={
                "configurable": {
                    "thread_id": "6",
                    "checkpoint_ns": "",
                    "checkpoint_id": AnyStr(),
                }
            },
        ),
        StateSnapshot(
            values={"my_key": "hi my value here and there"},
            tasks=(PregelTask(AnyStr(), "outer_2"),),
            next=("outer_2",),
            config={
                "configurable": {
                    "thread_id": "6",
                    "checkpoint_ns": "",
                    "checkpoint_id": AnyStr(),
                }
            },
            metadata={
                "source": "loop",
                "writes": {"inner": {"my_key": "hi my value here and there"}},
                "step": 2,
            },
            created_at=AnyStr(),
            parent_config={
                "configurable": {
                    "thread_id": "6",
                    "checkpoint_ns": "",
                    "checkpoint_id": AnyStr(),
                }
            },
        ),
        StateSnapshot(
            values={"my_key": "hi my value"},
            tasks=(PregelTask(AnyStr(), "inner"),),
            next=("inner",),
            config={
                "configurable": {
                    "thread_id": "6",
                    "checkpoint_ns": "",
                    "checkpoint_id": AnyStr(),
                }
            },
            metadata={
                "source": "loop",
                "writes": {"outer_1": {"my_key": "hi my value"}},
                "step": 1,
            },
            created_at=AnyStr(),
            parent_config={
                "configurable": {
                    "thread_id": "6",
                    "checkpoint_ns": "",
                    "checkpoint_id": AnyStr(),
                }
            },
            subgraph_state_snapshots={
                "inner": StateSnapshot(
                    values={
                        "my_key": "hi my value here",
                        "my_other_key": "hi my value",
                    },
                    tasks=(PregelTask(AnyStr(), "inner_2"),),
                    next=("inner_2",),
                    config={
                        "configurable": {
                            "thread_id": "6",
                            "checkpoint_ns": "inner",
                            "checkpoint_id": AnyStr(),
                        }
                    },
                    metadata={
                        "source": "loop",
                        "writes": {
                            "inner_1": {
                                "my_key": "hi my value here",
                                "my_other_key": "hi my value",
                            }
                        },
                        "step": 1,
                    },
                    created_at=AnyStr(),
                    parent_config={
                        "configurable": {
                            "thread_id": "6",
                            "checkpoint_ns": "inner",
                            "checkpoint_id": AnyStr(),
                        }
                    },
                    subgraph_state_snapshots=None,
                )
            },
        ),
        StateSnapshot(
            values={"my_key": "hi my value"},
            tasks=(PregelTask(AnyStr(), "inner"),),
            next=("inner",),
            config={
                "configurable": {
                    "thread_id": "6",
                    "checkpoint_ns": "",
                    "checkpoint_id": AnyStr(),
                }
            },
            metadata={
                "source": "loop",
                "writes": {"outer_1": {"my_key": "hi my value"}},
                "step": 1,
            },
            created_at=AnyStr(),
            parent_config={
                "configurable": {
                    "thread_id": "6",
                    "checkpoint_ns": "",
                    "checkpoint_id": AnyStr(),
                }
            },
            subgraph_state_snapshots={
                "inner": StateSnapshot(
                    values={
                        "my_key": "hi my value here and there",
                        "my_other_key": "hi my value here",
                    },
                    tasks=(),
                    next=(),
                    config={
                        "configurable": {
                            "thread_id": "6",
                            "checkpoint_ns": "inner",
                            "checkpoint_id": AnyStr(),
                        }
                    },
                    metadata={
                        "source": "loop",
                        "writes": {
                            "inner_2": {
                                "my_key": "hi my value here and there",
                                "my_other_key": "hi my value here",
                            }
                        },
                        "step": 2,
                    },
                    created_at=AnyStr(),
                    parent_config={
                        "configurable": {
                            "thread_id": "6",
                            "checkpoint_ns": "inner",
                            "checkpoint_id": AnyStr(),
                        }
                    },
                    subgraph_state_snapshots=None,
                )
            },
        ),
        StateSnapshot(
            values={"my_key": "my value"},
            tasks=(PregelTask(AnyStr(), "outer_1"),),
            next=("outer_1",),
            config={
                "configurable": {
                    "thread_id": "6",
                    "checkpoint_ns": "",
                    "checkpoint_id": AnyStr(),
                }
            },
            metadata={"source": "loop", "writes": None, "step": 0},
            created_at=AnyStr(),
            parent_config={
                "configurable": {
                    "thread_id": "6",
                    "checkpoint_ns": "",
                    "checkpoint_id": AnyStr(),
                }
            },
        ),
        StateSnapshot(
            values={},
            tasks=(PregelTask(AnyStr(), "__start__"),),
            next=("__start__",),
            config={
                "configurable": {
                    "thread_id": "6",
                    "checkpoint_ns": "",
                    "checkpoint_id": AnyStr(),
                }
            },
            metadata={
                "source": "input",
                "writes": {"my_key": "my value"},
                "step": -1,
            },
            created_at=AnyStr(),
            parent_config=None,
        ),
    ]


@pytest.mark.parametrize("checkpointer_name", ALL_CHECKPOINTERS_SYNC)
def test_nested_graph_interrupts_parallel(
    request: pytest.FixtureRequest, checkpointer_name: str
) -> None:
    checkpointer = request.getfixturevalue("checkpointer_" + checkpointer_name)

    class InnerState(TypedDict):
        my_key: Annotated[str, operator.add]
        my_other_key: str

    def inner_1(state: InnerState):
        time.sleep(0.1)
        return {"my_key": "got here", "my_other_key": state["my_key"]}

    def inner_2(state: InnerState):
        return {
            "my_key": " and there",
            "my_other_key": state["my_key"],
        }

    inner = StateGraph(InnerState)
    inner.add_node("inner_1", inner_1)
    inner.add_node("inner_2", inner_2)
    inner.add_edge("inner_1", "inner_2")
    inner.set_entry_point("inner_1")
    inner.set_finish_point("inner_2")

    class State(TypedDict):
        my_key: Annotated[str, operator.add]

    def outer_1(state: State):
        return {"my_key": " and parallel"}

    def outer_2(state: State):
        return {"my_key": " and back again"}

    graph = StateGraph(State)
    graph.add_node(
        "inner",
        inner.compile(interrupt_before=["inner_2"]),
    )
    graph.add_node("outer_1", outer_1)
    graph.add_node("outer_2", outer_2)

    graph.add_edge(START, "inner")
    graph.add_edge(START, "outer_1")
    graph.add_edge(["inner", "outer_1"], "outer_2")
    graph.set_finish_point("outer_2")

    app = graph.compile(checkpointer=checkpointer)

    # test invoke w/ nested interrupt
    config = {"configurable": {"thread_id": "1"}}
    assert app.invoke({"my_key": ""}, config, debug=True) == {
        "my_key": "",
    }

    assert app.invoke(None, config, debug=True) == {
        "my_key": "got here and there and parallel and back again",
    }

    # below combo of assertions is asserting two things
    # - outer_1 finishes before inner interrupts (because we see its output in stream, which only happens after node finishes)
    # - the writes of outer are persisted in 1st call and used in 2nd call, ie outer isn't called again (because we dont see outer_1 output again in 2nd stream)
    # test stream updates w/ nested interrupt
    config = {"configurable": {"thread_id": "2"}}
    assert [*app.stream({"my_key": ""}, config)] == [
        # we got to parallel node first
        {"outer_1": {"my_key": " and parallel"}},
    ]
    assert [*app.stream(None, config)] == [
        {"inner": {"my_key": "got here and there"}},
        {"outer_2": {"my_key": " and back again"}},
    ]

    # test stream values w/ nested interrupt
    config = {"configurable": {"thread_id": "3"}}
    assert [*app.stream({"my_key": ""}, config, stream_mode="values")] == [
        {
            "my_key": "",
        },
    ]
    assert [*app.stream(None, config, stream_mode="values")] == [
        {
            "my_key": "got here and there and parallel",
        },
        {
            "my_key": "got here and there and parallel and back again",
        },
    ]

    # test interrupts BEFORE the parallel node
    app = graph.compile(checkpointer=checkpointer, interrupt_before=["outer_1"])
    config = {"configurable": {"thread_id": "4"}}
    assert [*app.stream({"my_key": ""}, config, stream_mode="values")] == [
        {"my_key": ""}
    ]
    # while we're waiting for the node w/ interrupt inside to finish
    assert [*app.stream(None, config, stream_mode="values")] == []
    assert [*app.stream(None, config, stream_mode="values")] == [
        {
            "my_key": "got here and there and parallel",
        },
        {
            "my_key": "got here and there and parallel and back again",
        },
    ]

    # test interrupts AFTER the parallel node
    app = graph.compile(checkpointer=checkpointer, interrupt_after=["outer_1"])
    config = {"configurable": {"thread_id": "5"}}
    assert [*app.stream({"my_key": ""}, config, stream_mode="values")] == [
        {"my_key": ""}
    ]
    assert [*app.stream(None, config, stream_mode="values")] == [
        {"my_key": "got here and there and parallel"},
    ]
    assert [*app.stream(None, config, stream_mode="values")] == [
        {
            "my_key": "got here and there and parallel and back again",
        },
    ]


<<<<<<< HEAD
@pytest.mark.skip
@pytest.mark.parametrize("checkpointer_name", ALL_CHECKPOINTERS_SYNC)
=======
@pytest.mark.parametrize(
    "checkpointer_name",
    ["memory", "sqlite", "postgres", "postgres_pipe"],
)
>>>>>>> 65784d81
def test_doubly_nested_graph_interrupts(
    request: pytest.FixtureRequest, checkpointer_name: str
) -> None:
    checkpointer = request.getfixturevalue("checkpointer_" + checkpointer_name)

    class State(TypedDict):
        my_key: str

    class ChildState(TypedDict):
        my_key: str

    class GrandChildState(TypedDict):
        my_key: str

    def grandchild_1(state: ChildState):
        return {"my_key": state["my_key"] + " here"}

    def grandchild_2(state: ChildState):
        return {
            "my_key": state["my_key"] + " and there",
        }

    grandchild = StateGraph(GrandChildState)
    grandchild.add_node("grandchild_1", grandchild_1)
    grandchild.add_node("grandchild_2", grandchild_2)
    grandchild.add_edge("grandchild_1", "grandchild_2")
    grandchild.set_entry_point("grandchild_1")
    grandchild.set_finish_point("grandchild_2")

    child = StateGraph(ChildState)
    child.add_node(
        "child_1",
        grandchild.compile(interrupt_before=["grandchild_2"]),
    )
    child.set_entry_point("child_1")
    child.set_finish_point("child_1")

    def parent_1(state: State):
        return {"my_key": "hi " + state["my_key"]}

    def parent_2(state: State):
        return {"my_key": state["my_key"] + " and back again"}

    graph = StateGraph(State)
    graph.add_node("parent_1", parent_1)
    graph.add_node("child", child.compile())
    graph.add_node("parent_2", parent_2)
    graph.set_entry_point("parent_1")
    graph.add_edge("parent_1", "child")
    graph.add_edge("child", "parent_2")
    graph.set_finish_point("parent_2")

    app = graph.compile(checkpointer=checkpointer)

    # test invoke w/ nested interrupt
    config = {"configurable": {"thread_id": "1"}}
    assert app.invoke({"my_key": "my value"}, config, debug=True) == {
        "my_key": "hi my value",
    }

    assert app.invoke(None, config, debug=True) == {
        "my_key": "hi my value here and there and back again",
    }

    # test stream updates w/ nested interrupt
    config = {"configurable": {"thread_id": "2"}}
    assert [*app.stream({"my_key": "my value"}, config)] == [
        {"parent_1": {"my_key": "hi my value"}},
    ]
    assert [*app.stream(None, config)] == [
        {"child": {"my_key": "hi my value here and there"}},
        {"parent_2": {"my_key": "hi my value here and there and back again"}},
    ]

    # test stream values w/ nested interrupt
    config = {"configurable": {"thread_id": "3"}}
    assert [*app.stream({"my_key": "my value"}, config, stream_mode="values")] == [
        {
            "my_key": "my value",
        },
        {
            "my_key": "hi my value",
        },
    ]
    assert [*app.stream(None, config, stream_mode="values")] == [
        {
            "my_key": "hi my value here and there",
        },
        {
            "my_key": "hi my value here and there and back again",
        },
    ]


@pytest.mark.parametrize(
    "checkpointer_name",
    ["memory", "sqlite", "postgres", "postgres_pipe"],
)
def test_nested_graph_state(
    request: pytest.FixtureRequest, checkpointer_name: str
) -> None:
    checkpointer = request.getfixturevalue("checkpointer_" + checkpointer_name)

    class InnerState(TypedDict):
        my_key: str
        my_other_key: str

    def inner_1(state: InnerState):
        return {
            "my_key": state["my_key"] + " here",
            "my_other_key": state["my_key"],
        }

    def inner_2(state: InnerState):
        return {
            "my_key": state["my_key"] + " and there",
            "my_other_key": state["my_key"],
        }

    inner = StateGraph(InnerState)
    inner.add_node("inner_1", inner_1)
    inner.add_node("inner_2", inner_2)
    inner.add_edge("inner_1", "inner_2")
    inner.set_entry_point("inner_1")
    inner.set_finish_point("inner_2")

    class State(TypedDict):
        my_key: str
        other_parent_key: str

    def outer_1(state: State):
        return {"my_key": "hi " + state["my_key"]}

    def outer_2(state: State):
        return {"my_key": state["my_key"] + " and back again"}

    graph = StateGraph(State)
    graph.add_node("outer_1", outer_1)
    graph.add_node(
        "inner",
        inner.compile(interrupt_before=["inner_2"]),
    )
    graph.add_node("outer_2", outer_2)
    graph.set_entry_point("outer_1")
    graph.add_edge("outer_1", "inner")
    graph.add_edge("inner", "outer_2")
    graph.set_finish_point("outer_2")

    app = graph.compile(checkpointer=checkpointer)

    config = {"configurable": {"thread_id": "1"}}
    app.invoke({"my_key": "my value"}, config, debug=True)
    # test state w/ nested subgraph state (right after interrupt)
    assert app.get_state(config) == StateSnapshot(
        values={"my_key": "hi my value"},
        tasks=(PregelTask(AnyStr(), "inner"),),
        next=("inner",),
        config={
            "configurable": {
                "thread_id": "1",
                "checkpoint_ns": "",
                "checkpoint_id": AnyStr(),
            }
        },
        metadata={
            "source": "loop",
            "writes": {"outer_1": {"my_key": "hi my value"}},
            "step": 1,
        },
        created_at=AnyStr(),
        parent_config={
            "configurable": {
                "thread_id": "1",
                "checkpoint_ns": "",
                "checkpoint_id": AnyStr(),
            }
        },
        subgraph_state_snapshots={
            "inner": StateSnapshot(
                values={"my_key": "hi my value here", "my_other_key": "hi my value"},
                tasks=(
                    PregelTask(
                        AnyStr(),
                        name="inner_2",
                        error=None,
                    ),
                ),
                next=("inner_2",),
                config={
                    "configurable": {
                        "thread_id": "1",
                        "checkpoint_ns": "inner",
                        "checkpoint_id": AnyStr(),
                    }
                },
                metadata={
                    "source": "loop",
                    "writes": {
                        "inner_1": {
                            "my_key": "hi my value here",
                            "my_other_key": "hi my value",
                        }
                    },
                    "step": 1,
                },
                created_at=AnyStr(),
                parent_config={
                    "configurable": {
                        "thread_id": "1",
                        "checkpoint_ns": "inner",
                        "checkpoint_id": AnyStr(),
                    }
                },
                subgraph_state_snapshots=None,
            )
        },
    )
    assert list(app.get_state_history(config)) == [
        StateSnapshot(
            values={"my_key": "hi my value"},
            tasks=(
                PregelTask(
                    AnyStr(),
                    "inner",
                ),
            ),
            next=("inner",),
            config={
                "configurable": {
                    "thread_id": "1",
                    "checkpoint_ns": "",
                    "checkpoint_id": AnyStr(),
                }
            },
            metadata={
                "source": "loop",
                "writes": {"outer_1": {"my_key": "hi my value"}},
                "step": 1,
            },
            created_at=AnyStr(),
            parent_config={
                "configurable": {
                    "thread_id": "1",
                    "checkpoint_ns": "",
                    "checkpoint_id": AnyStr(),
                }
            },
            subgraph_state_snapshots={
                "inner": StateSnapshot(
                    values={
                        "my_key": "hi my value here",
                        "my_other_key": "hi my value",
                    },
                    tasks=(
                        PregelTask(
                            AnyStr(),
                            name="inner_2",
                            error=None,
                        ),
                    ),
                    next=("inner_2",),
                    config={
                        "configurable": {
                            "thread_id": "1",
                            "checkpoint_ns": "inner",
                            "checkpoint_id": AnyStr(),
                        }
                    },
                    metadata={
                        "source": "loop",
                        "writes": {
                            "inner_1": {
                                "my_key": "hi my value here",
                                "my_other_key": "hi my value",
                            }
                        },
                        "step": 1,
                    },
                    created_at=AnyStr(),
                    parent_config={
                        "configurable": {
                            "thread_id": "1",
                            "checkpoint_ns": "inner",
                            "checkpoint_id": AnyStr(),
                        }
                    },
                    subgraph_state_snapshots=None,
                )
            },
        ),
        StateSnapshot(
            values={"my_key": "my value"},
            tasks=(PregelTask(AnyStr(), "outer_1"),),
            next=("outer_1",),
            config={
                "configurable": {
                    "thread_id": "1",
                    "checkpoint_ns": "",
                    "checkpoint_id": AnyStr(),
                }
            },
            metadata={"source": "loop", "writes": None, "step": 0},
            created_at=AnyStr(),
            parent_config={
                "configurable": {
                    "thread_id": "1",
                    "checkpoint_ns": "",
                    "checkpoint_id": AnyStr(),
                }
            },
            subgraph_state_snapshots=None,
        ),
        StateSnapshot(
            values={},
            tasks=(PregelTask(AnyStr(), "__start__"),),
            next=("__start__",),
            config={
                "configurable": {
                    "thread_id": "1",
                    "checkpoint_ns": "",
                    "checkpoint_id": AnyStr(),
                }
            },
            metadata={
                "source": "input",
                "writes": {"my_key": "my value"},
                "step": -1,
            },
            created_at=AnyStr(),
            parent_config=None,
            subgraph_state_snapshots=None,
        ),
    ]
    app.invoke(None, config, debug=True)
    # test state w/ nested subgraph state (after resuming from interrupt)
    assert app.get_state(config) == StateSnapshot(
        values={"my_key": "hi my value here and there and back again"},
        tasks=(),
        next=(),
        config={
            "configurable": {
                "thread_id": "1",
                "checkpoint_ns": "",
                "checkpoint_id": AnyStr(),
            }
        },
        metadata={
            "source": "loop",
            "writes": {
                "outer_2": {"my_key": "hi my value here and there and back again"}
            },
            "step": 3,
        },
        created_at=AnyStr(),
        parent_config={
            "configurable": {
                "thread_id": "1",
                "checkpoint_ns": "",
                "checkpoint_id": AnyStr(),
            }
        },
    )
    # test full history at the end
    actual_history = list(app.get_state_history(config))
    expected_history = [
        StateSnapshot(
            values={"my_key": "hi my value here and there and back again"},
            tasks=(),
            next=(),
            config={
                "configurable": {
                    "thread_id": "1",
                    "checkpoint_ns": "",
                    "checkpoint_id": AnyStr(),
                }
            },
            metadata={
                "source": "loop",
                "writes": {
                    "outer_2": {"my_key": "hi my value here and there and back again"}
                },
                "step": 3,
            },
            created_at=AnyStr(),
            parent_config={
                "configurable": {
                    "thread_id": "1",
                    "checkpoint_ns": "",
                    "checkpoint_id": AnyStr(),
                }
            },
            subgraph_state_snapshots=None,
        ),
        StateSnapshot(
            values={"my_key": "hi my value here and there"},
            tasks=(PregelTask(AnyStr(), "outer_2"),),
            next=("outer_2",),
            config={
                "configurable": {
                    "thread_id": "1",
                    "checkpoint_ns": "",
                    "checkpoint_id": AnyStr(),
                }
            },
            metadata={
                "source": "loop",
                "writes": {"inner": {"my_key": "hi my value here and there"}},
                "step": 2,
            },
            created_at=AnyStr(),
            parent_config={
                "configurable": {
                    "thread_id": "1",
                    "checkpoint_ns": "",
                    "checkpoint_id": AnyStr(),
                }
            },
            subgraph_state_snapshots=None,
        ),
        StateSnapshot(
            values={"my_key": "hi my value"},
            tasks=(PregelTask(AnyStr(), "inner"),),
            next=("inner",),
            config={
                "configurable": {
                    "thread_id": "1",
                    "checkpoint_ns": "",
                    "checkpoint_id": AnyStr(),
                }
            },
            metadata={
                "source": "loop",
                "writes": {"outer_1": {"my_key": "hi my value"}},
                "step": 1,
            },
            created_at=AnyStr(),
            parent_config={
                "configurable": {
                    "thread_id": "1",
                    "checkpoint_ns": "",
                    "checkpoint_id": AnyStr(),
                }
            },
            subgraph_state_snapshots={
                "inner": StateSnapshot(
                    values={
                        "my_key": "hi my value here and there",
                        "my_other_key": "hi my value here",
                    },
                    tasks=(),
                    next=(),
                    config={
                        "configurable": {
                            "thread_id": "1",
                            "checkpoint_ns": "inner",
                            "checkpoint_id": AnyStr(),
                        }
                    },
                    metadata={
                        "source": "loop",
                        "writes": {
                            "inner_2": {
                                "my_key": "hi my value here and there",
                                "my_other_key": "hi my value here",
                            }
                        },
                        "step": 2,
                    },
                    created_at=AnyStr(),
                    parent_config={
                        "configurable": {
                            "thread_id": "1",
                            "checkpoint_ns": "inner",
                            "checkpoint_id": AnyStr(),
                        }
                    },
                    subgraph_state_snapshots=None,
                )
            },
        ),
        StateSnapshot(
            values={"my_key": "my value"},
            tasks=(PregelTask(AnyStr(), "outer_1"),),
            next=("outer_1",),
            config={
                "configurable": {
                    "thread_id": "1",
                    "checkpoint_ns": "",
                    "checkpoint_id": AnyStr(),
                }
            },
            metadata={"source": "loop", "writes": None, "step": 0},
            created_at=AnyStr(),
            parent_config={
                "configurable": {
                    "thread_id": "1",
                    "checkpoint_ns": "",
                    "checkpoint_id": AnyStr(),
                }
            },
            subgraph_state_snapshots=None,
        ),
        StateSnapshot(
            values={},
            tasks=(PregelTask(AnyStr(), "__start__"),),
            next=("__start__",),
            config={
                "configurable": {
                    "thread_id": "1",
                    "checkpoint_ns": "",
                    "checkpoint_id": AnyStr(),
                }
            },
            metadata={
                "source": "input",
                "writes": {"my_key": "my value"},
                "step": -1,
            },
            created_at=AnyStr(),
            parent_config=None,
            subgraph_state_snapshots=None,
        ),
    ]
    assert actual_history == expected_history
    # test looking up parent state by checkpoint ID
    for actual_snapshot, expected_snapshot in zip(actual_history, expected_history):
        assert app.get_state(actual_snapshot.config) == expected_snapshot


@pytest.mark.parametrize(
    "checkpointer_name",
    ["memory", "sqlite", "postgres", "postgres_pipe"],
)
def test_doubly_nested_graph_state(
    request: pytest.FixtureRequest, checkpointer_name: str
) -> None:
    checkpointer = request.getfixturevalue("checkpointer_" + checkpointer_name)

    class State(TypedDict):
        my_key: str

    class ChildState(TypedDict):
        my_key: str

    class GrandChildState(TypedDict):
        my_key: str

    def grandchild_1(state: ChildState):
        return {"my_key": state["my_key"] + " here"}

    def grandchild_2(state: ChildState):
        return {
            "my_key": state["my_key"] + " and there",
        }

    grandchild = StateGraph(GrandChildState)
    grandchild.add_node("grandchild_1", grandchild_1)
    grandchild.add_node("grandchild_2", grandchild_2)
    grandchild.add_edge("grandchild_1", "grandchild_2")
    grandchild.set_entry_point("grandchild_1")
    grandchild.set_finish_point("grandchild_2")

    child = StateGraph(ChildState)
    child.add_node(
        "child_1",
        grandchild.compile(interrupt_before=["grandchild_2"]),
    )
    child.set_entry_point("child_1")
    child.set_finish_point("child_1")

    def parent_1(state: State):
        return {"my_key": "hi " + state["my_key"]}

    def parent_2(state: State):
        return {"my_key": state["my_key"] + " and back again"}

    graph = StateGraph(State)
    graph.add_node("parent_1", parent_1)
    graph.add_node("child", child.compile())
    graph.add_node("parent_2", parent_2)
    graph.set_entry_point("parent_1")
    graph.add_edge("parent_1", "child")
    graph.add_edge("child", "parent_2")
    graph.set_finish_point("parent_2")

    app = graph.compile(checkpointer=checkpointer)

    # test invoke w/ nested interrupt
    config = {"configurable": {"thread_id": "1"}}
    app.invoke({"my_key": "my value"}, config, debug=True)
    assert app.get_state(config) == StateSnapshot(
        values={"my_key": "hi my value"},
        tasks=(PregelTask(AnyStr(), "child"),),
        next=("child",),
        config={
            "configurable": {
                "thread_id": "1",
                "checkpoint_ns": "",
                "checkpoint_id": AnyStr(),
            }
        },
        metadata={
            "source": "loop",
            "writes": {"parent_1": {"my_key": "hi my value"}},
            "step": 1,
        },
        created_at=AnyStr(),
        parent_config={
            "configurable": {
                "thread_id": "1",
                "checkpoint_ns": "",
                "checkpoint_id": AnyStr(),
            }
        },
        subgraph_state_snapshots={
            "child": StateSnapshot(
                values={"my_key": "hi my value"},
                tasks=(PregelTask(AnyStr(), "child_1"),),
                next=("child_1",),
                config={
                    "configurable": {
                        "thread_id": "1",
                        "checkpoint_ns": "child",
                        "checkpoint_id": AnyStr(),
                    }
                },
                metadata={"source": "loop", "writes": None, "step": 0},
                created_at=AnyStr(),
                parent_config={
                    "configurable": {
                        "thread_id": "1",
                        "checkpoint_ns": "child",
                        "checkpoint_id": AnyStr(),
                    }
                },
                subgraph_state_snapshots={
                    "child_1": StateSnapshot(
                        values={"my_key": "hi my value here"},
                        tasks=(
                            PregelTask(
                                AnyStr(),
                                "grandchild_2",
                            ),
                        ),
                        next=("grandchild_2",),
                        config={
                            "configurable": {
                                "thread_id": "1",
                                "checkpoint_ns": "child|child_1",
                                "checkpoint_id": AnyStr(),
                            }
                        },
                        metadata={
                            "source": "loop",
                            "writes": {"grandchild_1": {"my_key": "hi my value here"}},
                            "step": 1,
                        },
                        created_at=AnyStr(),
                        parent_config={
                            "configurable": {
                                "thread_id": "1",
                                "checkpoint_ns": "child|child_1",
                                "checkpoint_id": AnyStr(),
                            }
                        },
                        subgraph_state_snapshots=None,
                    )
                },
            )
        },
    )
    app.invoke(None, config, debug=True)
    assert app.get_state(config) == StateSnapshot(
        values={"my_key": "hi my value here and there and back again"},
        tasks=(),
        next=(),
        config={
            "configurable": {
                "thread_id": "1",
                "checkpoint_ns": "",
                "checkpoint_id": AnyStr(),
            }
        },
        metadata={
            "source": "loop",
            "writes": {
                "parent_2": {"my_key": "hi my value here and there and back again"}
            },
            "step": 3,
        },
        created_at=AnyStr(),
        parent_config={
            "configurable": {
                "thread_id": "1",
                "checkpoint_ns": "",
                "checkpoint_id": AnyStr(),
            }
        },
    )

    # test getting snapshot by ID
    config = list(app.get_state_history(config))[2].config
    # test getting grandchild snapshot
    assert app.get_state(config) == StateSnapshot(
        values={"my_key": "hi my value"},
        tasks=(PregelTask(AnyStr(), "child"),),
        next=("child",),
        config={
            "configurable": {
                "thread_id": "1",
                "checkpoint_ns": "",
                "checkpoint_id": AnyStr(),
            }
        },
        metadata={
            "source": "loop",
            "writes": {"parent_1": {"my_key": "hi my value"}},
            "step": 1,
        },
        created_at=AnyStr(),
        parent_config={
            "configurable": {
                "thread_id": "1",
                "checkpoint_ns": "",
                "checkpoint_id": AnyStr(),
            }
        },
        subgraph_state_snapshots={
            "child": StateSnapshot(
                values={"my_key": "hi my value here and there"},
                tasks=(),
                next=(),
                config={
                    "configurable": {
                        "thread_id": "1",
                        "checkpoint_ns": "child",
                        "checkpoint_id": AnyStr(),
                    }
                },
                metadata={
                    "source": "loop",
                    "writes": {"child_1": {"my_key": "hi my value here and there"}},
                    "step": 1,
                },
                created_at=AnyStr(),
                parent_config={
                    "configurable": {
                        "thread_id": "1",
                        "checkpoint_ns": "child",
                        "checkpoint_id": AnyStr(),
                    }
                },
                subgraph_state_snapshots={
                    "child_1": StateSnapshot(
                        values={"my_key": "hi my value here and there"},
                        tasks=(),
                        next=(),
                        config={
                            "configurable": {
                                "thread_id": "1",
                                "checkpoint_ns": "child|child_1",
                                "checkpoint_id": AnyStr(),
                            }
                        },
                        metadata={
                            "source": "loop",
                            "writes": {
                                "grandchild_2": {"my_key": "hi my value here and there"}
                            },
                            "step": 2,
                        },
                        created_at=AnyStr(),
                        parent_config={
                            "configurable": {
                                "thread_id": "1",
                                "checkpoint_ns": "child|child_1",
                                "checkpoint_id": AnyStr(),
                            }
                        },
                        subgraph_state_snapshots=None,
                    )
                },
            )
        },
    )


@pytest.mark.repeat(10)
@pytest.mark.parametrize(
    "checkpointer_name",
    ["memory", "sqlite", "postgres", "postgres_pipe"],
)
def test_send_to_nested_graphs(
    request: pytest.FixtureRequest, checkpointer_name: str
) -> None:
    checkpointer = request.getfixturevalue("checkpointer_" + checkpointer_name)

    class OverallState(TypedDict):
        subjects: list[str]
        jokes: Annotated[list[str], operator.add]

    def continue_to_jokes(state: OverallState):
        return [Send("generate_joke", {"subject": s}) for s in state["subjects"]]

    class JokeState(TypedDict):
        subject: str

    def edit(state: JokeState):
        subject = state["subject"]
        return {"subject": f"{subject} - hohoho"}

    # subgraph
    subgraph = StateGraph(input=JokeState, output=OverallState)
    subgraph.add_node("edit", edit)
    subgraph.add_node(
        "generate", lambda state: {"jokes": [f"Joke about {state['subject']}"]}
    )
    subgraph.set_entry_point("edit")
    subgraph.add_edge("edit", "generate")
    subgraph.set_finish_point("generate")

    # parent graph
    builder = StateGraph(OverallState)
    builder.add_node(
        "generate_joke",
        subgraph.compile(interrupt_before=["generate"]),
    )
    builder.add_conditional_edges(START, continue_to_jokes)
    builder.add_edge("generate_joke", END)

    graph = builder.compile(checkpointer=checkpointer)
    config = {"configurable": {"thread_id": "1"}}

    # invoke and pause at nested interrupt
    assert graph.invoke({"subjects": ["cats", "dogs"]}, config=config) == {
        "subjects": ["cats", "dogs"],
        "jokes": [],
    }
    actual_snapshot = graph.get_state(config)
    subgraph_nodes = list(actual_snapshot.subgraph_state_snapshots.keys())
    assert len(subgraph_nodes) == 2
    for subgraph_node in subgraph_nodes:
        assert subgraph_node.split(":")[0] == "generate_joke"

    subgraph_state_snapshots = {
        subgraph_node: graph.get_state(
            {"configurable": {"thread_id": "1", "checkpoint_ns": subgraph_node}}
        )
        for subgraph_node in subgraph_nodes
    }

    expected_snapshot = StateSnapshot(
        values={"subjects": ["cats", "dogs"], "jokes": []},
        tasks=(
            PregelTask(AnyStr(), "generate_joke"),
            PregelTask(AnyStr(), "generate_joke"),
        ),
        next=("generate_joke", "generate_joke"),
        config={
            "configurable": {
                "thread_id": "1",
                "checkpoint_ns": "",
                "checkpoint_id": AnyStr(),
            }
        },
        metadata={"source": "loop", "writes": None, "step": 0},
        created_at=AnyStr(),
        parent_config={
            "configurable": {
                "thread_id": "1",
                "checkpoint_ns": "",
                "checkpoint_id": AnyStr(),
            }
        },
        subgraph_state_snapshots=subgraph_state_snapshots,
    )
    assert actual_snapshot == expected_snapshot

    # continue past interrupt
    assert graph.invoke(None, config=config) == {
        "subjects": ["cats", "dogs"],
        "jokes": ["Joke about cats - hohoho", "Joke about dogs - hohoho"],
    }

    actual_snapshot = graph.get_state(config)
    expected_snapshot = StateSnapshot(
        values={
            "subjects": ["cats", "dogs"],
            "jokes": ["Joke about cats - hohoho", "Joke about dogs - hohoho"],
        },
        tasks=(),
        next=(),
        config={
            "configurable": {
                "thread_id": "1",
                "checkpoint_ns": "",
                "checkpoint_id": AnyStr(),
            }
        },
        metadata={
            "source": "loop",
            "writes": {
                "generate_joke": [
                    {"jokes": ["Joke about cats - hohoho"]},
                    {"jokes": ["Joke about dogs - hohoho"]},
                ]
            },
            "step": 1,
        },
        created_at=AnyStr(),
        parent_config={
            "configurable": {
                "thread_id": "1",
                "checkpoint_ns": "",
                "checkpoint_id": AnyStr(),
            }
        },
    )
    assert actual_snapshot == expected_snapshot

    # test full history
    actual_history = list(graph.get_state_history(config))

    # get subgraph node state for expected history
    subgraph_state_snapshots = {
        subgraph_node: graph.get_state(
            {"configurable": {"thread_id": "1", "checkpoint_ns": subgraph_node}}
        )
        for subgraph_node in subgraph_nodes
    }
    expected_history = [
        StateSnapshot(
            values={
                "subjects": ["cats", "dogs"],
                "jokes": ["Joke about cats - hohoho", "Joke about dogs - hohoho"],
            },
            tasks=(),
            next=(),
            config={
                "configurable": {
                    "thread_id": "1",
                    "checkpoint_ns": "",
                    "checkpoint_id": AnyStr(),
                }
            },
            metadata={
                "source": "loop",
                "writes": {
                    "generate_joke": [
                        {"jokes": ["Joke about cats - hohoho"]},
                        {"jokes": ["Joke about dogs - hohoho"]},
                    ]
                },
                "step": 1,
            },
            created_at=AnyStr(),
            parent_config={
                "configurable": {
                    "thread_id": "1",
                    "checkpoint_ns": "",
                    "checkpoint_id": AnyStr(),
                }
            },
            subgraph_state_snapshots=None,
        ),
        StateSnapshot(
            values={"subjects": ["cats", "dogs"], "jokes": []},
            tasks=(
                PregelTask(AnyStr(), "generate_joke"),
                PregelTask(AnyStr(), "generate_joke"),
            ),
            next=("generate_joke", "generate_joke"),
            config={
                "configurable": {
                    "thread_id": "1",
                    "checkpoint_ns": "",
                    "checkpoint_id": AnyStr(),
                }
            },
            metadata={"source": "loop", "writes": None, "step": 0},
            created_at=AnyStr(),
            parent_config={
                "configurable": {
                    "thread_id": "1",
                    "checkpoint_ns": "",
                    "checkpoint_id": AnyStr(),
                }
            },
            subgraph_state_snapshots=subgraph_state_snapshots,
        ),
        StateSnapshot(
            values={"jokes": []},
            tasks=(PregelTask(AnyStr(), "__start__"),),
            next=("__start__",),
            config={
                "configurable": {
                    "thread_id": "1",
                    "checkpoint_ns": "",
                    "checkpoint_id": AnyStr(),
                }
            },
            metadata={
                "source": "input",
                "writes": {"subjects": ["cats", "dogs"]},
                "step": -1,
            },
            created_at=AnyStr(),
            parent_config=None,
            subgraph_state_snapshots=None,
        ),
    ]
    assert actual_history == expected_history


def test_repeat_condition(snapshot: SnapshotAssertion) -> None:
    class AgentState(TypedDict):
        hello: str

    def router(state: AgentState) -> str:
        return "hmm"

    workflow = StateGraph(AgentState)
    workflow.add_node("Researcher", lambda x: x)
    workflow.add_node("Chart Generator", lambda x: x)
    workflow.add_node("Call Tool", lambda x: x)
    workflow.add_conditional_edges(
        "Researcher",
        router,
        {
            "redo": "Researcher",
            "continue": "Chart Generator",
            "call_tool": "Call Tool",
            "end": END,
        },
    )
    workflow.add_conditional_edges(
        "Chart Generator",
        router,
        {"continue": "Researcher", "call_tool": "Call Tool", "end": END},
    )
    workflow.add_conditional_edges(
        "Call Tool",
        # Each agent node updates the 'sender' field
        # the tool calling node does not, meaning
        # this edge will route back to the original agent
        # who invoked the tool
        lambda x: x["sender"],
        {
            "Researcher": "Researcher",
            "Chart Generator": "Chart Generator",
        },
    )
    workflow.set_entry_point("Researcher")

    app = workflow.compile()
    assert app.get_graph().draw_mermaid(with_styles=False) == snapshot


def test_checkpoint_metadata() -> None:
    """This test verifies that a run's configurable fields are merged with the
    previous checkpoint config for each step in the run.
    """
    # set up test
    from langchain_core.language_models.fake_chat_models import (
        FakeMessagesListChatModel,
    )
    from langchain_core.messages import AIMessage, AnyMessage, ToolMessage
    from langchain_core.prompts import ChatPromptTemplate
    from langchain_core.tools import tool

    # graph state
    class BaseState(TypedDict):
        messages: Annotated[list[AnyMessage], add_messages]

    # initialize graph nodes
    @tool()
    def search_api(query: str) -> str:
        """Searches the API for the query."""
        return f"result for {query}"

    tools = [search_api]

    prompt = ChatPromptTemplate.from_messages(
        [
            ("system", "You are a nice assistant."),
            ("placeholder", "{messages}"),
        ]
    )

    model = FakeMessagesListChatModel(
        responses=[
            AIMessage(
                content="",
                tool_calls=[
                    {
                        "id": "tool_call123",
                        "name": "search_api",
                        "args": {"query": "query"},
                    },
                ],
            ),
            AIMessage(content="answer"),
        ]
    )

    @traceable(run_type="llm")
    def agent(state: BaseState) -> BaseState:
        formatted = prompt.invoke(state)
        response = model.invoke(formatted)
        return {"messages": response, "usage_metadata": {"total_tokens": 123}}

    def should_continue(data: BaseState) -> str:
        # Logic to decide whether to continue in the loop or exit
        if not data["messages"][-1].tool_calls:
            return "exit"
        else:
            return "continue"

    # define graphs w/ and w/o interrupt
    workflow = StateGraph(BaseState)
    workflow.add_node("agent", agent)
    workflow.add_node("tools", ToolNode(tools))
    workflow.set_entry_point("agent")
    workflow.add_conditional_edges(
        "agent", should_continue, {"continue": "tools", "exit": END}
    )
    workflow.add_edge("tools", "agent")

    # graph w/o interrupt
    checkpointer_1 = MemorySaverAssertCheckpointMetadata()
    app = workflow.compile(checkpointer=checkpointer_1)

    # graph w/ interrupt
    checkpointer_2 = MemorySaverAssertCheckpointMetadata()
    app_w_interrupt = workflow.compile(
        checkpointer=checkpointer_2, interrupt_before=["tools"]
    )

    # assertions

    # invoke graph w/o interrupt
    assert app.invoke(
        {"messages": ["what is weather in sf"]},
        {
            "configurable": {
                "thread_id": "1",
                "test_config_1": "foo",
                "test_config_2": "bar",
            },
        },
    ) == {
        "messages": [
            _AnyIdHumanMessage(content="what is weather in sf"),
            AIMessage(
                content="",
                id=AnyStr(),
                tool_calls=[
                    {
                        "name": "search_api",
                        "args": {"query": "query"},
                        "id": "tool_call123",
                        "type": "tool_call",
                    }
                ],
            ),
            ToolMessage(
                content="result for query",
                name="search_api",
                id=AnyStr(),
                tool_call_id="tool_call123",
            ),
            _AnyIdAIMessage(content="answer"),
        ]
    }

    config = {"configurable": {"thread_id": "1"}}

    # assert that checkpoint metadata contains the run's configurable fields
    chkpnt_metadata_1 = checkpointer_1.get_tuple(config).metadata
    assert chkpnt_metadata_1["thread_id"] == "1"
    assert chkpnt_metadata_1["test_config_1"] == "foo"
    assert chkpnt_metadata_1["test_config_2"] == "bar"

    # Verify that all checkpoint metadata have the expected keys. This check
    # is needed because a run may have an arbitrary number of steps depending
    # on how the graph is constructed.
    chkpnt_tuples_1 = checkpointer_1.list(config)
    for chkpnt_tuple in chkpnt_tuples_1:
        assert chkpnt_tuple.metadata["thread_id"] == "1"
        assert chkpnt_tuple.metadata["test_config_1"] == "foo"
        assert chkpnt_tuple.metadata["test_config_2"] == "bar"

    # invoke graph, but interrupt before tool call
    app_w_interrupt.invoke(
        {"messages": ["what is weather in sf"]},
        {
            "configurable": {
                "thread_id": "2",
                "test_config_3": "foo",
                "test_config_4": "bar",
            },
        },
    )

    config = {"configurable": {"thread_id": "2"}}

    # assert that checkpoint metadata contains the run's configurable fields
    chkpnt_metadata_2 = checkpointer_2.get_tuple(config).metadata
    assert chkpnt_metadata_2["thread_id"] == "2"
    assert chkpnt_metadata_2["test_config_3"] == "foo"
    assert chkpnt_metadata_2["test_config_4"] == "bar"

    # resume graph execution
    app_w_interrupt.invoke(
        input=None,
        config={
            "configurable": {
                "thread_id": "2",
                "test_config_3": "foo",
                "test_config_4": "bar",
            }
        },
    )

    # assert that checkpoint metadata contains the run's configurable fields
    chkpnt_metadata_3 = checkpointer_2.get_tuple(config).metadata
    assert chkpnt_metadata_3["thread_id"] == "2"
    assert chkpnt_metadata_3["test_config_3"] == "foo"
    assert chkpnt_metadata_3["test_config_4"] == "bar"

    # Verify that all checkpoint metadata have the expected keys. This check
    # is needed because a run may have an arbitrary number of steps depending
    # on how the graph is constructed.
    chkpnt_tuples_2 = checkpointer_2.list(config)
    for chkpnt_tuple in chkpnt_tuples_2:
        assert chkpnt_tuple.metadata["thread_id"] == "2"
        assert chkpnt_tuple.metadata["test_config_3"] == "foo"
        assert chkpnt_tuple.metadata["test_config_4"] == "bar"


@pytest.mark.parametrize("checkpointer_name", ALL_CHECKPOINTERS_SYNC)
def test_remove_message_via_state_update(
    request: pytest.FixtureRequest, checkpointer_name: str
) -> None:
    from langchain_core.messages import AIMessage, HumanMessage, RemoveMessage

    workflow = MessageGraph()
    workflow.add_node(
        "chatbot",
        lambda state: [
            AIMessage(
                content="Hello! How can I help you",
            )
        ],
    )

    workflow.set_entry_point("chatbot")
    workflow.add_edge("chatbot", END)

    checkpointer = request.getfixturevalue("checkpointer_" + checkpointer_name)
    app = workflow.compile(checkpointer=checkpointer)
    config = {"configurable": {"thread_id": "1"}}
    output = app.invoke([HumanMessage(content="Hi")], config=config)
    app.update_state(config, values=[RemoveMessage(id=output[-1].id)])

    updated_state = app.get_state(config)

    assert len(updated_state.values) == 1
    assert updated_state.values[-1].content == "Hi"


def test_remove_message_from_node():
    from langchain_core.messages import AIMessage, HumanMessage, RemoveMessage

    workflow = MessageGraph()
    workflow.add_node(
        "chatbot",
        lambda state: [
            AIMessage(
                content="Hello!",
            ),
            AIMessage(
                content="How can I help you?",
            ),
        ],
    )
    workflow.add_node("delete_messages", lambda state: [RemoveMessage(id=state[-2].id)])
    workflow.set_entry_point("chatbot")
    workflow.add_edge("chatbot", "delete_messages")
    workflow.add_edge("delete_messages", END)

    app = workflow.compile()
    output = app.invoke([HumanMessage(content="Hi")])
    assert len(output) == 2
    assert output[-1].content == "How can I help you?"


def test_xray_lance(snapshot: SnapshotAssertion):
    from langchain_core.messages import AnyMessage, HumanMessage
    from langchain_core.pydantic_v1 import BaseModel, Field

    class Analyst(BaseModel):
        affiliation: str = Field(
            description="Primary affiliation of the investment analyst.",
        )
        name: str = Field(
            description="Name of the investment analyst.",
            pattern=r"^[a-zA-Z0-9_-]{1,64}$",
        )
        role: str = Field(
            description="Role of the investment analyst in the context of the topic.",
        )
        description: str = Field(
            description="Description of the investment analyst focus, concerns, and motives.",
        )

        @property
        def persona(self) -> str:
            return f"Name: {self.name}\nRole: {self.role}\nAffiliation: {self.affiliation}\nDescription: {self.description}\n"

    class Perspectives(BaseModel):
        analysts: List[Analyst] = Field(
            description="Comprehensive list of investment analysts with their roles and affiliations.",
        )

    class Section(BaseModel):
        section_title: str = Field(..., title="Title of the section")
        context: str = Field(
            ..., title="Provide a clear summary of the focus area that you researched."
        )
        findings: str = Field(
            ...,
            title="Give a clear and detailed overview of your findings based upon the expert interview.",
        )
        thesis: str = Field(
            ...,
            title="Give a clear and specific investment thesis based upon these findings.",
        )

    class InterviewState(TypedDict):
        messages: Annotated[List[AnyMessage], add_messages]
        analyst: Analyst
        section: Section

    class ResearchGraphState(TypedDict):
        analysts: List[Analyst]
        topic: str
        max_analysts: int
        sections: List[Section]
        interviews: Annotated[list, operator.add]

    # Conditional edge
    def route_messages(state):
        return "ask_question"

    def generate_question(state):
        return ...

    def generate_answer(state):
        return ...

    # Add nodes and edges
    interview_builder = StateGraph(InterviewState)
    interview_builder.add_node("ask_question", generate_question)
    interview_builder.add_node("answer_question", generate_answer)

    # Flow
    interview_builder.add_edge(START, "ask_question")
    interview_builder.add_edge("ask_question", "answer_question")
    interview_builder.add_conditional_edges("answer_question", route_messages)

    # Set up memory
    memory = MemorySaver()

    # Interview
    interview_graph = interview_builder.compile(checkpointer=memory).with_config(
        run_name="Conduct Interviews"
    )

    # View
    assert interview_graph.get_graph().to_json() == snapshot

    def run_all_interviews(state: ResearchGraphState):
        """Edge to run the interview sub-graph using Send"""
        return [
            Send(
                "conduct_interview",
                {
                    "analyst": Analyst(),
                    "messages": [
                        HumanMessage(
                            content="So you said you were writing an article on ...?"
                        )
                    ],
                },
            )
            for s in state["analysts"]
        ]

    def generate_sections(state: ResearchGraphState):
        return ...

    def generate_analysts(state: ResearchGraphState):
        return ...

    builder = StateGraph(ResearchGraphState)
    builder.add_node("generate_analysts", generate_analysts)
    builder.add_node("conduct_interview", interview_builder.compile())
    builder.add_node("generate_sections", generate_sections)

    builder.add_edge(START, "generate_analysts")
    builder.add_conditional_edges(
        "generate_analysts", run_all_interviews, ["conduct_interview"]
    )
    builder.add_edge("conduct_interview", "generate_sections")
    builder.add_edge("generate_sections", END)

    graph = builder.compile()

    # View
    assert graph.get_graph().to_json() == snapshot
    assert graph.get_graph(xray=1).to_json() == snapshot


@pytest.mark.parametrize("checkpointer_name", ALL_CHECKPOINTERS_SYNC)
def test_channel_values(request: pytest.FixtureRequest, checkpointer_name: str) -> None:
    checkpointer = request.getfixturevalue(f"checkpointer_{checkpointer_name}")

    config = {"configurable": {"thread_id": "1"}}
    chain = Channel.subscribe_to("input") | Channel.write_to("output")
    app = Pregel(
        nodes={
            "one": chain,
        },
        channels={
            "ephemeral": EphemeralValue(Any),
            "input": LastValue(int),
            "output": LastValue(int),
        },
        input_channels=["input", "ephemeral"],
        output_channels="output",
        checkpointer=checkpointer,
    )
    app.invoke({"input": 1, "ephemeral": "meow"}, config)
    assert checkpointer.get(config)["channel_values"] == {"input": 1, "output": 1}


def test_xray_issue(snapshot: SnapshotAssertion) -> None:
    class State(TypedDict):
        messages: Annotated[list, add_messages]

    def node(name):
        def _node(state: State):
            return {"messages": [("human", f"entered {name} node")]}

        return _node

    parent = StateGraph(State)
    child = StateGraph(State)

    child.add_node("c_one", node("c_one"))
    child.add_node("c_two", node("c_two"))

    child.add_edge("__start__", "c_one")
    child.add_edge("c_two", "c_one")

    child.add_conditional_edges(
        "c_one", lambda x: str(randrange(0, 2)), {"0": "c_two", "1": "__end__"}
    )

    parent.add_node("p_one", node("p_one"))
    parent.add_node("p_two", child.compile())

    parent.add_edge("__start__", "p_one")
    parent.add_edge("p_two", "p_one")

    parent.add_conditional_edges(
        "p_one", lambda x: str(randrange(0, 2)), {"0": "p_two", "1": "__end__"}
    )

    app = parent.compile()

    assert app.get_graph(xray=True).draw_mermaid() == snapshot<|MERGE_RESOLUTION|>--- conflicted
+++ resolved
@@ -10017,15 +10017,7 @@
     ]
 
 
-<<<<<<< HEAD
-@pytest.mark.skip
 @pytest.mark.parametrize("checkpointer_name", ALL_CHECKPOINTERS_SYNC)
-=======
-@pytest.mark.parametrize(
-    "checkpointer_name",
-    ["memory", "sqlite", "postgres", "postgres_pipe"],
-)
->>>>>>> 65784d81
 def test_doubly_nested_graph_interrupts(
     request: pytest.FixtureRequest, checkpointer_name: str
 ) -> None:
@@ -10120,10 +10112,7 @@
     ]
 
 
-@pytest.mark.parametrize(
-    "checkpointer_name",
-    ["memory", "sqlite", "postgres", "postgres_pipe"],
-)
+@pytest.mark.parametrize("checkpointer_name", ALL_CHECKPOINTERS_SYNC)
 def test_nested_graph_state(
     request: pytest.FixtureRequest, checkpointer_name: str
 ) -> None:
@@ -10555,10 +10544,7 @@
         assert app.get_state(actual_snapshot.config) == expected_snapshot
 
 
-@pytest.mark.parametrize(
-    "checkpointer_name",
-    ["memory", "sqlite", "postgres", "postgres_pipe"],
-)
+@pytest.mark.parametrize("checkpointer_name", ALL_CHECKPOINTERS_SYNC)
 def test_doubly_nested_graph_state(
     request: pytest.FixtureRequest, checkpointer_name: str
 ) -> None:
@@ -10813,11 +10799,7 @@
     )
 
 
-@pytest.mark.repeat(10)
-@pytest.mark.parametrize(
-    "checkpointer_name",
-    ["memory", "sqlite", "postgres", "postgres_pipe"],
-)
+@pytest.mark.parametrize("checkpointer_name", ALL_CHECKPOINTERS_SYNC)
 def test_send_to_nested_graphs(
     request: pytest.FixtureRequest, checkpointer_name: str
 ) -> None:
