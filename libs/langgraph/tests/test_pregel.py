import json
import operator
import time
import warnings
from collections import Counter
from concurrent.futures import ThreadPoolExecutor
from contextlib import contextmanager
from typing import (
    Annotated,
    Any,
    Dict,
    Generator,
    List,
    Literal,
    Optional,
    Sequence,
    Tuple,
    TypedDict,
    Union,
    get_type_hints,
)

import httpx
import pytest
from langchain_core.runnables import (
    RunnableConfig,
    RunnableLambda,
    RunnableMap,
    RunnablePassthrough,
    RunnablePick,
)
from langsmith import traceable
from pytest_mock import MockerFixture
from syrupy import SnapshotAssertion

from langgraph.channels.base import BaseChannel
from langgraph.channels.binop import BinaryOperatorAggregate
from langgraph.channels.context import Context
from langgraph.channels.last_value import LastValue
from langgraph.channels.topic import Topic
from langgraph.channels.untracked_value import UntrackedValue
from langgraph.checkpoint.base import (
    Checkpoint,
    CheckpointMetadata,
    CheckpointTuple,
)
from langgraph.checkpoint.memory import MemorySaver
from langgraph.checkpoint.serde.base import SerializerProtocol
from langgraph.checkpoint.serde.jsonplus import JsonPlusSerializer
from langgraph.checkpoint.sqlite import SqliteSaver
from langgraph.constants import Send
from langgraph.errors import InvalidUpdateError
from langgraph.graph import END, Graph
from langgraph.graph.graph import START
from langgraph.graph.message import MessageGraph, add_messages
from langgraph.graph.state import StateGraph
from langgraph.prebuilt.chat_agent_executor import (
    create_tool_calling_executor,
)
from langgraph.prebuilt.tool_node import ToolNode
from langgraph.pregel import Channel, GraphRecursionError, Pregel, StateSnapshot
from langgraph.pregel.retry import RetryPolicy
from tests.any_str import AnyStr
from tests.memory_assert import (
    MemorySaverAssertCheckpointMetadata,
    MemorySaverAssertImmutable,
    MemorySaverNoPending,
    NoopSerializer,
)
from tests.messages import _AnyIdAIMessage, _AnyIdHumanMessage


def test_graph_validation() -> None:
    def logic(inp: str) -> str:
        return ""

    workflow = Graph()
    workflow.add_node("agent", logic)
    workflow.set_entry_point("agent")
    workflow.set_finish_point("agent")
    assert workflow.compile(), "valid graph"

    # Accept a dead-end
    workflow = Graph()
    workflow.add_node("agent", logic)
    workflow.set_entry_point("agent")
    workflow.compile()

    workflow = Graph()
    workflow.add_node("agent", logic)
    workflow.set_finish_point("agent")
    with pytest.raises(ValueError, match="not reachable"):
        workflow.compile()

    workflow = Graph()
    workflow.add_node("agent", logic)
    workflow.add_node("tools", logic)
    workflow.set_entry_point("agent")
    workflow.add_conditional_edges("agent", logic, {"continue": "tools", "exit": END})
    workflow.add_edge("tools", "agent")
    assert workflow.compile(), "valid graph"

    workflow = Graph()
    workflow.add_node("agent", logic)
    workflow.add_node("tools", logic)
    workflow.set_entry_point("tools")
    workflow.add_conditional_edges("agent", logic, {"continue": "tools", "exit": END})
    workflow.add_edge("tools", "agent")
    assert workflow.compile(), "valid graph"

    workflow = Graph()
    workflow.set_entry_point("tools")
    workflow.add_conditional_edges("agent", logic, {"continue": "tools", "exit": END})
    workflow.add_edge("tools", "agent")
    workflow.add_node("agent", logic)
    workflow.add_node("tools", logic)
    assert workflow.compile(), "valid graph"

    workflow = Graph()
    workflow.set_entry_point("tools")
    workflow.add_conditional_edges(
        "agent", logic, {"continue": "tools", "exit": END, "hmm": "extra"}
    )
    workflow.add_edge("tools", "agent")
    workflow.add_node("agent", logic)
    workflow.add_node("tools", logic)
    with pytest.raises(ValueError, match="unknown"):  # extra is not defined
        workflow.compile()

    workflow = Graph()
    workflow.set_entry_point("agent")
    workflow.add_conditional_edges("agent", logic, {"continue": "tools", "exit": END})
    workflow.add_edge("tools", "extra")
    workflow.add_node("agent", logic)
    workflow.add_node("tools", logic)
    with pytest.raises(ValueError, match="unknown"):  # extra is not defined
        workflow.compile()

    workflow = Graph()
    workflow.add_node("agent", logic)
    workflow.add_node("tools", logic)
    workflow.add_node("extra", logic)
    workflow.set_entry_point("agent")
    workflow.add_conditional_edges("agent", logic, {"continue": "tools", "exit": END})
    workflow.add_edge("tools", "agent")
    with pytest.raises(
        ValueError, match="Node `extra` is not reachable"
    ):  # extra is not reachable
        workflow.compile()

    workflow = Graph()
    workflow.add_node("agent", logic)
    workflow.add_node("tools", logic)
    workflow.add_node("extra", logic)
    workflow.set_entry_point("agent")
    workflow.add_conditional_edges("agent", logic)
    workflow.add_edge("tools", "agent")
    # Accept, even though extra is dead-end
    workflow.compile()

    class State(TypedDict):
        hello: str

    def node_a(state: State) -> State:
        # typo
        return {"hell": "world"}

    builder = StateGraph(State)
    builder.add_node("a", node_a)
    builder.set_entry_point("a")
    builder.set_finish_point("a")
    graph = builder.compile()
    with pytest.raises(InvalidUpdateError):
        graph.invoke({"hello": "there"})

    graph = StateGraph(State)
    graph.add_node("start", lambda x: x)
    graph.add_edge("__start__", "start")
    graph.add_edge("unknown", "start")
    graph.add_edge("start", "__end__")
    with pytest.raises(ValueError, match="Found edge starting at unknown node "):
        graph.compile()

    def bad_reducer(a):
        ...

    class BadReducerState(TypedDict):
        hello: Annotated[str, bad_reducer]

    with pytest.raises(ValueError, match="Invalid reducer"):
        StateGraph(BadReducerState)


def test_checkpoint_errors() -> None:
    class FaultyGetCheckpointer(MemorySaver):
        def get_tuple(self, config: RunnableConfig) -> Optional[CheckpointTuple]:
            raise ValueError("Faulty get_tuple")

    class FaultyPutCheckpointer(MemorySaver):
        def put(
            self,
            config: RunnableConfig,
            checkpoint: Checkpoint,
            metadata: CheckpointMetadata,
            new_versions: Optional[dict[str, Union[str, int, float]]] = None,
        ) -> RunnableConfig:
            raise ValueError("Faulty put")

    class FaultyPutWritesCheckpointer(MemorySaver):
        def put_writes(
            self, config: RunnableConfig, writes: List[Tuple[str, Any]], task_id: str
        ) -> RunnableConfig:
            raise ValueError("Faulty put_writes")

    class FaultyVersionCheckpointer(MemorySaver):
        def get_next_version(self, current: Optional[int], channel: BaseChannel) -> int:
            raise ValueError("Faulty get_next_version")

    def logic(inp: str) -> str:
        return ""

    builder = StateGraph(Annotated[str, operator.add])
    builder.add_node("agent", logic)
    builder.add_edge(START, "agent")

    graph = builder.compile(checkpointer=FaultyGetCheckpointer())
    with pytest.raises(ValueError, match="Faulty get_tuple"):
        graph.invoke("", {"configurable": {"thread_id": "thread-1"}})

    graph = builder.compile(checkpointer=FaultyPutCheckpointer())
    with pytest.raises(ValueError, match="Faulty put"):
        graph.invoke("", {"configurable": {"thread_id": "thread-1"}})

    graph = builder.compile(checkpointer=FaultyVersionCheckpointer())
    with pytest.raises(ValueError, match="Faulty get_next_version"):
        graph.invoke("", {"configurable": {"thread_id": "thread-1"}})

    # add parallel node
    builder.add_node("parallel", logic)
    builder.add_edge(START, "parallel")
    graph = builder.compile(checkpointer=FaultyPutWritesCheckpointer())
    with pytest.raises(ValueError, match="Faulty put_writes"):
        graph.invoke("", {"configurable": {"thread_id": "thread-1"}})


def test_node_schemas_custom_output() -> None:
    class State(TypedDict):
        hello: str
        bye: str
        messages: Annotated[list[str], add_messages]

    class Output(TypedDict):
        messages: list[str]

    class StateForA(TypedDict):
        hello: str
        messages: Annotated[list[str], add_messages]

    def node_a(state: StateForA) -> State:
        assert state == {
            "hello": "there",
            "messages": [_AnyIdHumanMessage(content="hello")],
        }

    class StateForB(TypedDict):
        bye: str
        now: int

    def node_b(state: StateForB):
        assert state == {
            "bye": "world",
            "now": None,
        }
        return {
            "now": 123,
            "hello": "again",
        }

    class StateForC(TypedDict):
        hello: str
        now: int

    def node_c(state: StateForC) -> StateForC:
        assert state == {
            "hello": "again",
            "now": 123,
        }

    builder = StateGraph(State, output=Output)
    builder.add_node("a", node_a)
    builder.add_node("b", node_b)
    builder.add_node("c", node_c)
    builder.add_edge(START, "a")
    builder.add_edge("a", "b")
    builder.add_edge("b", "c")
    graph = builder.compile()

    assert graph.invoke({"hello": "there", "bye": "world", "messages": "hello"}) == {
        "messages": [_AnyIdHumanMessage(content="hello")],
    }

    builder = StateGraph(input=State, output=Output)
    builder.add_node("a", node_a)
    builder.add_node("b", node_b)
    builder.add_node("c", node_c)
    builder.add_edge(START, "a")
    builder.add_edge("a", "b")
    builder.add_edge("b", "c")
    graph = builder.compile()

    assert graph.invoke(
        {
            "hello": "there",
            "bye": "world",
            "messages": "hello",
            "now": 345,  # ignored because not in input schema
        }
    ) == {
        "messages": [_AnyIdHumanMessage(content="hello")],
    }

    assert [
        c
        for c in graph.stream(
            {
                "hello": "there",
                "bye": "world",
                "messages": "hello",
                "now": 345,  # ignored because not in input schema
            }
        )
    ] == [
        {"a": None},
        {"b": {"hello": "again", "now": 123}},
        {"c": None},
    ]


def test_reducer_before_first_node() -> None:
    class State(TypedDict):
        hello: str
        messages: Annotated[list[str], add_messages]

    def node_a(state: State) -> State:
        assert state == {
            "hello": "there",
            "messages": [_AnyIdHumanMessage(content="hello")],
        }

    builder = StateGraph(State)
    builder.add_node("a", node_a)
    builder.set_entry_point("a")
    builder.set_finish_point("a")
    graph = builder.compile()
    assert graph.invoke({"hello": "there", "messages": "hello"}) == {
        "hello": "there",
        "messages": [_AnyIdHumanMessage(content="hello")],
    }

    class State(TypedDict):
        hello: str
        messages: Annotated[List[str], add_messages]

    def node_a(state: State) -> State:
        assert state == {
            "hello": "there",
            "messages": [_AnyIdHumanMessage(content="hello")],
        }

    builder = StateGraph(State)
    builder.add_node("a", node_a)
    builder.set_entry_point("a")
    builder.set_finish_point("a")
    graph = builder.compile()
    assert graph.invoke({"hello": "there", "messages": "hello"}) == {
        "hello": "there",
        "messages": [_AnyIdHumanMessage(content="hello")],
    }

    class State(TypedDict):
        hello: str
        messages: Annotated[Sequence[str], add_messages]

    def node_a(state: State) -> State:
        assert state == {
            "hello": "there",
            "messages": [_AnyIdHumanMessage(content="hello")],
        }

    builder = StateGraph(State)
    builder.add_node("a", node_a)
    builder.set_entry_point("a")
    builder.set_finish_point("a")
    graph = builder.compile()
    assert graph.invoke({"hello": "there", "messages": "hello"}) == {
        "hello": "there",
        "messages": [_AnyIdHumanMessage(content="hello")],
    }


def test_invoke_single_process_in_out(mocker: MockerFixture) -> None:
    add_one = mocker.Mock(side_effect=lambda x: x + 1)
    chain = Channel.subscribe_to("input") | add_one | Channel.write_to("output")

    app = Pregel(
        nodes={
            "one": chain,
        },
        channels={
            "input": LastValue(int),
            "output": LastValue(int),
        },
        input_channels="input",
        output_channels="output",
    )
    graph = Graph()
    graph.add_node("add_one", add_one)
    graph.set_entry_point("add_one")
    graph.set_finish_point("add_one")
    gapp = graph.compile()

    assert app.input_schema.schema() == {"title": "LangGraphInput", "type": "integer"}
    assert app.output_schema.schema() == {"title": "LangGraphOutput", "type": "integer"}
    with warnings.catch_warnings():
        warnings.simplefilter("error")  # raise warnings as errors
        assert app.config_schema().schema() == {
            "properties": {},
            "title": "LangGraphConfig",
            "type": "object",
        }
    assert app.invoke(2) == 3
    assert app.invoke(2, output_keys=["output"]) == {"output": 3}
    assert repr(app), "does not raise recursion error"

    assert gapp.invoke(2, debug=True) == 3


@pytest.mark.parametrize(
    "falsy_value",
    [None, False, 0, "", [], {}, set(), frozenset(), 0.0, 0j],
)
def test_invoke_single_process_in_out_falsy_values(falsy_value: Any) -> None:
    graph = Graph()
    graph.add_node("return_falsy_const", lambda *args, **kwargs: falsy_value)
    graph.set_entry_point("return_falsy_const")
    graph.set_finish_point("return_falsy_const")
    gapp = graph.compile()
    assert gapp.invoke(1) == falsy_value


def test_invoke_single_process_in_write_kwargs(mocker: MockerFixture) -> None:
    add_one = mocker.Mock(side_effect=lambda x: x + 1)
    chain = (
        Channel.subscribe_to("input")
        | add_one
        | Channel.write_to("output", fixed=5, output_plus_one=lambda x: x + 1)
    )

    app = Pregel(
        nodes={"one": chain},
        channels={
            "input": LastValue(int),
            "output": LastValue(int),
            "fixed": LastValue(int),
            "output_plus_one": LastValue(int),
        },
        output_channels=["output", "fixed", "output_plus_one"],
        input_channels="input",
    )

    assert app.input_schema.schema() == {"title": "LangGraphInput", "type": "integer"}
    assert app.output_schema.schema() == {
        "title": "LangGraphOutput",
        "type": "object",
        "properties": {
            "output": {"title": "Output", "type": "integer"},
            "fixed": {"title": "Fixed", "type": "integer"},
            "output_plus_one": {"title": "Output Plus One", "type": "integer"},
        },
    }
    assert app.invoke(2) == {"output": 3, "fixed": 5, "output_plus_one": 4}


def test_invoke_single_process_in_out_dict(mocker: MockerFixture) -> None:
    add_one = mocker.Mock(side_effect=lambda x: x + 1)
    chain = Channel.subscribe_to("input") | add_one | Channel.write_to("output")

    app = Pregel(
        nodes={"one": chain},
        channels={"input": LastValue(int), "output": LastValue(int)},
        input_channels="input",
        output_channels=["output"],
    )

    assert app.input_schema.schema() == {"title": "LangGraphInput", "type": "integer"}
    assert app.output_schema.schema() == {
        "title": "LangGraphOutput",
        "type": "object",
        "properties": {"output": {"title": "Output", "type": "integer"}},
    }
    assert app.invoke(2) == {"output": 3}


def test_invoke_single_process_in_dict_out_dict(mocker: MockerFixture) -> None:
    add_one = mocker.Mock(side_effect=lambda x: x + 1)
    chain = Channel.subscribe_to("input") | add_one | Channel.write_to("output")

    app = Pregel(
        nodes={"one": chain},
        channels={"input": LastValue(int), "output": LastValue(int)},
        input_channels=["input"],
        output_channels=["output"],
    )

    assert app.input_schema.schema() == {
        "title": "LangGraphInput",
        "type": "object",
        "properties": {"input": {"title": "Input", "type": "integer"}},
    }
    assert app.output_schema.schema() == {
        "title": "LangGraphOutput",
        "type": "object",
        "properties": {"output": {"title": "Output", "type": "integer"}},
    }
    assert app.invoke({"input": 2}) == {"output": 3}


def test_invoke_two_processes_in_out(mocker: MockerFixture) -> None:
    add_one = mocker.Mock(side_effect=lambda x: x + 1)
    one = Channel.subscribe_to("input") | add_one | Channel.write_to("inbox")
    two = Channel.subscribe_to("inbox") | add_one | Channel.write_to("output")

    app = Pregel(
        nodes={"one": one, "two": two},
        channels={
            "inbox": LastValue(int),
            "output": LastValue(int),
            "input": LastValue(int),
        },
        input_channels="input",
        output_channels="output",
    )

    assert app.invoke(2) == 4

    with pytest.raises(GraphRecursionError):
        app.invoke(2, {"recursion_limit": 1}, debug=1)

    graph = Graph()
    graph.add_node("add_one", add_one)
    graph.add_node("add_one_more", add_one)
    graph.set_entry_point("add_one")
    graph.set_finish_point("add_one_more")
    graph.add_edge("add_one", "add_one_more")
    gapp = graph.compile()

    assert gapp.invoke(2) == 4

    for step, values in enumerate(gapp.stream(2, debug=1), start=1):
        if step == 1:
            assert values == {
                "add_one": 3,
            }
        elif step == 2:
            assert values == {
                "add_one_more": 4,
            }
        else:
            assert 0, f"{step}:{values}"
    assert step == 2


@pytest.mark.parametrize(
    "checkpointer_name",
    ["memory", "sqlite", "postgres", "postgres_pipe"],
)
def test_invoke_two_processes_in_out_interrupt(
    request: pytest.FixtureRequest, checkpointer_name: str, mocker: MockerFixture
) -> None:
    checkpointer = request.getfixturevalue(f"checkpointer_{checkpointer_name}")
    add_one = mocker.Mock(side_effect=lambda x: x + 1)
    one = Channel.subscribe_to("input") | add_one | Channel.write_to("inbox")
    two = Channel.subscribe_to("inbox") | add_one | Channel.write_to("output")

    app = Pregel(
        nodes={"one": one, "two": two},
        channels={
            "inbox": LastValue(int),
            "output": LastValue(int),
            "input": LastValue(int),
        },
        input_channels="input",
        output_channels="output",
        checkpointer=checkpointer,
        interrupt_after_nodes=["one"],
    )
    thread1 = {"configurable": {"thread_id": "1"}}
    thread2 = {"configurable": {"thread_id": "2"}}

    # start execution, stop at inbox
    assert app.invoke(2, thread1) is None

    # inbox == 3
    checkpoint = checkpointer.get(thread1)
    assert checkpoint is not None
    assert checkpoint["channel_values"]["inbox"] == 3

    # resume execution, finish
    assert app.invoke(None, thread1) == 4

    # start execution again, stop at inbox
    assert app.invoke(20, thread1) is None

    # inbox == 21
    checkpoint = checkpointer.get(thread1)
    assert checkpoint is not None
    assert checkpoint["channel_values"]["inbox"] == 21

    # send a new value in, interrupting the previous execution
    assert app.invoke(3, thread1) is None
    assert app.invoke(None, thread1) == 5

    # start execution again, stopping at inbox
    assert app.invoke(20, thread2) is None

    # inbox == 21
    snapshot = app.get_state(thread2)
    assert snapshot.values["inbox"] == 21
    assert snapshot.next == ("two",)

    # update the state, resume
    app.update_state(thread2, 25, as_node="one")
    assert app.invoke(None, thread2) == 26

    # no pending tasks
    snapshot = app.get_state(thread2)
    assert snapshot.next == ()

    # list history
    history = [c for c in app.get_state_history(thread1)]
    assert history == [
        StateSnapshot(
            values={"inbox": 4, "output": 5, "input": 3},
            next=(),
            config={
                "configurable": {
                    "thread_id": "1",
                    "checkpoint_ns": "",
                    "checkpoint_id": AnyStr(),
                }
            },
            metadata={"source": "loop", "step": 6, "writes": 5},
            created_at=AnyStr(),
            parent_config=history[1].config,
        ),
        StateSnapshot(
            values={"inbox": 4, "output": 4, "input": 3},
            next=("two",),
            config={
                "configurable": {
                    "thread_id": "1",
                    "checkpoint_ns": "",
                    "checkpoint_id": AnyStr(),
                }
            },
            metadata={"source": "loop", "step": 5, "writes": None},
            created_at=AnyStr(),
            parent_config=history[2].config,
        ),
        StateSnapshot(
            values={"inbox": 21, "output": 4, "input": 3},
            next=("one",),
            config={
                "configurable": {
                    "thread_id": "1",
                    "checkpoint_ns": "",
                    "checkpoint_id": AnyStr(),
                }
            },
            metadata={"source": "input", "step": 4, "writes": 3},
            created_at=AnyStr(),
            parent_config=history[3].config,
        ),
        StateSnapshot(
            values={"inbox": 21, "output": 4, "input": 20},
            next=("two",),
            config={
                "configurable": {
                    "thread_id": "1",
                    "checkpoint_ns": "",
                    "checkpoint_id": AnyStr(),
                }
            },
            metadata={"source": "loop", "step": 3, "writes": None},
            created_at=AnyStr(),
            parent_config=history[4].config,
        ),
        StateSnapshot(
            values={"inbox": 3, "output": 4, "input": 20},
            next=("one",),
            config={
                "configurable": {
                    "thread_id": "1",
                    "checkpoint_ns": "",
                    "checkpoint_id": AnyStr(),
                }
            },
            metadata={"source": "input", "step": 2, "writes": 20},
            created_at=AnyStr(),
            parent_config=history[5].config,
        ),
        StateSnapshot(
            values={"inbox": 3, "output": 4, "input": 2},
            next=(),
            config={
                "configurable": {
                    "thread_id": "1",
                    "checkpoint_ns": "",
                    "checkpoint_id": AnyStr(),
                }
            },
            metadata={"source": "loop", "step": 1, "writes": 4},
            created_at=AnyStr(),
            parent_config=history[6].config,
        ),
        StateSnapshot(
            values={"inbox": 3, "input": 2},
            next=("two",),
            config={
                "configurable": {
                    "thread_id": "1",
                    "checkpoint_ns": "",
                    "checkpoint_id": AnyStr(),
                }
            },
            metadata={"source": "loop", "step": 0, "writes": None},
            created_at=AnyStr(),
            parent_config=history[7].config,
        ),
        StateSnapshot(
            values={"input": 2},
            next=("one",),
            config={
                "configurable": {
                    "thread_id": "1",
                    "checkpoint_ns": "",
                    "checkpoint_id": AnyStr(),
                }
            },
            metadata={"source": "input", "step": -1, "writes": 2},
            created_at=AnyStr(),
            parent_config=None,
        ),
    ]

    # forking from any previous checkpoint w/out forking should do nothing
    assert [c for c in app.stream(None, history[0].config, stream_mode="updates")] == []
    assert [c for c in app.stream(None, history[1].config, stream_mode="updates")] == []
    assert [c for c in app.stream(None, history[2].config, stream_mode="updates")] == []

    # forking and re-running from any prev checkpoint should re-run nodes
    fork_config = app.update_state(history[0].config, None)
    assert [c for c in app.stream(None, fork_config, stream_mode="updates")] == []

    fork_config = app.update_state(history[1].config, None)
    assert [c for c in app.stream(None, fork_config, stream_mode="updates")] == [
        {"two": {"output": 5}}
    ]

    fork_config = app.update_state(history[2].config, None)
    assert [c for c in app.stream(None, fork_config, stream_mode="updates")] == [
        {"one": {"inbox": 4}}
    ]


@pytest.mark.parametrize(
    "checkpointer_name",
    ["memory", "sqlite", "postgres", "postgres_pipe"],
)
def test_fork_always_re_runs_nodes(
    request: pytest.FixtureRequest, checkpointer_name: str, mocker: MockerFixture
) -> None:
    checkpointer = request.getfixturevalue(f"checkpointer_{checkpointer_name}")
    add_one = mocker.Mock(side_effect=lambda _: 1)

    builder = StateGraph(Annotated[int, operator.add])
    builder.add_node("add_one", add_one)
    builder.add_edge(START, "add_one")
    builder.add_conditional_edges("add_one", lambda cnt: "add_one" if cnt < 6 else END)
    graph = builder.compile(checkpointer=checkpointer)

    thread1 = {"configurable": {"thread_id": "1"}}

    # start execution, stop at inbox
    assert [*graph.stream(1, thread1, stream_mode=["values", "updates"])] == [
        ("values", 1),
        ("updates", {"add_one": 1}),
        ("values", 2),
        ("updates", {"add_one": 1}),
        ("values", 3),
        ("updates", {"add_one": 1}),
        ("values", 4),
        ("updates", {"add_one": 1}),
        ("values", 5),
        ("updates", {"add_one": 1}),
        ("values", 6),
    ]

    # list history
    history = [c for c in graph.get_state_history(thread1)]
    assert history == [
        StateSnapshot(
            values=6,
            next=(),
            config={
                "configurable": {
                    "thread_id": "1",
                    "checkpoint_ns": "",
                    "checkpoint_id": AnyStr(),
                }
            },
            metadata={"source": "loop", "step": 5, "writes": {"add_one": 1}},
            created_at=AnyStr(),
            parent_config=history[1].config,
        ),
        StateSnapshot(
            values=5,
            next=("add_one",),
            config={
                "configurable": {
                    "thread_id": "1",
                    "checkpoint_ns": "",
                    "checkpoint_id": AnyStr(),
                }
            },
            metadata={"source": "loop", "step": 4, "writes": {"add_one": 1}},
            created_at=AnyStr(),
            parent_config=history[2].config,
        ),
        StateSnapshot(
            values=4,
            next=("add_one",),
            config={
                "configurable": {
                    "thread_id": "1",
                    "checkpoint_ns": "",
                    "checkpoint_id": AnyStr(),
                }
            },
            metadata={"source": "loop", "step": 3, "writes": {"add_one": 1}},
            created_at=AnyStr(),
            parent_config=history[3].config,
        ),
        StateSnapshot(
            values=3,
            next=("add_one",),
            config={
                "configurable": {
                    "thread_id": "1",
                    "checkpoint_ns": "",
                    "checkpoint_id": AnyStr(),
                }
            },
            metadata={"source": "loop", "step": 2, "writes": {"add_one": 1}},
            created_at=AnyStr(),
            parent_config=history[4].config,
        ),
        StateSnapshot(
            values=2,
            next=("add_one",),
            config={
                "configurable": {
                    "thread_id": "1",
                    "checkpoint_ns": "",
                    "checkpoint_id": AnyStr(),
                }
            },
            metadata={"source": "loop", "step": 1, "writes": {"add_one": 1}},
            created_at=AnyStr(),
            parent_config=history[5].config,
        ),
        StateSnapshot(
            values=1,
            next=("add_one",),
            config={
                "configurable": {
                    "thread_id": "1",
                    "checkpoint_ns": "",
                    "checkpoint_id": AnyStr(),
                }
            },
            metadata={"source": "loop", "step": 0, "writes": None},
            created_at=AnyStr(),
            parent_config=history[6].config,
        ),
        StateSnapshot(
            values=0,
            next=("__start__",),
            config={
                "configurable": {
                    "thread_id": "1",
                    "checkpoint_ns": "",
                    "checkpoint_id": AnyStr(),
                }
            },
            metadata={"source": "input", "step": -1, "writes": 1},
            created_at=AnyStr(),
            parent_config=None,
        ),
    ]

    # forking from any previous checkpoint w/out forking should do nothing
    assert [
        c for c in graph.stream(None, history[0].config, stream_mode="updates")
    ] == []
    assert [
        c for c in graph.stream(None, history[1].config, stream_mode="updates")
    ] == []

    # forking and re-running from any prev checkpoint should re-run nodes
    fork_config = graph.update_state(history[0].config, None)
    assert [c for c in graph.stream(None, fork_config, stream_mode="updates")] == []

    fork_config = graph.update_state(history[1].config, None)
    assert [c for c in graph.stream(None, fork_config, stream_mode="updates")] == [
        {"add_one": 1}
    ]

    fork_config = graph.update_state(history[2].config, None)
    assert [c for c in graph.stream(None, fork_config, stream_mode="updates")] == [
        {"add_one": 1},
        {"add_one": 1},
    ]


def test_invoke_two_processes_in_dict_out(mocker: MockerFixture) -> None:
    add_one = mocker.Mock(side_effect=lambda x: x + 1)
    one = Channel.subscribe_to("input") | add_one | Channel.write_to("inbox")
    two = (
        Channel.subscribe_to("inbox")
        | RunnableLambda(add_one).batch
        | RunnablePassthrough(lambda _: time.sleep(0.1))
        | Channel.write_to("output").batch
    )

    app = Pregel(
        nodes={"one": one, "two": two},
        channels={
            "inbox": Topic(int),
            "output": LastValue(int),
            "input": LastValue(int),
        },
        input_channels=["input", "inbox"],
        stream_channels=["output", "inbox"],
        output_channels=["output"],
    )

    # [12 + 1, 2 + 1 + 1]
    assert [
        *app.stream(
            {"input": 2, "inbox": 12}, output_keys="output", stream_mode="updates"
        )
    ] == [
        {"one": None},
        {"two": 13},
        {"two": 4},
    ]
    assert [*app.stream({"input": 2, "inbox": 12}, output_keys="output")] == [
        13,
        4,
    ]

    assert [*app.stream({"input": 2, "inbox": 12}, stream_mode="updates")] == [
        {"one": {"inbox": 3}},
        {"two": {"output": 13}},
        {"two": {"output": 4}},
    ]
    assert [*app.stream({"input": 2, "inbox": 12})] == [
        {"inbox": [3], "output": 13},
        {"output": 4},
    ]
    assert [*app.stream({"input": 2, "inbox": 12}, stream_mode="debug")] == [
        {
            "type": "task",
            "timestamp": AnyStr(),
            "step": 0,
            "payload": {
                "id": "2687f72c-e3a8-5f6f-9afa-047cbf24e923",
                "name": "one",
                "input": 2,
                "triggers": ["input"],
            },
        },
        {
            "type": "task",
            "timestamp": AnyStr(),
            "step": 0,
            "payload": {
                "id": "18f52f6a-828d-58a1-a501-53cc0c7af33e",
                "name": "two",
                "input": [12],
                "triggers": ["inbox"],
            },
        },
        {
            "type": "task_result",
            "timestamp": AnyStr(),
            "step": 0,
            "payload": {
                "id": "2687f72c-e3a8-5f6f-9afa-047cbf24e923",
                "name": "one",
                "result": [("inbox", 3)],
            },
        },
        {
            "type": "task_result",
            "timestamp": AnyStr(),
            "step": 0,
            "payload": {
                "id": "18f52f6a-828d-58a1-a501-53cc0c7af33e",
                "name": "two",
                "result": [("output", 13)],
            },
        },
        {
            "type": "task",
            "timestamp": AnyStr(),
            "step": 1,
            "payload": {
                "id": "871d6e74-7bb3-565f-a4fe-cef4b8f19b62",
                "name": "two",
                "input": [3],
                "triggers": ["inbox"],
            },
        },
        {
            "type": "task_result",
            "timestamp": AnyStr(),
            "step": 1,
            "payload": {
                "id": "871d6e74-7bb3-565f-a4fe-cef4b8f19b62",
                "name": "two",
                "result": [("output", 4)],
            },
        },
    ]


def test_batch_two_processes_in_out() -> None:
    def add_one_with_delay(inp: int) -> int:
        time.sleep(inp / 10)
        return inp + 1

    one = Channel.subscribe_to("input") | add_one_with_delay | Channel.write_to("one")
    two = Channel.subscribe_to("one") | add_one_with_delay | Channel.write_to("output")

    app = Pregel(
        nodes={"one": one, "two": two},
        channels={
            "one": LastValue(int),
            "output": LastValue(int),
            "input": LastValue(int),
        },
        input_channels="input",
        output_channels="output",
    )

    assert app.batch([3, 2, 1, 3, 5]) == [5, 4, 3, 5, 7]
    assert app.batch([3, 2, 1, 3, 5], output_keys=["output"]) == [
        {"output": 5},
        {"output": 4},
        {"output": 3},
        {"output": 5},
        {"output": 7},
    ]

    graph = Graph()
    graph.add_node("add_one", add_one_with_delay)
    graph.add_node("add_one_more", add_one_with_delay)
    graph.set_entry_point("add_one")
    graph.set_finish_point("add_one_more")
    graph.add_edge("add_one", "add_one_more")
    gapp = graph.compile()

    assert gapp.batch([3, 2, 1, 3, 5]) == [5, 4, 3, 5, 7]


def test_invoke_many_processes_in_out(mocker: MockerFixture) -> None:
    test_size = 100
    add_one = mocker.Mock(side_effect=lambda x: x + 1)

    nodes = {"-1": Channel.subscribe_to("input") | add_one | Channel.write_to("-1")}
    for i in range(test_size - 2):
        nodes[str(i)] = (
            Channel.subscribe_to(str(i - 1)) | add_one | Channel.write_to(str(i))
        )
    nodes["last"] = Channel.subscribe_to(str(i)) | add_one | Channel.write_to("output")

    app = Pregel(
        nodes=nodes,
        channels={str(i): LastValue(int) for i in range(-1, test_size - 2)}
        | {"input": LastValue(int), "output": LastValue(int)},
        input_channels="input",
        output_channels="output",
    )

    for _ in range(10):
        assert app.invoke(2, {"recursion_limit": test_size}) == 2 + test_size

    with ThreadPoolExecutor() as executor:
        assert [
            *executor.map(app.invoke, [2] * 10, [{"recursion_limit": test_size}] * 10)
        ] == [2 + test_size] * 10


def test_batch_many_processes_in_out(mocker: MockerFixture) -> None:
    test_size = 100
    add_one = mocker.Mock(side_effect=lambda x: x + 1)

    nodes = {"-1": Channel.subscribe_to("input") | add_one | Channel.write_to("-1")}
    for i in range(test_size - 2):
        nodes[str(i)] = (
            Channel.subscribe_to(str(i - 1)) | add_one | Channel.write_to(str(i))
        )
    nodes["last"] = Channel.subscribe_to(str(i)) | add_one | Channel.write_to("output")

    app = Pregel(
        nodes=nodes,
        channels={str(i): LastValue(int) for i in range(-1, test_size - 2)}
        | {"input": LastValue(int), "output": LastValue(int)},
        input_channels="input",
        output_channels="output",
    )

    for _ in range(3):
        assert app.batch([2, 1, 3, 4, 5], {"recursion_limit": test_size}) == [
            2 + test_size,
            1 + test_size,
            3 + test_size,
            4 + test_size,
            5 + test_size,
        ]

    with ThreadPoolExecutor() as executor:
        assert [
            *executor.map(
                app.batch, [[2, 1, 3, 4, 5]] * 3, [{"recursion_limit": test_size}] * 3
            )
        ] == [
            [2 + test_size, 1 + test_size, 3 + test_size, 4 + test_size, 5 + test_size]
        ] * 3


def test_invoke_two_processes_two_in_two_out_invalid(mocker: MockerFixture) -> None:
    add_one = mocker.Mock(side_effect=lambda x: x + 1)

    one = Channel.subscribe_to("input") | add_one | Channel.write_to("output")
    two = Channel.subscribe_to("input") | add_one | Channel.write_to("output")

    app = Pregel(
        nodes={"one": one, "two": two},
        channels={"output": LastValue(int), "input": LastValue(int)},
        input_channels="input",
        output_channels="output",
    )

    with pytest.raises(InvalidUpdateError):
        # LastValue channels can only be updated once per iteration
        app.invoke(2)


def test_invoke_two_processes_two_in_two_out_valid(mocker: MockerFixture) -> None:
    add_one = mocker.Mock(side_effect=lambda x: x + 1)

    one = Channel.subscribe_to("input") | add_one | Channel.write_to("output")
    two = Channel.subscribe_to("input") | add_one | Channel.write_to("output")

    app = Pregel(
        nodes={"one": one, "two": two},
        channels={
            "input": LastValue(int),
            "output": Topic(int),
        },
        input_channels="input",
        output_channels="output",
    )

    # An Inbox channel accumulates updates into a sequence
    assert app.invoke(2) == [3, 3]


def test_invoke_checkpoint(mocker: MockerFixture) -> None:
    add_one = mocker.Mock(side_effect=lambda x: x["total"] + x["input"])
    errored_once = False

    def raise_if_above_10(input: int) -> int:
        nonlocal errored_once
        if input > 4:
            if errored_once:
                pass
            else:
                errored_once = True
                raise ConnectionError("I will be retried")
        if input > 10:
            raise ValueError("Input is too large")
        return input

    one = (
        Channel.subscribe_to(["input"]).join(["total"])
        | add_one
        | Channel.write_to("output", "total")
        | raise_if_above_10
    )

    memory = MemorySaverAssertImmutable()

    app = Pregel(
        nodes={"one": one},
        channels={
            "total": BinaryOperatorAggregate(int, operator.add),
            "input": LastValue(int),
            "output": LastValue(int),
        },
        input_channels="input",
        output_channels="output",
        checkpointer=memory,
        retry_policy=RetryPolicy(),
    )

    # total starts out as 0, so output is 0+2=2
    assert app.invoke(2, {"configurable": {"thread_id": "1"}}) == 2
    checkpoint = memory.get({"configurable": {"thread_id": "1"}})
    assert checkpoint is not None
    assert checkpoint["channel_values"].get("total") == 2
    # total is now 2, so output is 2+3=5
    assert app.invoke(3, {"configurable": {"thread_id": "1"}}) == 5
    assert errored_once, "errored and retried"
    checkpoint = memory.get({"configurable": {"thread_id": "1"}})
    assert checkpoint is not None
    assert checkpoint["channel_values"].get("total") == 7
    # total is now 2+5=7, so output would be 7+4=11, but raises ValueError
    with pytest.raises(ValueError):
        app.invoke(4, {"configurable": {"thread_id": "1"}})
    # checkpoint is not updated
    checkpoint = memory.get({"configurable": {"thread_id": "1"}})
    assert checkpoint is not None
    assert checkpoint["channel_values"].get("total") == 7
    # on a new thread, total starts out as 0, so output is 0+5=5
    assert app.invoke(5, {"configurable": {"thread_id": "2"}}) == 5
    checkpoint = memory.get({"configurable": {"thread_id": "1"}})
    assert checkpoint is not None
    assert checkpoint["channel_values"].get("total") == 7
    checkpoint = memory.get({"configurable": {"thread_id": "2"}})
    assert checkpoint is not None
    assert checkpoint["channel_values"].get("total") == 5


@pytest.mark.parametrize(
    "checkpointer_name",
    ["memory", "sqlite", "postgres", "postgres_pipe"],
)
def test_pending_writes_resume(
    request: pytest.FixtureRequest, checkpointer_name: str
) -> None:
    checkpointer = request.getfixturevalue(f"checkpointer_{checkpointer_name}")

    class State(TypedDict):
        value: Annotated[int, operator.add]

    class AwhileMaker:
        def __init__(self, sleep: float, rtn: Union[Dict, Exception]) -> None:
            self.sleep = sleep
            self.rtn = rtn
            self.reset()

        def __call__(self, input: State) -> Any:
            self.calls += 1
            time.sleep(self.sleep)
            if isinstance(self.rtn, Exception):
                raise self.rtn
            else:
                return self.rtn

        def reset(self):
            self.calls = 0

    one = AwhileMaker(0.2, {"value": 2})
    two = AwhileMaker(0.6, ConnectionError("I'm not good"))
    builder = StateGraph(State)
    builder.add_node("one", one)
    builder.add_node("two", two, retry=RetryPolicy(max_attempts=2))
    builder.add_edge(START, "one")
    builder.add_edge(START, "two")
    graph = builder.compile(checkpointer=checkpointer)

    thread1: RunnableConfig = {"configurable": {"thread_id": "1"}}
    with pytest.raises(ConnectionError, match="I'm not good"):
        graph.invoke({"value": 1}, thread1)

    # both nodes should have been called once
    assert one.calls == 1
    assert two.calls == 2  # two attempts

    # latest checkpoint should be before nodes "one", "two"
    state = graph.get_state(thread1)
    assert state is not None
    assert state.values == {"value": 1}
    assert state.next == ("one", "two")
    assert state.metadata == {"source": "loop", "step": 0, "writes": None}
    # should contain pending write of "one"
    checkpoint = checkpointer.get_tuple(thread1)
    assert checkpoint is not None
    assert checkpoint.pending_writes == [
        (AnyStr(), "one", "one"),
        (AnyStr(), "value", 2),
    ]
    # both pending writes come from same task
    assert checkpoint.pending_writes[0][0] == checkpoint.pending_writes[1][0]

    # resume execution
    with pytest.raises(ConnectionError, match="I'm not good"):
        graph.invoke(None, thread1)

    # node "one" succeeded previously, so shouldn't be called again
    assert one.calls == 1
    # node "two" should have been called once again
    assert two.calls == 4  # two attempts before + two attempts now

    # confirm no new checkpoints saved
    state_two = graph.get_state(thread1)
    assert state_two == state

    # resume execution, without exception
    two.rtn = {"value": 3}
    # both the pending write and the new write were applied, 1 + 2 + 3 = 6
    assert graph.invoke(None, thread1) == {"value": 6}


def test_cond_edge_after_send() -> None:
    class Node:
        def __init__(self, name: str):
            self.name = name
            setattr(self, "__name__", name)

        def __call__(self, state):
            return [self.name]

    def send_for_fun(state):
        return [Send("2", state), Send("2", state)]

    def route_to_three(state) -> Literal["3"]:
        return "3"

    builder = StateGraph(Annotated[list, operator.add])
    builder.add_node(Node("1"))
    builder.add_node(Node("2"))
    builder.add_node(Node("3"))
    builder.add_edge(START, "1")
    builder.add_conditional_edges("1", send_for_fun)
    builder.add_conditional_edges("2", route_to_three)
    graph = builder.compile()
    assert graph.invoke(["0"]) == ["0", "1", "2", "2", "3"]


async def test_checkpointer_null_pending_writes() -> None:
    class Node:
        def __init__(self, name: str):
            self.name = name
            setattr(self, "__name__", name)

        def __call__(self, state):
            return [self.name]

    builder = StateGraph(Annotated[list, operator.add])
    builder.add_node(Node("1"))
    builder.add_edge(START, "1")
    graph = builder.compile(checkpointer=MemorySaverNoPending())
    assert graph.invoke([], {"configurable": {"thread_id": "foo"}}) == ["1"]
    assert graph.invoke([], {"configurable": {"thread_id": "foo"}}) == ["1"] * 2
    assert (await graph.ainvoke([], {"configurable": {"thread_id": "foo"}})) == [
        "1"
    ] * 3
    assert (await graph.ainvoke([], {"configurable": {"thread_id": "foo"}})) == [
        "1"
    ] * 4


def test_invoke_checkpoint_sqlite(mocker: MockerFixture) -> None:
    adder = mocker.Mock(side_effect=lambda x: x["total"] + x["input"])

    def raise_if_above_10(input: int) -> int:
        if input > 10:
            raise ValueError("Input is too large")
        return input

    one = (
        Channel.subscribe_to(["input"]).join(["total"])
        | adder
        | Channel.write_to("output", "total")
        | raise_if_above_10
    )

    with SqliteSaver.from_conn_string(":memory:") as memory:
        app = Pregel(
            nodes={"one": one},
            channels={
                "total": BinaryOperatorAggregate(int, operator.add),
                "input": LastValue(int),
                "output": LastValue(int),
            },
            input_channels="input",
            output_channels="output",
            checkpointer=memory,
        )

        thread_1 = {"configurable": {"thread_id": "1"}}
        # total starts out as 0, so output is 0+2=2
        assert app.invoke(2, thread_1, debug=1) == 2
        state = app.get_state(thread_1)
        assert state is not None
        assert state.values.get("total") == 2
        assert state.next == ()
        assert (
            state.config["configurable"]["checkpoint_id"] == memory.get(thread_1)["id"]
        )
        # total is now 2, so output is 2+3=5
        assert app.invoke(3, thread_1) == 5
        state = app.get_state(thread_1)
        assert state is not None
        assert state.values.get("total") == 7
        assert (
            state.config["configurable"]["checkpoint_id"] == memory.get(thread_1)["id"]
        )
        # total is now 2+5=7, so output would be 7+4=11, but raises ValueError
        with pytest.raises(ValueError):
            app.invoke(4, thread_1)
        # checkpoint is updated with new input
        state = app.get_state(thread_1)
        assert state is not None
        assert state.values.get("total") == 7
        assert state.next == ("one",)
        """we checkpoint inputs and it failed on "one", so the next node is one"""
        # we can recover from error by sending new inputs
        assert app.invoke(2, thread_1) == 9
        state = app.get_state(thread_1)
        assert state is not None
        assert state.values.get("total") == 16, "total is now 7+9=16"
        assert state.next == ()

        thread_2 = {"configurable": {"thread_id": "2"}}
        # on a new thread, total starts out as 0, so output is 0+5=5
        assert app.invoke(5, thread_2, debug=True) == 5
        state = app.get_state({"configurable": {"thread_id": "1"}})
        assert state is not None
        assert state.values.get("total") == 16
        assert state.next == (), "checkpoint of other thread not touched"
        state = app.get_state(thread_2)
        assert state is not None
        assert state.values.get("total") == 5
        assert state.next == ()

        assert len(list(app.get_state_history(thread_1, limit=1))) == 1
        # list all checkpoints for thread 1
        thread_1_history = [c for c in app.get_state_history(thread_1)]
        # there are 7 checkpoints
        assert len(thread_1_history) == 7
        assert Counter(c.metadata["source"] for c in thread_1_history) == {
            "input": 4,
            "loop": 3,
        }
        # sorted descending
        assert (
            thread_1_history[0].config["configurable"]["checkpoint_id"]
            > thread_1_history[1].config["configurable"]["checkpoint_id"]
        )
        # cursor pagination
        cursored = list(
            app.get_state_history(thread_1, limit=1, before=thread_1_history[0].config)
        )
        assert len(cursored) == 1
        assert cursored[0].config == thread_1_history[1].config
        # the last checkpoint
        assert thread_1_history[0].values["total"] == 16
        # the first "loop" checkpoint
        assert thread_1_history[-2].values["total"] == 2
        # can get each checkpoint using aget with config
        assert (
            memory.get(thread_1_history[0].config)["id"]
            == thread_1_history[0].config["configurable"]["checkpoint_id"]
        )
        assert (
            memory.get(thread_1_history[1].config)["id"]
            == thread_1_history[1].config["configurable"]["checkpoint_id"]
        )

        thread_1_next_config = app.update_state(thread_1_history[1].config, 10)
        # update creates a new checkpoint
        assert (
            thread_1_next_config["configurable"]["checkpoint_id"]
            > thread_1_history[0].config["configurable"]["checkpoint_id"]
        )
        # update makes new checkpoint child of the previous one
        assert (
            app.get_state(thread_1_next_config).parent_config
            == thread_1_history[1].config
        )
        # 1 more checkpoint in history
        assert len(list(app.get_state_history(thread_1))) == 8
        assert Counter(
            c.metadata["source"] for c in app.get_state_history(thread_1)
        ) == {
            "update": 1,
            "input": 4,
            "loop": 3,
        }
        # the latest checkpoint is the updated one
        assert app.get_state(thread_1) == app.get_state(thread_1_next_config)


def test_invoke_two_processes_two_in_join_two_out(mocker: MockerFixture) -> None:
    add_one = mocker.Mock(side_effect=lambda x: x + 1)
    add_10_each = mocker.Mock(side_effect=lambda x: sorted(y + 10 for y in x))

    one = Channel.subscribe_to("input") | add_one | Channel.write_to("inbox")
    chain_three = Channel.subscribe_to("input") | add_one | Channel.write_to("inbox")
    chain_four = (
        Channel.subscribe_to("inbox") | add_10_each | Channel.write_to("output")
    )

    app = Pregel(
        nodes={
            "one": one,
            "chain_three": chain_three,
            "chain_four": chain_four,
        },
        channels={
            "inbox": Topic(int),
            "output": LastValue(int),
            "input": LastValue(int),
        },
        input_channels="input",
        output_channels="output",
    )

    # Then invoke app
    # We get a single array result as chain_four waits for all publishers to finish
    # before operating on all elements published to topic_two as an array
    for _ in range(100):
        assert app.invoke(2) == [13, 13]

    with ThreadPoolExecutor() as executor:
        assert [*executor.map(app.invoke, [2] * 100)] == [[13, 13]] * 100


def test_invoke_join_then_call_other_pregel(mocker: MockerFixture) -> None:
    add_one = mocker.Mock(side_effect=lambda x: x + 1)
    add_10_each = mocker.Mock(side_effect=lambda x: [y + 10 for y in x])

    inner_app = Pregel(
        nodes={
            "one": Channel.subscribe_to("input") | add_one | Channel.write_to("output")
        },
        channels={
            "output": LastValue(int),
            "input": LastValue(int),
        },
        input_channels="input",
        output_channels="output",
    )

    one = (
        Channel.subscribe_to("input")
        | add_10_each
        | Channel.write_to("inbox_one").map()
    )
    two = (
        Channel.subscribe_to("inbox_one")
        | inner_app.map()
        | sorted
        | Channel.write_to("outbox_one")
    )
    chain_three = Channel.subscribe_to("outbox_one") | sum | Channel.write_to("output")

    app = Pregel(
        nodes={
            "one": one,
            "two": two,
            "chain_three": chain_three,
        },
        channels={
            "inbox_one": Topic(int),
            "outbox_one": LastValue(int),
            "output": LastValue(int),
            "input": LastValue(int),
        },
        input_channels="input",
        output_channels="output",
    )

    for _ in range(10):
        assert app.invoke([2, 3]) == 27

    with ThreadPoolExecutor() as executor:
        assert [*executor.map(app.invoke, [[2, 3]] * 10)] == [27] * 10


def test_invoke_two_processes_one_in_two_out(mocker: MockerFixture) -> None:
    add_one = mocker.Mock(side_effect=lambda x: x + 1)

    one = (
        Channel.subscribe_to("input")
        | add_one
        | Channel.write_to(output=RunnablePassthrough(), between=RunnablePassthrough())
    )
    two = Channel.subscribe_to("between") | add_one | Channel.write_to("output")

    app = Pregel(
        nodes={"one": one, "two": two},
        channels={
            "input": LastValue(int),
            "between": LastValue(int),
            "output": LastValue(int),
        },
        stream_channels=["output", "between"],
        input_channels="input",
        output_channels="output",
    )

    assert [c for c in app.stream(2, stream_mode="updates")] == [
        {"one": {"between": 3, "output": 3}},
        {"two": {"output": 4}},
    ]
    assert [c for c in app.stream(2)] == [
        {"between": 3, "output": 3},
        {"between": 3, "output": 4},
    ]


def test_invoke_two_processes_no_out(mocker: MockerFixture) -> None:
    add_one = mocker.Mock(side_effect=lambda x: x + 1)
    one = Channel.subscribe_to("input") | add_one | Channel.write_to("between")
    two = Channel.subscribe_to("between") | add_one

    app = Pregel(
        nodes={"one": one, "two": two},
        channels={
            "input": LastValue(int),
            "between": LastValue(int),
            "output": LastValue(int),
        },
        input_channels="input",
        output_channels="output",
    )

    # It finishes executing (once no more messages being published)
    # but returns nothing, as nothing was published to OUT topic
    assert app.invoke(2) is None


def test_invoke_two_processes_no_in(mocker: MockerFixture) -> None:
    add_one = mocker.Mock(side_effect=lambda x: x + 1)

    one = Channel.subscribe_to("between") | add_one | Channel.write_to("output")
    two = Channel.subscribe_to("between") | add_one

    with pytest.raises(ValueError):
        Pregel(nodes={"one": one, "two": two})


def test_channel_enter_exit_timing(mocker: MockerFixture) -> None:
    setup = mocker.Mock()
    cleanup = mocker.Mock()

    @contextmanager
    def an_int() -> Generator[int, None, None]:
        setup()
        try:
            yield 5
        finally:
            cleanup()

    add_one = mocker.Mock(side_effect=lambda x: x + 1)
    one = Channel.subscribe_to("input") | add_one | Channel.write_to("inbox")
    two = (
        Channel.subscribe_to("inbox")
        | RunnableLambda(add_one).batch
        | Channel.write_to("output").batch
    )

    app = Pregel(
        nodes={"one": one, "two": two},
        channels={
            "inbox": Topic(int),
            "ctx": Context(an_int),
            "output": LastValue(int),
            "input": LastValue(int),
        },
        input_channels="input",
        output_channels=["inbox", "output"],
        stream_channels=["inbox", "output"],
    )

    assert setup.call_count == 0
    assert cleanup.call_count == 0
    for i, chunk in enumerate(app.stream(2)):
        assert setup.call_count == 1, "Expected setup to be called once"
        assert cleanup.call_count == 0, "Expected cleanup to not be called yet"
        if i == 0:
            assert chunk == {"inbox": [3]}
        elif i == 1:
            assert chunk == {"output": 4}
        else:
            assert False, "Expected only two chunks"
    assert cleanup.call_count == 1, "Expected cleanup to be called once"


def test_conditional_graph(snapshot: SnapshotAssertion) -> None:
    from copy import deepcopy

    from langchain_core.agents import AgentAction, AgentFinish
    from langchain_core.language_models.fake import FakeStreamingListLLM
    from langchain_core.prompts import PromptTemplate
    from langchain_core.runnables import RunnablePassthrough
    from langchain_core.tools import tool

    # Assemble the tools
    @tool()
    def search_api(query: str) -> str:
        """Searches the API for the query."""
        return f"result for {query}"

    tools = [search_api]

    # Construct the agent
    prompt = PromptTemplate.from_template("Hello!")

    llm = FakeStreamingListLLM(
        responses=[
            "tool:search_api:query",
            "tool:search_api:another",
            "finish:answer",
        ]
    )

    def agent_parser(input: str) -> Union[AgentAction, AgentFinish]:
        if input.startswith("finish"):
            _, answer = input.split(":")
            return AgentFinish(return_values={"answer": answer}, log=input)
        else:
            _, tool_name, tool_input = input.split(":")
            return AgentAction(tool=tool_name, tool_input=tool_input, log=input)

    agent = RunnablePassthrough.assign(agent_outcome=prompt | llm | agent_parser)

    # Define tool execution logic
    def execute_tools(data: dict) -> dict:
        agent_action: AgentAction = data.pop("agent_outcome")
        observation = {t.name: t for t in tools}[agent_action.tool].invoke(
            agent_action.tool_input
        )
        if data.get("intermediate_steps") is None:
            data["intermediate_steps"] = []
        data["intermediate_steps"].append((agent_action, observation))
        return data

    # Define decision-making logic
    def should_continue(data: dict) -> str:
        # Logic to decide whether to continue in the loop or exit
        if isinstance(data["agent_outcome"], AgentFinish):
            return "exit"
        else:
            return "continue"

    # Define a new graph
    workflow = Graph()

    workflow.add_node("agent", agent)
    workflow.add_node("tools", execute_tools, metadata={"version": 2, "variant": "b"})

    workflow.set_entry_point("agent")

    workflow.add_conditional_edges(
        "agent", should_continue, {"continue": "tools", "exit": END}
    )

    workflow.add_edge("tools", "agent")

    app = workflow.compile()

    assert json.dumps(app.get_graph().to_json(), indent=2) == snapshot
    assert app.get_graph().draw_mermaid(with_styles=False) == snapshot
    assert app.get_graph().draw_mermaid() == snapshot
    assert json.dumps(app.get_graph(xray=True).to_json(), indent=2) == snapshot
    assert app.get_graph(xray=True).draw_mermaid(with_styles=False) == snapshot

    assert app.invoke({"input": "what is weather in sf"}) == {
        "input": "what is weather in sf",
        "intermediate_steps": [
            (
                AgentAction(
                    tool="search_api",
                    tool_input="query",
                    log="tool:search_api:query",
                ),
                "result for query",
            ),
            (
                AgentAction(
                    tool="search_api",
                    tool_input="another",
                    log="tool:search_api:another",
                ),
                "result for another",
            ),
        ],
        "agent_outcome": AgentFinish(
            return_values={"answer": "answer"}, log="finish:answer"
        ),
    }

    # deepcopy because the nodes mutate the data
    assert [deepcopy(c) for c in app.stream({"input": "what is weather in sf"})] == [
        {
            "agent": {
                "input": "what is weather in sf",
                "agent_outcome": AgentAction(
                    tool="search_api", tool_input="query", log="tool:search_api:query"
                ),
            }
        },
        {
            "tools": {
                "input": "what is weather in sf",
                "intermediate_steps": [
                    (
                        AgentAction(
                            tool="search_api",
                            tool_input="query",
                            log="tool:search_api:query",
                        ),
                        "result for query",
                    )
                ],
            }
        },
        {
            "agent": {
                "input": "what is weather in sf",
                "intermediate_steps": [
                    (
                        AgentAction(
                            tool="search_api",
                            tool_input="query",
                            log="tool:search_api:query",
                        ),
                        "result for query",
                    )
                ],
                "agent_outcome": AgentAction(
                    tool="search_api",
                    tool_input="another",
                    log="tool:search_api:another",
                ),
            }
        },
        {
            "tools": {
                "input": "what is weather in sf",
                "intermediate_steps": [
                    (
                        AgentAction(
                            tool="search_api",
                            tool_input="query",
                            log="tool:search_api:query",
                        ),
                        "result for query",
                    ),
                    (
                        AgentAction(
                            tool="search_api",
                            tool_input="another",
                            log="tool:search_api:another",
                        ),
                        "result for another",
                    ),
                ],
            }
        },
        {
            "agent": {
                "input": "what is weather in sf",
                "intermediate_steps": [
                    (
                        AgentAction(
                            tool="search_api",
                            tool_input="query",
                            log="tool:search_api:query",
                        ),
                        "result for query",
                    ),
                    (
                        AgentAction(
                            tool="search_api",
                            tool_input="another",
                            log="tool:search_api:another",
                        ),
                        "result for another",
                    ),
                ],
                "agent_outcome": AgentFinish(
                    return_values={"answer": "answer"}, log="finish:answer"
                ),
            }
        },
    ]

    # test state get/update methods with interrupt_after

    app_w_interrupt = workflow.compile(
        checkpointer=MemorySaverAssertImmutable(),
        interrupt_after=["agent"],
    )
    config = {"configurable": {"thread_id": "1"}}

    assert app_w_interrupt.get_graph().to_json() == snapshot
    assert app_w_interrupt.get_graph().draw_mermaid() == snapshot

    assert [
        c for c in app_w_interrupt.stream({"input": "what is weather in sf"}, config)
    ] == [
        {
            "agent": {
                "input": "what is weather in sf",
                "agent_outcome": AgentAction(
                    tool="search_api", tool_input="query", log="tool:search_api:query"
                ),
            }
        }
    ]

    assert app_w_interrupt.get_state(config) == StateSnapshot(
        values={
            "agent": {
                "input": "what is weather in sf",
                "agent_outcome": AgentAction(
                    tool="search_api", tool_input="query", log="tool:search_api:query"
                ),
            },
        },
        next=("tools",),
        created_at=app_w_interrupt.checkpointer.get_tuple(config).checkpoint["ts"],
        config=app_w_interrupt.checkpointer.get_tuple(config).config,
        metadata={
            "source": "loop",
            "step": 0,
            "writes": {
                "agent": {
                    "input": "what is weather in sf",
                    "agent_outcome": AgentAction(
                        tool="search_api",
                        tool_input="query",
                        log="tool:search_api:query",
                    ),
                },
            },
        },
        parent_config=[*app_w_interrupt.checkpointer.list(config, limit=2)][-1].config,
    )
    assert (
        app_w_interrupt.checkpointer.get_tuple(config).config["configurable"][
            "checkpoint_id"
        ]
        is not None
    )

    app_w_interrupt.update_state(
        config,
        {
            "agent_outcome": AgentAction(
                tool="search_api",
                tool_input="query",
                log="tool:search_api:a different query",
            ),
            "input": "what is weather in sf",
        },
    )

    assert app_w_interrupt.get_state(config) == StateSnapshot(
        values={
            "agent": {
                "agent_outcome": AgentAction(
                    tool="search_api",
                    tool_input="query",
                    log="tool:search_api:a different query",
                ),
                "input": "what is weather in sf",
            },
        },
        next=("tools",),
        config=app_w_interrupt.checkpointer.get_tuple(config).config,
        created_at=app_w_interrupt.checkpointer.get_tuple(config).checkpoint["ts"],
        metadata={
            "source": "update",
            "step": 1,
            "writes": {
                "agent": {
                    "agent_outcome": AgentAction(
                        tool="search_api",
                        tool_input="query",
                        log="tool:search_api:a different query",
                    ),
                    "input": "what is weather in sf",
                },
            },
        },
        parent_config=[*app_w_interrupt.checkpointer.list(config, limit=2)][-1].config,
    )

    assert [c for c in app_w_interrupt.stream(None, config)] == [
        {
            "tools": {
                "input": "what is weather in sf",
                "intermediate_steps": [
                    (
                        AgentAction(
                            tool="search_api",
                            tool_input="query",
                            log="tool:search_api:a different query",
                        ),
                        "result for query",
                    )
                ],
            }
        },
        {
            "agent": {
                "input": "what is weather in sf",
                "intermediate_steps": [
                    (
                        AgentAction(
                            tool="search_api",
                            tool_input="query",
                            log="tool:search_api:a different query",
                        ),
                        "result for query",
                    )
                ],
                "agent_outcome": AgentAction(
                    tool="search_api",
                    tool_input="another",
                    log="tool:search_api:another",
                ),
            }
        },
    ]

    app_w_interrupt.update_state(
        config,
        {
            "input": "what is weather in sf",
            "intermediate_steps": [
                (
                    AgentAction(
                        tool="search_api",
                        tool_input="query",
                        log="tool:search_api:a different query",
                    ),
                    "result for query",
                )
            ],
            "agent_outcome": AgentFinish(
                return_values={"answer": "a really nice answer"},
                log="finish:a really nice answer",
            ),
        },
    )

    assert app_w_interrupt.get_state(config) == StateSnapshot(
        values={
            "agent": {
                "input": "what is weather in sf",
                "intermediate_steps": [
                    (
                        AgentAction(
                            tool="search_api",
                            tool_input="query",
                            log="tool:search_api:a different query",
                        ),
                        "result for query",
                    )
                ],
                "agent_outcome": AgentFinish(
                    return_values={"answer": "a really nice answer"},
                    log="finish:a really nice answer",
                ),
            },
        },
        next=(),
        config=app_w_interrupt.checkpointer.get_tuple(config).config,
        created_at=app_w_interrupt.checkpointer.get_tuple(config).checkpoint["ts"],
        metadata={
            "source": "update",
            "step": 4,
            "writes": {
                "agent": {
                    "input": "what is weather in sf",
                    "intermediate_steps": [
                        (
                            AgentAction(
                                tool="search_api",
                                tool_input="query",
                                log="tool:search_api:a different query",
                            ),
                            "result for query",
                        )
                    ],
                    "agent_outcome": AgentFinish(
                        return_values={"answer": "a really nice answer"},
                        log="finish:a really nice answer",
                    ),
                }
            },
        },
        parent_config=[*app_w_interrupt.checkpointer.list(config, limit=2)][-1].config,
    )

    # test state get/update methods with interrupt_before

    app_w_interrupt = workflow.compile(
        checkpointer=MemorySaverAssertImmutable(),
        interrupt_before=["tools"],
    )
    config = {"configurable": {"thread_id": "2"}}
    llm.i = 0  # reset the llm

    assert [
        c for c in app_w_interrupt.stream({"input": "what is weather in sf"}, config)
    ] == [
        {
            "agent": {
                "input": "what is weather in sf",
                "agent_outcome": AgentAction(
                    tool="search_api", tool_input="query", log="tool:search_api:query"
                ),
            }
        }
    ]

    assert app_w_interrupt.get_state(config) == StateSnapshot(
        values={
            "agent": {
                "input": "what is weather in sf",
                "agent_outcome": AgentAction(
                    tool="search_api", tool_input="query", log="tool:search_api:query"
                ),
            },
        },
        next=("tools",),
        config=app_w_interrupt.checkpointer.get_tuple(config).config,
        created_at=app_w_interrupt.checkpointer.get_tuple(config).checkpoint["ts"],
        metadata={
            "source": "loop",
            "step": 0,
            "writes": {
                "agent": {
                    "input": "what is weather in sf",
                    "agent_outcome": AgentAction(
                        tool="search_api",
                        tool_input="query",
                        log="tool:search_api:query",
                    ),
                }
            },
        },
        parent_config=[*app_w_interrupt.checkpointer.list(config, limit=2)][-1].config,
    )

    app_w_interrupt.update_state(
        config,
        {
            "agent_outcome": AgentAction(
                tool="search_api",
                tool_input="query",
                log="tool:search_api:a different query",
            ),
            "input": "what is weather in sf",
        },
    )

    assert app_w_interrupt.get_state(config) == StateSnapshot(
        values={
            "agent": {
                "agent_outcome": AgentAction(
                    tool="search_api",
                    tool_input="query",
                    log="tool:search_api:a different query",
                ),
                "input": "what is weather in sf",
            },
        },
        next=("tools",),
        config=app_w_interrupt.checkpointer.get_tuple(config).config,
        created_at=app_w_interrupt.checkpointer.get_tuple(config).checkpoint["ts"],
        metadata={
            "source": "update",
            "step": 1,
            "writes": {
                "agent": {
                    "agent_outcome": AgentAction(
                        tool="search_api",
                        tool_input="query",
                        log="tool:search_api:a different query",
                    ),
                    "input": "what is weather in sf",
                }
            },
        },
        parent_config=[*app_w_interrupt.checkpointer.list(config, limit=2)][-1].config,
    )

    assert [c for c in app_w_interrupt.stream(None, config)] == [
        {
            "tools": {
                "input": "what is weather in sf",
                "intermediate_steps": [
                    (
                        AgentAction(
                            tool="search_api",
                            tool_input="query",
                            log="tool:search_api:a different query",
                        ),
                        "result for query",
                    )
                ],
            }
        },
        {
            "agent": {
                "input": "what is weather in sf",
                "intermediate_steps": [
                    (
                        AgentAction(
                            tool="search_api",
                            tool_input="query",
                            log="tool:search_api:a different query",
                        ),
                        "result for query",
                    )
                ],
                "agent_outcome": AgentAction(
                    tool="search_api",
                    tool_input="another",
                    log="tool:search_api:another",
                ),
            }
        },
    ]

    app_w_interrupt.update_state(
        config,
        {
            "input": "what is weather in sf",
            "intermediate_steps": [
                (
                    AgentAction(
                        tool="search_api",
                        tool_input="query",
                        log="tool:search_api:a different query",
                    ),
                    "result for query",
                )
            ],
            "agent_outcome": AgentFinish(
                return_values={"answer": "a really nice answer"},
                log="finish:a really nice answer",
            ),
        },
    )

    assert app_w_interrupt.get_state(config) == StateSnapshot(
        values={
            "agent": {
                "input": "what is weather in sf",
                "intermediate_steps": [
                    (
                        AgentAction(
                            tool="search_api",
                            tool_input="query",
                            log="tool:search_api:a different query",
                        ),
                        "result for query",
                    )
                ],
                "agent_outcome": AgentFinish(
                    return_values={"answer": "a really nice answer"},
                    log="finish:a really nice answer",
                ),
            },
        },
        next=(),
        config=app_w_interrupt.checkpointer.get_tuple(config).config,
        created_at=app_w_interrupt.checkpointer.get_tuple(config).checkpoint["ts"],
        metadata={
            "source": "update",
            "step": 4,
            "writes": {
                "agent": {
                    "input": "what is weather in sf",
                    "intermediate_steps": [
                        (
                            AgentAction(
                                tool="search_api",
                                tool_input="query",
                                log="tool:search_api:a different query",
                            ),
                            "result for query",
                        )
                    ],
                    "agent_outcome": AgentFinish(
                        return_values={"answer": "a really nice answer"},
                        log="finish:a really nice answer",
                    ),
                }
            },
        },
        parent_config=[*app_w_interrupt.checkpointer.list(config, limit=2)][-1].config,
    )

    # test re-invoke to continue with interrupt_before

    app_w_interrupt = workflow.compile(
        checkpointer=MemorySaverAssertImmutable(),
        interrupt_before=["tools"],
    )
    config = {"configurable": {"thread_id": "2"}}
    llm.i = 0  # reset the llm

    assert [
        c for c in app_w_interrupt.stream({"input": "what is weather in sf"}, config)
    ] == [
        {
            "agent": {
                "input": "what is weather in sf",
                "agent_outcome": AgentAction(
                    tool="search_api", tool_input="query", log="tool:search_api:query"
                ),
            }
        }
    ]

    assert app_w_interrupt.get_state(config) == StateSnapshot(
        values={
            "agent": {
                "input": "what is weather in sf",
                "agent_outcome": AgentAction(
                    tool="search_api", tool_input="query", log="tool:search_api:query"
                ),
            },
        },
        next=("tools",),
        config=app_w_interrupt.checkpointer.get_tuple(config).config,
        created_at=app_w_interrupt.checkpointer.get_tuple(config).checkpoint["ts"],
        metadata={
            "source": "loop",
            "step": 0,
            "writes": {
                "agent": {
                    "input": "what is weather in sf",
                    "agent_outcome": AgentAction(
                        tool="search_api",
                        tool_input="query",
                        log="tool:search_api:query",
                    ),
                }
            },
        },
        parent_config=[*app_w_interrupt.checkpointer.list(config, limit=2)][-1].config,
    )

    assert [c for c in app_w_interrupt.stream(None, config)] == [
        {
            "tools": {
                "input": "what is weather in sf",
                "intermediate_steps": [
                    (
                        AgentAction(
                            tool="search_api",
                            tool_input="query",
                            log="tool:search_api:query",
                        ),
                        "result for query",
                    )
                ],
            }
        },
        {
            "agent": {
                "input": "what is weather in sf",
                "intermediate_steps": [
                    (
                        AgentAction(
                            tool="search_api",
                            tool_input="query",
                            log="tool:search_api:query",
                        ),
                        "result for query",
                    )
                ],
                "agent_outcome": AgentAction(
                    tool="search_api",
                    tool_input="another",
                    log="tool:search_api:another",
                ),
            }
        },
    ]

    assert [c for c in app_w_interrupt.stream(None, config)] == [
        {
            "tools": {
                "input": "what is weather in sf",
                "intermediate_steps": [
                    (
                        AgentAction(
                            tool="search_api",
                            tool_input="query",
                            log="tool:search_api:query",
                        ),
                        "result for query",
                    ),
                    (
                        AgentAction(
                            tool="search_api",
                            tool_input="another",
                            log="tool:search_api:another",
                        ),
                        "result for another",
                    ),
                ],
            }
        },
        {
            "agent": {
                "input": "what is weather in sf",
                "intermediate_steps": [
                    (
                        AgentAction(
                            tool="search_api",
                            tool_input="query",
                            log="tool:search_api:query",
                        ),
                        "result for query",
                    ),
                    (
                        AgentAction(
                            tool="search_api",
                            tool_input="another",
                            log="tool:search_api:another",
                        ),
                        "result for another",
                    ),
                ],
                "agent_outcome": AgentFinish(
                    return_values={"answer": "answer"}, log="finish:answer"
                ),
            }
        },
    ]


def test_conditional_entrypoint_graph(snapshot: SnapshotAssertion) -> None:
    def left(data: str) -> str:
        return data + "->left"

    def right(data: str) -> str:
        return data + "->right"

    def should_start(data: str) -> str:
        # Logic to decide where to start
        if len(data) > 10:
            return "go-right"
        else:
            return "go-left"

    # Define a new graph
    workflow = Graph()

    workflow.add_node("left", left)
    workflow.add_node("right", right)

    workflow.set_conditional_entry_point(
        should_start, {"go-left": "left", "go-right": "right"}
    )

    workflow.add_conditional_edges("left", lambda data: END, {END: END})
    workflow.add_edge("right", END)

    app = workflow.compile()

    assert app.get_input_schema().schema_json() == snapshot
    assert app.get_output_schema().schema_json() == snapshot
    assert json.dumps(app.get_graph().to_json(), indent=2) == snapshot
    assert app.get_graph().draw_mermaid(with_styles=False) == snapshot

    assert (
        app.invoke("what is weather in sf", debug=True)
        == "what is weather in sf->right"
    )

    assert [*app.stream("what is weather in sf")] == [
        {"right": "what is weather in sf->right"},
    ]


def test_conditional_entrypoint_to_multiple_state_graph(
    snapshot: SnapshotAssertion,
) -> None:
    class OverallState(TypedDict):
        locations: list[str]
        results: Annotated[list[str], operator.add]

    def get_weather(state: OverallState) -> OverallState:
        location = state["location"]
        weather = "sunny" if len(location) > 2 else "cloudy"
        return {"results": [f"It's {weather} in {location}"]}

    def continue_to_weather(state: OverallState) -> list[Send]:
        return [
            Send("get_weather", {"location": location})
            for location in state["locations"]
        ]

    workflow = StateGraph(OverallState)

    workflow.add_node("get_weather", get_weather)
    workflow.add_edge("get_weather", END)
    workflow.set_conditional_entry_point(continue_to_weather)

    app = workflow.compile()

    assert app.get_input_schema().schema_json() == snapshot
    assert app.get_output_schema().schema_json() == snapshot
    assert json.dumps(app.get_graph().to_json(), indent=2) == snapshot
    assert app.get_graph().draw_mermaid(with_styles=False) == snapshot

    assert app.invoke({"locations": ["sf", "nyc"]}, debug=True) == {
        "locations": ["sf", "nyc"],
        "results": ["It's cloudy in sf", "It's sunny in nyc"],
    }

    assert [*app.stream({"locations": ["sf", "nyc"]}, stream_mode="values")][-1] == {
        "locations": ["sf", "nyc"],
        "results": ["It's cloudy in sf", "It's sunny in nyc"],
    }


def test_conditional_state_graph(snapshot: SnapshotAssertion) -> None:
    from langchain_core.agents import AgentAction, AgentFinish
    from langchain_core.language_models.fake import FakeStreamingListLLM
    from langchain_core.prompts import PromptTemplate
    from langchain_core.tools import tool

    class AgentState(TypedDict, total=False):
        input: Annotated[str, UntrackedValue]
        agent_outcome: Optional[Union[AgentAction, AgentFinish]]
        intermediate_steps: Annotated[list[tuple[AgentAction, str]], operator.add]
        session: Annotated[httpx.Client, Context(httpx.Client)]

    class ToolState(TypedDict, total=False):
        agent_outcome: Union[AgentAction, AgentFinish]
        session: Annotated[httpx.Client, Context(httpx.Client)]

    # Assemble the tools
    @tool()
    def search_api(query: str) -> str:
        """Searches the API for the query."""
        return f"result for {query}"

    tools = [search_api]

    # Construct the agent
    prompt = PromptTemplate.from_template("Hello!")

    llm = FakeStreamingListLLM(
        responses=[
            "tool:search_api:query",
            "tool:search_api:another",
            "finish:answer",
        ]
    )

    def agent_parser(input: str) -> dict[str, Union[AgentAction, AgentFinish]]:
        if input.startswith("finish"):
            _, answer = input.split(":")
            return {
                "agent_outcome": AgentFinish(
                    return_values={"answer": answer}, log=input
                )
            }
        else:
            _, tool_name, tool_input = input.split(":")
            return {
                "agent_outcome": AgentAction(
                    tool=tool_name, tool_input=tool_input, log=input
                )
            }

    agent = prompt | llm | agent_parser

    # Define tool execution logic
    def execute_tools(data: ToolState) -> dict:
        # check session in data
        assert isinstance(data["session"], httpx.Client)
        assert "input" not in data
        assert "intermediate_steps" not in data
        # execute the tool
        agent_action: AgentAction = data.pop("agent_outcome")
        observation = {t.name: t for t in tools}[agent_action.tool].invoke(
            agent_action.tool_input
        )
        return {"intermediate_steps": [(agent_action, observation)]}

    # Define decision-making logic
    def should_continue(data: AgentState) -> str:
        # check session in data
        assert isinstance(data["session"], httpx.Client)
        # Logic to decide whether to continue in the loop or exit
        if isinstance(data["agent_outcome"], AgentFinish):
            return "exit"
        else:
            return "continue"

    # Define a new graph
    workflow = StateGraph(AgentState)

    workflow.add_node("agent", agent)
    workflow.add_node("tools", execute_tools, input=ToolState)

    workflow.set_entry_point("agent")

    workflow.add_conditional_edges(
        "agent", should_continue, {"continue": "tools", "exit": END}
    )

    workflow.add_edge("tools", "agent")

    app = workflow.compile()

    assert app.get_input_schema().schema_json() == snapshot
    assert app.get_output_schema().schema_json() == snapshot
    assert json.dumps(app.get_graph().to_json(), indent=2) == snapshot
    assert app.get_graph().draw_mermaid(with_styles=False) == snapshot

    assert app.invoke({"input": "what is weather in sf"}) == {
        "input": "what is weather in sf",
        "intermediate_steps": [
            (
                AgentAction(
                    tool="search_api",
                    tool_input="query",
                    log="tool:search_api:query",
                ),
                "result for query",
            ),
            (
                AgentAction(
                    tool="search_api",
                    tool_input="another",
                    log="tool:search_api:another",
                ),
                "result for another",
            ),
        ],
        "agent_outcome": AgentFinish(
            return_values={"answer": "answer"}, log="finish:answer"
        ),
    }

    assert [*app.stream({"input": "what is weather in sf"})] == [
        {
            "agent": {
                "agent_outcome": AgentAction(
                    tool="search_api", tool_input="query", log="tool:search_api:query"
                ),
            }
        },
        {
            "tools": {
                "intermediate_steps": [
                    (
                        AgentAction(
                            tool="search_api",
                            tool_input="query",
                            log="tool:search_api:query",
                        ),
                        "result for query",
                    )
                ],
            }
        },
        {
            "agent": {
                "agent_outcome": AgentAction(
                    tool="search_api",
                    tool_input="another",
                    log="tool:search_api:another",
                ),
            }
        },
        {
            "tools": {
                "intermediate_steps": [
                    (
                        AgentAction(
                            tool="search_api",
                            tool_input="another",
                            log="tool:search_api:another",
                        ),
                        "result for another",
                    ),
                ],
            }
        },
        {
            "agent": {
                "agent_outcome": AgentFinish(
                    return_values={"answer": "answer"}, log="finish:answer"
                ),
            }
        },
    ]

    # test state get/update methods with interrupt_after

    app_w_interrupt = workflow.compile(
        checkpointer=MemorySaverAssertImmutable(),
        interrupt_after=["agent"],
    )
    config = {"configurable": {"thread_id": "1"}}

    assert [
        c for c in app_w_interrupt.stream({"input": "what is weather in sf"}, config)
    ] == [
        {
            "agent": {
                "agent_outcome": AgentAction(
                    tool="search_api", tool_input="query", log="tool:search_api:query"
                ),
            }
        },
    ]

    assert app_w_interrupt.get_state(config) == StateSnapshot(
        values={
            "agent_outcome": AgentAction(
                tool="search_api", tool_input="query", log="tool:search_api:query"
            ),
            "intermediate_steps": [],
        },
        next=("tools",),
        config=app_w_interrupt.checkpointer.get_tuple(config).config,
        created_at=app_w_interrupt.checkpointer.get_tuple(config).checkpoint["ts"],
        metadata={
            "source": "loop",
            "step": 1,
            "writes": {
                "agent": {
                    "agent_outcome": AgentAction(
                        tool="search_api",
                        tool_input="query",
                        log="tool:search_api:query",
                    ),
                }
            },
        },
        parent_config=[*app_w_interrupt.checkpointer.list(config, limit=2)][-1].config,
    )

    app_w_interrupt.update_state(
        config,
        {
            "agent_outcome": AgentAction(
                tool="search_api",
                tool_input="query",
                log="tool:search_api:a different query",
            )
        },
    )

    assert app_w_interrupt.get_state(config) == StateSnapshot(
        values={
            "agent_outcome": AgentAction(
                tool="search_api",
                tool_input="query",
                log="tool:search_api:a different query",
            ),
            "intermediate_steps": [],
        },
        next=("tools",),
        config=app_w_interrupt.checkpointer.get_tuple(config).config,
        created_at=app_w_interrupt.checkpointer.get_tuple(config).checkpoint["ts"],
        metadata={
            "source": "update",
            "step": 2,
            "writes": {
                "agent": {
                    "agent_outcome": AgentAction(
                        tool="search_api",
                        tool_input="query",
                        log="tool:search_api:a different query",
                    )
                },
            },
        },
        parent_config=[*app_w_interrupt.checkpointer.list(config, limit=2)][-1].config,
    )

    assert [c for c in app_w_interrupt.stream(None, config)] == [
        {
            "tools": {
                "intermediate_steps": [
                    (
                        AgentAction(
                            tool="search_api",
                            tool_input="query",
                            log="tool:search_api:a different query",
                        ),
                        "result for query",
                    )
                ],
            }
        },
        {
            "agent": {
                "agent_outcome": AgentAction(
                    tool="search_api",
                    tool_input="another",
                    log="tool:search_api:another",
                ),
            }
        },
    ]

    app_w_interrupt.update_state(
        config,
        {
            "agent_outcome": AgentFinish(
                return_values={"answer": "a really nice answer"},
                log="finish:a really nice answer",
            )
        },
    )

    assert app_w_interrupt.get_state(config) == StateSnapshot(
        values={
            "agent_outcome": AgentFinish(
                return_values={"answer": "a really nice answer"},
                log="finish:a really nice answer",
            ),
            "intermediate_steps": [
                (
                    AgentAction(
                        tool="search_api",
                        tool_input="query",
                        log="tool:search_api:a different query",
                    ),
                    "result for query",
                )
            ],
        },
        next=(),
        config=app_w_interrupt.checkpointer.get_tuple(config).config,
        created_at=app_w_interrupt.checkpointer.get_tuple(config).checkpoint["ts"],
        metadata={
            "source": "update",
            "step": 5,
            "writes": {
                "agent": {
                    "agent_outcome": AgentFinish(
                        return_values={"answer": "a really nice answer"},
                        log="finish:a really nice answer",
                    )
                }
            },
        },
        parent_config=[*app_w_interrupt.checkpointer.list(config, limit=2)][-1].config,
    )

    # test state get/update methods with interrupt_before

    app_w_interrupt = workflow.compile(
        checkpointer=MemorySaverAssertImmutable(),
        interrupt_before=["tools"],
        debug=True,
    )
    config = {"configurable": {"thread_id": "2"}}
    llm.i = 0  # reset the llm

    assert [
        c for c in app_w_interrupt.stream({"input": "what is weather in sf"}, config)
    ] == [
        {
            "agent": {
                "agent_outcome": AgentAction(
                    tool="search_api", tool_input="query", log="tool:search_api:query"
                ),
            }
        },
    ]

    assert app_w_interrupt.get_state(config) == StateSnapshot(
        values={
            "agent_outcome": AgentAction(
                tool="search_api", tool_input="query", log="tool:search_api:query"
            ),
            "intermediate_steps": [],
        },
        next=("tools",),
        config=app_w_interrupt.checkpointer.get_tuple(config).config,
        created_at=app_w_interrupt.checkpointer.get_tuple(config).checkpoint["ts"],
        metadata={
            "source": "loop",
            "step": 1,
            "writes": {
                "agent": {
                    "agent_outcome": AgentAction(
                        tool="search_api",
                        tool_input="query",
                        log="tool:search_api:query",
                    ),
                }
            },
        },
        parent_config=[*app_w_interrupt.checkpointer.list(config, limit=2)][-1].config,
    )

    app_w_interrupt.update_state(
        config,
        {
            "agent_outcome": AgentAction(
                tool="search_api",
                tool_input="query",
                log="tool:search_api:a different query",
            )
        },
    )

    assert app_w_interrupt.get_state(config) == StateSnapshot(
        values={
            "agent_outcome": AgentAction(
                tool="search_api",
                tool_input="query",
                log="tool:search_api:a different query",
            ),
            "intermediate_steps": [],
        },
        next=("tools",),
        config=app_w_interrupt.checkpointer.get_tuple(config).config,
        created_at=app_w_interrupt.checkpointer.get_tuple(config).checkpoint["ts"],
        metadata={
            "source": "update",
            "step": 2,
            "writes": {
                "agent": {
                    "agent_outcome": AgentAction(
                        tool="search_api",
                        tool_input="query",
                        log="tool:search_api:a different query",
                    )
                }
            },
        },
        parent_config=[*app_w_interrupt.checkpointer.list(config, limit=2)][-1].config,
    )

    assert [c for c in app_w_interrupt.stream(None, config)] == [
        {
            "tools": {
                "intermediate_steps": [
                    (
                        AgentAction(
                            tool="search_api",
                            tool_input="query",
                            log="tool:search_api:a different query",
                        ),
                        "result for query",
                    )
                ],
            }
        },
        {
            "agent": {
                "agent_outcome": AgentAction(
                    tool="search_api",
                    tool_input="another",
                    log="tool:search_api:another",
                ),
            }
        },
    ]

    app_w_interrupt.update_state(
        config,
        {
            "agent_outcome": AgentFinish(
                return_values={"answer": "a really nice answer"},
                log="finish:a really nice answer",
            )
        },
    )

    assert app_w_interrupt.get_state(config) == StateSnapshot(
        values={
            "agent_outcome": AgentFinish(
                return_values={"answer": "a really nice answer"},
                log="finish:a really nice answer",
            ),
            "intermediate_steps": [
                (
                    AgentAction(
                        tool="search_api",
                        tool_input="query",
                        log="tool:search_api:a different query",
                    ),
                    "result for query",
                )
            ],
        },
        next=(),
        config=app_w_interrupt.checkpointer.get_tuple(config).config,
        created_at=app_w_interrupt.checkpointer.get_tuple(config).checkpoint["ts"],
        metadata={
            "source": "update",
            "step": 5,
            "writes": {
                "agent": {
                    "agent_outcome": AgentFinish(
                        return_values={"answer": "a really nice answer"},
                        log="finish:a really nice answer",
                    )
                }
            },
        },
        parent_config=[*app_w_interrupt.checkpointer.list(config, limit=2)][-1].config,
    )

    # test w interrupt before all
    app_w_interrupt = workflow.compile(
        checkpointer=MemorySaverAssertImmutable(),
        interrupt_before="*",
        debug=True,
    )
    config = {"configurable": {"thread_id": "3"}}
    llm.i = 0  # reset the llm

    assert [
        c for c in app_w_interrupt.stream({"input": "what is weather in sf"}, config)
    ] == []

    assert app_w_interrupt.get_state(config) == StateSnapshot(
        values={
            "intermediate_steps": [],
        },
        next=("agent",),
        config=app_w_interrupt.checkpointer.get_tuple(config).config,
        created_at=app_w_interrupt.checkpointer.get_tuple(config).checkpoint["ts"],
        metadata={"source": "loop", "step": 0, "writes": None},
        parent_config=[*app_w_interrupt.checkpointer.list(config, limit=2)][-1].config,
    )

    assert [c for c in app_w_interrupt.stream(None, config)] == [
        {
            "agent": {
                "agent_outcome": AgentAction(
                    tool="search_api", tool_input="query", log="tool:search_api:query"
                ),
            }
        },
    ]

    assert app_w_interrupt.get_state(config) == StateSnapshot(
        values={
            "agent_outcome": AgentAction(
                tool="search_api", tool_input="query", log="tool:search_api:query"
            ),
            "intermediate_steps": [],
        },
        next=("tools",),
        config=app_w_interrupt.checkpointer.get_tuple(config).config,
        created_at=app_w_interrupt.checkpointer.get_tuple(config).checkpoint["ts"],
        metadata={
            "source": "loop",
            "step": 1,
            "writes": {
                "agent": {
                    "agent_outcome": AgentAction(
                        tool="search_api",
                        tool_input="query",
                        log="tool:search_api:query",
                    ),
                }
            },
        },
        parent_config=[*app_w_interrupt.checkpointer.list(config, limit=2)][-1].config,
    )

    assert [c for c in app_w_interrupt.stream(None, config)] == [
        {
            "tools": {
                "intermediate_steps": [
                    (
                        AgentAction(
                            tool="search_api",
                            tool_input="query",
                            log="tool:search_api:query",
                        ),
                        "result for query",
                    )
                ],
            }
        },
    ]

    assert app_w_interrupt.get_state(config) == StateSnapshot(
        values={
            "agent_outcome": AgentAction(
                tool="search_api", tool_input="query", log="tool:search_api:query"
            ),
            "intermediate_steps": [
                (
                    AgentAction(
                        tool="search_api",
                        tool_input="query",
                        log="tool:search_api:query",
                    ),
                    "result for query",
                )
            ],
        },
        next=("agent",),
        config=app_w_interrupt.checkpointer.get_tuple(config).config,
        created_at=app_w_interrupt.checkpointer.get_tuple(config).checkpoint["ts"],
        metadata={
            "source": "loop",
            "step": 2,
            "writes": {
                "tools": {
                    "intermediate_steps": [
                        (
                            AgentAction(
                                tool="search_api",
                                tool_input="query",
                                log="tool:search_api:query",
                            ),
                            "result for query",
                        )
                    ],
                }
            },
        },
        parent_config=[*app_w_interrupt.checkpointer.list(config, limit=2)][-1].config,
    )

    assert [c for c in app_w_interrupt.stream(None, config)] == [
        {
            "agent": {
                "agent_outcome": AgentAction(
                    tool="search_api",
                    tool_input="another",
                    log="tool:search_api:another",
                ),
            }
        },
    ]

    # test w interrupt after all
    app_w_interrupt = workflow.compile(
        checkpointer=MemorySaverAssertImmutable(),
        interrupt_after="*",
    )
    config = {"configurable": {"thread_id": "4"}}
    llm.i = 0  # reset the llm

    assert [
        c for c in app_w_interrupt.stream({"input": "what is weather in sf"}, config)
    ] == [
        {
            "agent": {
                "agent_outcome": AgentAction(
                    tool="search_api", tool_input="query", log="tool:search_api:query"
                ),
            }
        },
    ]

    assert app_w_interrupt.get_state(config) == StateSnapshot(
        values={
            "agent_outcome": AgentAction(
                tool="search_api", tool_input="query", log="tool:search_api:query"
            ),
            "intermediate_steps": [],
        },
        next=("tools",),
        config=app_w_interrupt.checkpointer.get_tuple(config).config,
        created_at=app_w_interrupt.checkpointer.get_tuple(config).checkpoint["ts"],
        metadata={
            "source": "loop",
            "step": 1,
            "writes": {
                "agent": {
                    "agent_outcome": AgentAction(
                        tool="search_api",
                        tool_input="query",
                        log="tool:search_api:query",
                    ),
                }
            },
        },
        parent_config=[*app_w_interrupt.checkpointer.list(config, limit=2)][-1].config,
    )

    assert [c for c in app_w_interrupt.stream(None, config)] == [
        {
            "tools": {
                "intermediate_steps": [
                    (
                        AgentAction(
                            tool="search_api",
                            tool_input="query",
                            log="tool:search_api:query",
                        ),
                        "result for query",
                    )
                ],
            }
        },
    ]

    assert app_w_interrupt.get_state(config) == StateSnapshot(
        values={
            "agent_outcome": AgentAction(
                tool="search_api", tool_input="query", log="tool:search_api:query"
            ),
            "intermediate_steps": [
                (
                    AgentAction(
                        tool="search_api",
                        tool_input="query",
                        log="tool:search_api:query",
                    ),
                    "result for query",
                )
            ],
        },
        next=("agent",),
        config=app_w_interrupt.checkpointer.get_tuple(config).config,
        created_at=app_w_interrupt.checkpointer.get_tuple(config).checkpoint["ts"],
        metadata={
            "source": "loop",
            "step": 2,
            "writes": {
                "tools": {
                    "intermediate_steps": [
                        (
                            AgentAction(
                                tool="search_api",
                                tool_input="query",
                                log="tool:search_api:query",
                            ),
                            "result for query",
                        )
                    ],
                }
            },
        },
        parent_config=[*app_w_interrupt.checkpointer.list(config, limit=2)][-1].config,
    )

    assert [c for c in app_w_interrupt.stream(None, config)] == [
        {
            "agent": {
                "agent_outcome": AgentAction(
                    tool="search_api",
                    tool_input="another",
                    log="tool:search_api:another",
                ),
            }
        },
    ]


def test_state_graph_w_config_inherited_state_keys(snapshot: SnapshotAssertion) -> None:
    from langchain_core.agents import AgentAction, AgentFinish
    from langchain_core.language_models.fake import FakeStreamingListLLM
    from langchain_core.prompts import PromptTemplate
    from langchain_core.tools import tool

    class BaseState(TypedDict):
        input: str
        agent_outcome: Optional[Union[AgentAction, AgentFinish]]

    class AgentState(BaseState, total=False):
        intermediate_steps: Annotated[list[tuple[AgentAction, str]], operator.add]

    assert get_type_hints(AgentState).keys() == {
        "input",
        "agent_outcome",
        "intermediate_steps",
    }

    class Config(TypedDict, total=False):
        tools: list[str]

    # Assemble the tools
    @tool()
    def search_api(query: str) -> str:
        """Searches the API for the query."""
        return f"result for {query}"

    tools = [search_api]

    # Construct the agent
    prompt = PromptTemplate.from_template("Hello!")

    llm = FakeStreamingListLLM(
        responses=[
            "tool:search_api:query",
            "tool:search_api:another",
            "finish:answer",
        ]
    )

    def agent_parser(input: str) -> dict[str, Union[AgentAction, AgentFinish]]:
        if input.startswith("finish"):
            _, answer = input.split(":")
            return {
                "agent_outcome": AgentFinish(
                    return_values={"answer": answer}, log=input
                )
            }
        else:
            _, tool_name, tool_input = input.split(":")
            return {
                "agent_outcome": AgentAction(
                    tool=tool_name, tool_input=tool_input, log=input
                )
            }

    agent = prompt | llm | agent_parser

    # Define tool execution logic
    def execute_tools(data: AgentState) -> dict:
        agent_action: AgentAction = data.pop("agent_outcome")
        observation = {t.name: t for t in tools}[agent_action.tool].invoke(
            agent_action.tool_input
        )
        return {"intermediate_steps": [(agent_action, observation)]}

    # Define decision-making logic
    def should_continue(data: AgentState) -> str:
        # Logic to decide whether to continue in the loop or exit
        if isinstance(data["agent_outcome"], AgentFinish):
            return "exit"
        else:
            return "continue"

    # Define a new graph
    builder = StateGraph(AgentState, Config)

    builder.add_node("agent", agent)
    builder.add_node("tools", execute_tools)

    builder.set_entry_point("agent")

    builder.add_conditional_edges(
        "agent", should_continue, {"continue": "tools", "exit": END}
    )

    builder.add_edge("tools", "agent")

    app = builder.compile()

    assert app.config_schema().schema_json() == snapshot
    assert app.get_input_schema().schema_json() == snapshot
    assert app.get_output_schema().schema_json() == snapshot

    assert builder.channels.keys() == {"input", "agent_outcome", "intermediate_steps"}

    assert app.invoke({"input": "what is weather in sf"}) == {
        "agent_outcome": AgentFinish(
            return_values={"answer": "answer"}, log="finish:answer"
        ),
        "input": "what is weather in sf",
        "intermediate_steps": [
            (
                AgentAction(
                    tool="search_api", tool_input="query", log="tool:search_api:query"
                ),
                "result for query",
            ),
            (
                AgentAction(
                    tool="search_api",
                    tool_input="another",
                    log="tool:search_api:another",
                ),
                "result for another",
            ),
        ],
    }


def test_conditional_entrypoint_graph_state(snapshot: SnapshotAssertion) -> None:
    class AgentState(TypedDict, total=False):
        input: str
        output: str
        steps: Annotated[list[str], operator.add]

    def left(data: AgentState) -> AgentState:
        return {"output": data["input"] + "->left"}

    def right(data: AgentState) -> AgentState:
        return {"output": data["input"] + "->right"}

    def should_start(data: AgentState) -> str:
        assert data["steps"] == [], "Expected input to be read from the state"
        # Logic to decide where to start
        if len(data["input"]) > 10:
            return "go-right"
        else:
            return "go-left"

    # Define a new graph
    workflow = StateGraph(AgentState)

    workflow.add_node("left", left)
    workflow.add_node("right", right)

    workflow.set_conditional_entry_point(
        should_start, {"go-left": "left", "go-right": "right"}
    )

    workflow.add_conditional_edges("left", lambda data: END, {END: END})
    workflow.add_edge("right", END)

    app = workflow.compile()

    assert app.get_input_schema().schema_json() == snapshot
    assert app.get_output_schema().schema_json() == snapshot
    assert json.dumps(app.get_graph().to_json(), indent=2) == snapshot
    assert app.get_graph().draw_mermaid(with_styles=False) == snapshot

    assert app.invoke({"input": "what is weather in sf"}) == {
        "input": "what is weather in sf",
        "output": "what is weather in sf->right",
        "steps": [],
    }

    assert [*app.stream({"input": "what is weather in sf"})] == [
        {"right": {"output": "what is weather in sf->right"}},
    ]


def test_prebuilt_tool_chat(snapshot: SnapshotAssertion) -> None:
    from langchain_core.language_models.fake_chat_models import (
        FakeMessagesListChatModel,
    )
    from langchain_core.messages import AIMessage, HumanMessage, ToolMessage
    from langchain_core.tools import tool

    class FakeFuntionChatModel(FakeMessagesListChatModel):
        def bind_tools(self, functions: list):
            return self

    @tool()
    def search_api(query: str) -> str:
        """Searches the API for the query."""
        return f"result for {query}"

    tools = [search_api]

    model = FakeFuntionChatModel(
        responses=[
            AIMessage(
                content="",
                tool_calls=[
                    {
                        "id": "tool_call123",
                        "name": "search_api",
                        "args": {"query": "query"},
                    },
                ],
            ),
            AIMessage(
                content="",
                tool_calls=[
                    {
                        "id": "tool_call234",
                        "name": "search_api",
                        "args": {"query": "another"},
                    },
                    {
                        "id": "tool_call567",
                        "name": "search_api",
                        "args": {"query": "a third one"},
                    },
                ],
            ),
            AIMessage(content="answer"),
        ]
    )

    app = create_tool_calling_executor(model, tools)

    assert app.get_input_schema().schema_json() == snapshot
    assert app.get_output_schema().schema_json() == snapshot
    assert json.dumps(app.get_graph().to_json(), indent=2) == snapshot
    assert app.get_graph().draw_mermaid(with_styles=False) == snapshot

    assert app.invoke(
        {"messages": [HumanMessage(content="what is weather in sf")]}
    ) == {
        "messages": [
            _AnyIdHumanMessage(content="what is weather in sf"),
            AIMessage(
                id=AnyStr(),
                content="",
                tool_calls=[
                    {
                        "id": "tool_call123",
                        "name": "search_api",
                        "args": {"query": "query"},
                    },
                ],
            ),
            ToolMessage(
                content="result for query",
                name="search_api",
                tool_call_id="tool_call123",
                id=AnyStr(),
            ),
            AIMessage(
                id=AnyStr(),
                content="",
                tool_calls=[
                    {
                        "id": "tool_call234",
                        "name": "search_api",
                        "args": {"query": "another"},
                    },
                    {
                        "id": "tool_call567",
                        "name": "search_api",
                        "args": {"query": "a third one"},
                    },
                ],
            ),
            ToolMessage(
                content="result for another",
                name="search_api",
                tool_call_id="tool_call234",
                id=AnyStr(),
            ),
            ToolMessage(
                content="result for a third one",
                name="search_api",
                tool_call_id="tool_call567",
                id=AnyStr(),
            ),
            _AnyIdAIMessage(content="answer"),
        ]
    }

    assert app.invoke(
        {"messages": [HumanMessage(content="what is weather in sf")]},
        {"recursion_limit": 2},
        debug=True,
    ) == {
        "messages": [
            _AnyIdHumanMessage(content="what is weather in sf"),
            _AnyIdAIMessage(content="Sorry, need more steps to process this request."),
        ]
    }

    model.i = 0  # reset the model

    assert app.invoke(
        {"messages": [HumanMessage(content="what is weather in sf")]},
        stream_mode="updates",
    ) == [
        {
            "agent": {
                "messages": [
                    AIMessage(
                        content="",
                        tool_calls=[
                            {
                                "id": "tool_call123",
                                "name": "search_api",
                                "args": {"query": "query"},
                            },
                        ],
                        id=AnyStr(),
                    )
                ]
            }
        },
        {
            "tools": {
                "messages": [
                    ToolMessage(
                        content="result for query",
                        name="search_api",
                        tool_call_id="tool_call123",
                        id=AnyStr(),
                    )
                ]
            }
        },
        {
            "agent": {
                "messages": [
                    AIMessage(
                        content="",
                        tool_calls=[
                            {
                                "id": "tool_call234",
                                "name": "search_api",
                                "args": {"query": "another"},
                            },
                            {
                                "id": "tool_call567",
                                "name": "search_api",
                                "args": {"query": "a third one"},
                            },
                        ],
                        id=AnyStr(),
                    )
                ]
            }
        },
        {
            "tools": {
                "messages": [
                    ToolMessage(
                        content="result for another",
                        name="search_api",
                        tool_call_id="tool_call234",
                        id=AnyStr(),
                    ),
                    ToolMessage(
                        content="result for a third one",
                        name="search_api",
                        tool_call_id="tool_call567",
                        id=AnyStr(),
                    ),
                ]
            }
        },
        {"agent": {"messages": [_AnyIdAIMessage(content="answer")]}},
    ]

    assert [
        *app.stream({"messages": [HumanMessage(content="what is weather in sf")]})
    ] == [
        {
            "agent": {
                "messages": [
                    AIMessage(
                        id=AnyStr(),
                        content="",
                        tool_calls=[
                            {
                                "id": "tool_call123",
                                "name": "search_api",
                                "args": {"query": "query"},
                            },
                        ],
                    )
                ]
            }
        },
        {
            "tools": {
                "messages": [
                    ToolMessage(
                        content="result for query",
                        name="search_api",
                        tool_call_id="tool_call123",
                        id=AnyStr(),
                    )
                ]
            }
        },
        {
            "agent": {
                "messages": [
                    AIMessage(
                        id=AnyStr(),
                        content="",
                        tool_calls=[
                            {
                                "id": "tool_call234",
                                "name": "search_api",
                                "args": {"query": "another"},
                            },
                            {
                                "id": "tool_call567",
                                "name": "search_api",
                                "args": {"query": "a third one"},
                            },
                        ],
                    )
                ]
            }
        },
        {
            "tools": {
                "messages": [
                    ToolMessage(
                        content="result for another",
                        name="search_api",
                        tool_call_id="tool_call234",
                        id=AnyStr(),
                    ),
                    ToolMessage(
                        content="result for a third one",
                        name="search_api",
                        tool_call_id="tool_call567",
                        id=AnyStr(),
                    ),
                ]
            }
        },
        {"agent": {"messages": [_AnyIdAIMessage(content="answer")]}},
    ]


@pytest.mark.parametrize("serde", [NoopSerializer(), JsonPlusSerializer()])
def test_state_graph_packets(serde: SerializerProtocol) -> None:
    from langchain_core.language_models.fake_chat_models import (
        FakeMessagesListChatModel,
    )
    from langchain_core.messages import (
        AIMessage,
        BaseMessage,
        HumanMessage,
        ToolCall,
        ToolMessage,
    )
    from langchain_core.tools import tool

    class AgentState(TypedDict):
        messages: Annotated[list[BaseMessage], add_messages]

    @tool()
    def search_api(query: str) -> str:
        """Searches the API for the query."""
        return f"result for {query}"

    tools = [search_api]
    tools_by_name = {t.name: t for t in tools}

    model = FakeMessagesListChatModel(
        responses=[
            AIMessage(
                id="ai1",
                content="",
                tool_calls=[
                    {
                        "id": "tool_call123",
                        "name": "search_api",
                        "args": {"query": "query"},
                    },
                ],
            ),
            AIMessage(
                id="ai2",
                content="",
                tool_calls=[
                    {
                        "id": "tool_call234",
                        "name": "search_api",
                        "args": {"query": "another", "idx": 0},
                    },
                    {
                        "id": "tool_call567",
                        "name": "search_api",
                        "args": {"query": "a third one", "idx": 1},
                    },
                ],
            ),
            AIMessage(id="ai3", content="answer"),
        ]
    )

    def agent(data: AgentState) -> AgentState:
        return {
            "messages": model.invoke(data["messages"]),
            "something_extra": "hi there",
        }

    # Define decision-making logic
    def should_continue(data: AgentState) -> str:
        assert (
            data["something_extra"] == "hi there"
        ), "nodes can pass extra data to their cond edges, which isn't saved in state"
        # Logic to decide whether to continue in the loop or exit
        if tool_calls := data["messages"][-1].tool_calls:
            return [Send("tools", tool_call) for tool_call in tool_calls]
        else:
            return END

    def tools_node(tool_call: ToolCall, config: RunnableConfig) -> AgentState:
        time.sleep(tool_call["args"].get("idx", 0) / 10)
        output = tools_by_name[tool_call["name"]].invoke(tool_call["args"], config)
        return {
            "messages": ToolMessage(
                content=output, name=tool_call["name"], tool_call_id=tool_call["id"]
            )
        }

    # Define a new graph
    workflow = StateGraph(AgentState)

    # Define the two nodes we will cycle between
    workflow.add_node("agent", agent)
    workflow.add_node("tools", tools_node)

    # Set the entrypoint as `agent`
    # This means that this node is the first one called
    workflow.set_entry_point("agent")

    # We now add a conditional edge
    workflow.add_conditional_edges("agent", should_continue)

    # We now add a normal edge from `tools` to `agent`.
    # This means that after `tools` is called, `agent` node is called next.
    workflow.add_edge("tools", "agent")

    # Finally, we compile it!
    # This compiles it into a LangChain Runnable,
    # meaning you can use it as you would any other runnable
    app = workflow.compile()

    assert app.invoke({"messages": HumanMessage(content="what is weather in sf")}) == {
        "messages": [
            _AnyIdHumanMessage(content="what is weather in sf"),
            AIMessage(
                id="ai1",
                content="",
                tool_calls=[
                    {
                        "id": "tool_call123",
                        "name": "search_api",
                        "args": {"query": "query"},
                    },
                ],
            ),
            ToolMessage(
                content="result for query",
                name="search_api",
                id=AnyStr(),
                tool_call_id="tool_call123",
            ),
            AIMessage(
                id="ai2",
                content="",
                tool_calls=[
                    {
                        "id": "tool_call234",
                        "name": "search_api",
                        "args": {"query": "another", "idx": 0},
                    },
                    {
                        "id": "tool_call567",
                        "name": "search_api",
                        "args": {"query": "a third one", "idx": 1},
                    },
                ],
            ),
            ToolMessage(
                content="result for another",
                name="search_api",
                id=AnyStr(),
                tool_call_id="tool_call234",
            ),
            ToolMessage(
                content="result for a third one",
                name="search_api",
                id=AnyStr(),
                tool_call_id="tool_call567",
            ),
            AIMessage(content="answer", id="ai3"),
        ]
    }

    assert [
        c
        for c in app.stream(
            {"messages": [HumanMessage(content="what is weather in sf")]}
        )
    ] == [
        {
            "agent": {
                "messages": AIMessage(
                    id="ai1",
                    content="",
                    tool_calls=[
                        {
                            "id": "tool_call123",
                            "name": "search_api",
                            "args": {"query": "query"},
                        },
                    ],
                )
            },
        },
        {
            "tools": {
                "messages": ToolMessage(
                    content="result for query",
                    name="search_api",
                    id=AnyStr(),
                    tool_call_id="tool_call123",
                )
            }
        },
        {
            "agent": {
                "messages": AIMessage(
                    id="ai2",
                    content="",
                    tool_calls=[
                        {
                            "id": "tool_call234",
                            "name": "search_api",
                            "args": {"query": "another", "idx": 0},
                        },
                        {
                            "id": "tool_call567",
                            "name": "search_api",
                            "args": {"query": "a third one", "idx": 1},
                        },
                    ],
                )
            }
        },
        {
            "tools": {
                "messages": ToolMessage(
                    content="result for another",
                    name="search_api",
                    id=AnyStr(),
                    tool_call_id="tool_call234",
                )
            },
        },
        {
            "tools": {
                "messages": ToolMessage(
                    content="result for a third one",
                    name="search_api",
                    id=AnyStr(),
                    tool_call_id="tool_call567",
                ),
            },
        },
        {"agent": {"messages": AIMessage(content="answer", id="ai3")}},
    ]

    app_w_interrupt = workflow.compile(
        checkpointer=MemorySaverAssertImmutable(serde=serde),
        interrupt_after=["agent"],
    )
    config = {"configurable": {"thread_id": "1"}}

    assert [
        c
        for c in app_w_interrupt.stream(
            {"messages": HumanMessage(content="what is weather in sf")}, config
        )
    ] == [
        {
            "agent": {
                "messages": AIMessage(
                    id="ai1",
                    content="",
                    tool_calls=[
                        {
                            "id": "tool_call123",
                            "name": "search_api",
                            "args": {"query": "query"},
                        },
                    ],
                )
            }
        },
    ]

    assert app_w_interrupt.get_state(config) == StateSnapshot(
        values={
            "messages": [
                _AnyIdHumanMessage(content="what is weather in sf"),
                AIMessage(
                    id="ai1",
                    content="",
                    tool_calls=[
                        {
                            "id": "tool_call123",
                            "name": "search_api",
                            "args": {"query": "query"},
                        },
                    ],
                ),
            ]
        },
        next=("tools",),
        config=(app_w_interrupt.checkpointer.get_tuple(config)).config,
        created_at=(app_w_interrupt.checkpointer.get_tuple(config)).checkpoint["ts"],
        metadata={
            "source": "loop",
            "step": 1,
            "writes": {
                "agent": {
                    "messages": AIMessage(
                        id="ai1",
                        content="",
                        tool_calls=[
                            {
                                "id": "tool_call123",
                                "name": "search_api",
                                "args": {"query": "query"},
                            },
                        ],
                    )
                }
            },
        },
        parent_config=[*app_w_interrupt.checkpointer.list(config, limit=2)][-1].config,
    )

    # modify ai message
    last_message = (app_w_interrupt.get_state(config)).values["messages"][-1]
    last_message.tool_calls[0]["args"]["query"] = "a different query"
    app_w_interrupt.update_state(
        config, {"messages": last_message, "something_extra": "hi there"}
    )

    # message was replaced instead of appended
    assert app_w_interrupt.get_state(config) == StateSnapshot(
        values={
            "messages": [
                _AnyIdHumanMessage(content="what is weather in sf"),
                AIMessage(
                    id="ai1",
                    content="",
                    tool_calls=[
                        {
                            "id": "tool_call123",
                            "name": "search_api",
                            "args": {"query": "a different query"},
                        },
                    ],
                ),
            ]
        },
        next=("tools",),
        config=app_w_interrupt.checkpointer.get_tuple(config).config,
        created_at=(app_w_interrupt.checkpointer.get_tuple(config)).checkpoint["ts"],
        metadata={
            "source": "update",
            "step": 2,
            "writes": {
                "agent": {
                    "messages": AIMessage(
                        id="ai1",
                        content="",
                        tool_calls=[
                            {
                                "id": "tool_call123",
                                "name": "search_api",
                                "args": {"query": "a different query"},
                            },
                        ],
                    ),
                    "something_extra": "hi there",
                }
            },
        },
        parent_config=[*app_w_interrupt.checkpointer.list(config, limit=2)][-1].config,
    )

    assert [c for c in app_w_interrupt.stream(None, config)] == [
        {
            "tools": {
                "messages": ToolMessage(
                    content="result for a different query",
                    name="search_api",
                    id=AnyStr(),
                    tool_call_id="tool_call123",
                )
            }
        },
        {
            "agent": {
                "messages": AIMessage(
                    id="ai2",
                    content="",
                    tool_calls=[
                        {
                            "id": "tool_call234",
                            "name": "search_api",
                            "args": {"query": "another", "idx": 0},
                        },
                        {
                            "id": "tool_call567",
                            "name": "search_api",
                            "args": {"query": "a third one", "idx": 1},
                        },
                    ],
                )
            },
        },
    ]

    assert app_w_interrupt.get_state(config) == StateSnapshot(
        values={
            "messages": [
                _AnyIdHumanMessage(content="what is weather in sf"),
                AIMessage(
                    id="ai1",
                    content="",
                    tool_calls=[
                        {
                            "id": "tool_call123",
                            "name": "search_api",
                            "args": {"query": "a different query"},
                        },
                    ],
                ),
                ToolMessage(
                    content="result for a different query",
                    name="search_api",
                    id=AnyStr(),
                    tool_call_id="tool_call123",
                ),
                AIMessage(
                    id="ai2",
                    content="",
                    tool_calls=[
                        {
                            "id": "tool_call234",
                            "name": "search_api",
                            "args": {"query": "another", "idx": 0},
                        },
                        {
                            "id": "tool_call567",
                            "name": "search_api",
                            "args": {"query": "a third one", "idx": 1},
                        },
                    ],
                ),
            ]
        },
        next=("tools", "tools"),
        config=app_w_interrupt.checkpointer.get_tuple(config).config,
        created_at=(app_w_interrupt.checkpointer.get_tuple(config)).checkpoint["ts"],
        metadata={
            "source": "loop",
            "step": 4,
            "writes": {
                "agent": {
                    "messages": AIMessage(
                        id="ai2",
                        content="",
                        tool_calls=[
                            {
                                "id": "tool_call234",
                                "name": "search_api",
                                "args": {"query": "another", "idx": 0},
                            },
                            {
                                "id": "tool_call567",
                                "name": "search_api",
                                "args": {"query": "a third one", "idx": 1},
                            },
                        ],
                    )
                },
            },
        },
        parent_config=[*app_w_interrupt.checkpointer.list(config, limit=2)][-1].config,
    )

    app_w_interrupt.update_state(
        config,
        {
            "messages": AIMessage(content="answer", id="ai2"),
            "something_extra": "hi there",
        },
    )

    # replaces message even if object identity is different, as long as id is the same
    assert app_w_interrupt.get_state(config) == StateSnapshot(
        values={
            "messages": [
                _AnyIdHumanMessage(content="what is weather in sf"),
                AIMessage(
                    id="ai1",
                    content="",
                    tool_calls=[
                        {
                            "id": "tool_call123",
                            "name": "search_api",
                            "args": {"query": "a different query"},
                        },
                    ],
                ),
                ToolMessage(
                    content="result for a different query",
                    name="search_api",
                    id=AnyStr(),
                    tool_call_id="tool_call123",
                ),
                AIMessage(content="answer", id="ai2"),
            ]
        },
        next=(),
        config=app_w_interrupt.checkpointer.get_tuple(config).config,
        created_at=(app_w_interrupt.checkpointer.get_tuple(config)).checkpoint["ts"],
        metadata={
            "source": "update",
            "step": 5,
            "writes": {
                "agent": {
                    "messages": AIMessage(content="answer", id="ai2"),
                    "something_extra": "hi there",
                }
            },
        },
        parent_config=[*app_w_interrupt.checkpointer.list(config, limit=2)][-1].config,
    )


def test_message_graph(
    snapshot: SnapshotAssertion,
    deterministic_uuids: MockerFixture,
) -> None:
    from copy import deepcopy

    from langchain_core.callbacks import CallbackManagerForLLMRun
    from langchain_core.language_models.fake_chat_models import (
        FakeMessagesListChatModel,
    )
    from langchain_core.messages import (
        AIMessage,
        BaseMessage,
        HumanMessage,
        ToolMessage,
    )
    from langchain_core.outputs import ChatGeneration, ChatResult
    from langchain_core.tools import tool

    class FakeFuntionChatModel(FakeMessagesListChatModel):
        def bind_functions(self, functions: list):
            return self

        def _generate(
            self,
            messages: list[BaseMessage],
            stop: Optional[list[str]] = None,
            run_manager: Optional[CallbackManagerForLLMRun] = None,
            **kwargs: Any,
        ) -> ChatResult:
            response = deepcopy(self.responses[self.i])
            if self.i < len(self.responses) - 1:
                self.i += 1
            else:
                self.i = 0
            generation = ChatGeneration(message=response)
            return ChatResult(generations=[generation])

    @tool()
    def search_api(query: str) -> str:
        """Searches the API for the query."""
        return f"result for {query}"

    tools = [search_api]

    model = FakeFuntionChatModel(
        responses=[
            AIMessage(
                content="",
                tool_calls=[
                    {
                        "id": "tool_call123",
                        "name": "search_api",
                        "args": {"query": "query"},
                    }
                ],
                id="ai1",
            ),
            AIMessage(
                content="",
                tool_calls=[
                    {
                        "id": "tool_call456",
                        "name": "search_api",
                        "args": {"query": "another"},
                    }
                ],
                id="ai2",
            ),
            AIMessage(content="answer", id="ai3"),
        ]
    )

    # Define the function that determines whether to continue or not
    def should_continue(messages):
        last_message = messages[-1]
        # If there is no function call, then we finish
        if not last_message.tool_calls:
            return "end"
        # Otherwise if there is, we continue
        else:
            return "continue"

    # Define a new graph
    workflow = MessageGraph()

    # Define the two nodes we will cycle between
    workflow.add_node("agent", model)
    workflow.add_node("tools", ToolNode(tools))

    # Set the entrypoint as `agent`
    # This means that this node is the first one called
    workflow.set_entry_point("agent")

    # We now add a conditional edge
    workflow.add_conditional_edges(
        # First, we define the start node. We use `agent`.
        # This means these are the edges taken after the `agent` node is called.
        "agent",
        # Next, we pass in the function that will determine which node is called next.
        should_continue,
        # Finally we pass in a mapping.
        # The keys are strings, and the values are other nodes.
        # END is a special node marking that the graph should finish.
        # What will happen is we will call `should_continue`, and then the output of that
        # will be matched against the keys in this mapping.
        # Based on which one it matches, that node will then be called.
        {
            # If `tools`, then we call the tool node.
            "continue": "tools",
            # Otherwise we finish.
            "end": END,
        },
    )

    # We now add a normal edge from `tools` to `agent`.
    # This means that after `tools` is called, `agent` node is called next.
    workflow.add_edge("tools", "agent")

    # Finally, we compile it!
    # This compiles it into a LangChain Runnable,
    # meaning you can use it as you would any other runnable
    app = workflow.compile()

    assert app.get_input_schema().schema_json() == snapshot
    assert app.get_output_schema().schema_json() == snapshot
    assert json.dumps(app.get_graph().to_json(), indent=2) == snapshot
    assert app.get_graph().draw_mermaid(with_styles=False) == snapshot

    assert app.invoke(HumanMessage(content="what is weather in sf")) == [
        HumanMessage(
            content="what is weather in sf",
            id="00000000-0000-4000-8000-000000000002",  # adds missing ids
        ),
        AIMessage(
            content="",
            tool_calls=[
                {
                    "id": "tool_call123",
                    "name": "search_api",
                    "args": {"query": "query"},
                }
            ],
            id="ai1",  # respects ids passed in
        ),
        ToolMessage(
            content="result for query",
            name="search_api",
            tool_call_id="tool_call123",
            id="00000000-0000-4000-8000-000000000011",
        ),
        AIMessage(
            content="",
            tool_calls=[
                {
                    "id": "tool_call456",
                    "name": "search_api",
                    "args": {"query": "another"},
                }
            ],
            id="ai2",
        ),
        ToolMessage(
            content="result for another",
            name="search_api",
            tool_call_id="tool_call456",
            id="00000000-0000-4000-8000-000000000020",
        ),
        AIMessage(content="answer", id="ai3"),
    ]

    assert [*app.stream([HumanMessage(content="what is weather in sf")])] == [
        {
            "agent": AIMessage(
                content="",
                tool_calls=[
                    {
                        "id": "tool_call123",
                        "name": "search_api",
                        "args": {"query": "query"},
                    }
                ],
                id="ai1",
            )
        },
        {
            "tools": [
                ToolMessage(
                    content="result for query",
                    name="search_api",
                    tool_call_id="tool_call123",
                    id="00000000-0000-4000-8000-000000000036",
                )
            ]
        },
        {
            "agent": AIMessage(
                content="",
                tool_calls=[
                    {
                        "id": "tool_call456",
                        "name": "search_api",
                        "args": {"query": "another"},
                    }
                ],
                id="ai2",
            )
        },
        {
            "tools": [
                ToolMessage(
                    content="result for another",
                    name="search_api",
                    tool_call_id="tool_call456",
                    id="00000000-0000-4000-8000-000000000045",
                )
            ]
        },
        {"agent": AIMessage(content="answer", id="ai3")},
    ]

    app_w_interrupt = workflow.compile(
        checkpointer=MemorySaverAssertImmutable(),
        interrupt_after=["agent"],
    )
    config = {"configurable": {"thread_id": "1"}}

    assert [
        c for c in app_w_interrupt.stream(("human", "what is weather in sf"), config)
    ] == [
        {
            "agent": AIMessage(
                content="",
                tool_calls=[
                    {
                        "id": "tool_call123",
                        "name": "search_api",
                        "args": {"query": "query"},
                    }
                ],
                id="ai1",
            )
        },
    ]

    assert app_w_interrupt.get_state(config) == StateSnapshot(
        values=[
            _AnyIdHumanMessage(content="what is weather in sf"),
            AIMessage(
                content="",
                tool_calls=[
                    {
                        "id": "tool_call123",
                        "name": "search_api",
                        "args": {"query": "query"},
                    }
                ],
                id="ai1",
            ),
        ],
        next=("tools",),
        config=app_w_interrupt.checkpointer.get_tuple(config).config,
        created_at=app_w_interrupt.checkpointer.get_tuple(config).checkpoint["ts"],
        metadata={
            "source": "loop",
            "step": 1,
            "writes": {
                "agent": AIMessage(
                    content="",
                    tool_calls=[
                        {
                            "id": "tool_call123",
                            "name": "search_api",
                            "args": {"query": "query"},
                        }
                    ],
                    id="ai1",
                )
            },
        },
        parent_config=[*app_w_interrupt.checkpointer.list(config, limit=2)][-1].config,
    )

    # modify ai message
    last_message = app_w_interrupt.get_state(config).values[-1]
    last_message.tool_calls[0]["args"] = {"query": "a different query"}
    next_config = app_w_interrupt.update_state(config, last_message)

    # message was replaced instead of appended
    assert app_w_interrupt.get_state(config) == StateSnapshot(
        values=[
            _AnyIdHumanMessage(content="what is weather in sf"),
            AIMessage(
                content="",
                id="ai1",
                tool_calls=[
                    {
                        "id": "tool_call123",
                        "name": "search_api",
                        "args": {"query": "a different query"},
                    }
                ],
            ),
        ],
        next=("tools",),
        config=next_config,
        created_at=AnyStr(),
        metadata={
            "source": "update",
            "step": 2,
            "writes": {
                "agent": AIMessage(
                    content="",
                    tool_calls=[
                        {
                            "id": "tool_call123",
                            "name": "search_api",
                            "args": {"query": "a different query"},
                        }
                    ],
                    id="ai1",
                )
            },
        },
        parent_config=[*app_w_interrupt.checkpointer.list(config, limit=2)][-1].config,
    )

    assert [c for c in app_w_interrupt.stream(None, config)] == [
        {
            "tools": [
                ToolMessage(
                    content="result for a different query",
                    name="search_api",
                    tool_call_id="tool_call123",
                    id=AnyStr(),
                )
            ]
        },
        {
            "agent": AIMessage(
                content="",
                tool_calls=[
                    {
                        "id": "tool_call456",
                        "name": "search_api",
                        "args": {"query": "another"},
                    }
                ],
                id="ai2",
            )
        },
    ]

    assert app_w_interrupt.get_state(config) == StateSnapshot(
        values=[
            _AnyIdHumanMessage(content="what is weather in sf"),
            AIMessage(
                content="",
                id="ai1",
                tool_calls=[
                    {
                        "id": "tool_call123",
                        "name": "search_api",
                        "args": {"query": "a different query"},
                    }
                ],
            ),
            ToolMessage(
                content="result for a different query",
                name="search_api",
                tool_call_id="tool_call123",
                id=AnyStr(),
            ),
            AIMessage(
                content="",
                tool_calls=[
                    {
                        "id": "tool_call456",
                        "name": "search_api",
                        "args": {"query": "another"},
                    }
                ],
                id="ai2",
            ),
        ],
        next=("tools",),
        config=app_w_interrupt.checkpointer.get_tuple(config).config,
        created_at=app_w_interrupt.checkpointer.get_tuple(config).checkpoint["ts"],
        metadata={
            "source": "loop",
            "step": 4,
            "writes": {
                "agent": AIMessage(
                    content="",
                    tool_calls=[
                        {
                            "id": "tool_call456",
                            "name": "search_api",
                            "args": {"query": "another"},
                        }
                    ],
                    id="ai2",
                )
            },
        },
        parent_config=[*app_w_interrupt.checkpointer.list(config, limit=2)][-1].config,
    )

    app_w_interrupt.update_state(
        config,
        AIMessage(content="answer", id="ai2"),  # replace existing message
    )

    # replaces message even if object identity is different, as long as id is the same
    assert app_w_interrupt.get_state(config) == StateSnapshot(
        values=[
            _AnyIdHumanMessage(content="what is weather in sf"),
            AIMessage(
                content="",
                id="ai1",
                tool_calls=[
                    {
                        "id": "tool_call123",
                        "name": "search_api",
                        "args": {"query": "a different query"},
                    }
                ],
            ),
            ToolMessage(
                content="result for a different query",
                name="search_api",
                tool_call_id="tool_call123",
                id=AnyStr(),
            ),
            AIMessage(content="answer", id="ai2"),
        ],
        next=(),
        config=app_w_interrupt.checkpointer.get_tuple(config).config,
        created_at=app_w_interrupt.checkpointer.get_tuple(config).checkpoint["ts"],
        metadata={
            "source": "update",
            "step": 5,
            "writes": {"agent": AIMessage(content="answer", id="ai2")},
        },
        parent_config=[*app_w_interrupt.checkpointer.list(config, limit=2)][-1].config,
    )

    app_w_interrupt = workflow.compile(
        checkpointer=MemorySaverAssertImmutable(),
        interrupt_before=["tools"],
    )
    config = {"configurable": {"thread_id": "2"}}
    model.i = 0  # reset the llm

    assert [c for c in app_w_interrupt.stream("what is weather in sf", config)] == [
        {
            "agent": AIMessage(
                content="",
                tool_calls=[
                    {
                        "id": "tool_call123",
                        "name": "search_api",
                        "args": {"query": "query"},
                    }
                ],
                id="ai1",
            )
        },
    ]

    assert app_w_interrupt.get_state(config) == StateSnapshot(
        values=[
            _AnyIdHumanMessage(content="what is weather in sf"),
            AIMessage(
                content="",
                tool_calls=[
                    {
                        "id": "tool_call123",
                        "name": "search_api",
                        "args": {"query": "query"},
                    }
                ],
                id="ai1",
            ),
        ],
        next=("tools",),
        config=app_w_interrupt.checkpointer.get_tuple(config).config,
        created_at=app_w_interrupt.checkpointer.get_tuple(config).checkpoint["ts"],
        metadata={
            "source": "loop",
            "step": 1,
            "writes": {
                "agent": AIMessage(
                    content="",
                    tool_calls=[
                        {
                            "id": "tool_call123",
                            "name": "search_api",
                            "args": {"query": "query"},
                        }
                    ],
                    id="ai1",
                )
            },
        },
        parent_config=[*app_w_interrupt.checkpointer.list(config, limit=2)][-1].config,
    )

    # modify ai message
    last_message = app_w_interrupt.get_state(config).values[-1]
    last_message.tool_calls[0]["args"] = {"query": "a different query"}
    app_w_interrupt.update_state(config, last_message)

    # message was replaced instead of appended
    assert app_w_interrupt.get_state(config) == StateSnapshot(
        values=[
            _AnyIdHumanMessage(content="what is weather in sf"),
            AIMessage(
                content="",
                id="ai1",
                tool_calls=[
                    {
                        "id": "tool_call123",
                        "name": "search_api",
                        "args": {"query": "a different query"},
                    }
                ],
            ),
        ],
        next=("tools",),
        config=app_w_interrupt.checkpointer.get_tuple(config).config,
        created_at=app_w_interrupt.checkpointer.get_tuple(config).checkpoint["ts"],
        metadata={
            "source": "update",
            "step": 2,
            "writes": {
                "agent": AIMessage(
                    content="",
                    tool_calls=[
                        {
                            "id": "tool_call123",
                            "name": "search_api",
                            "args": {"query": "a different query"},
                        }
                    ],
                    id="ai1",
                )
            },
        },
        parent_config=[*app_w_interrupt.checkpointer.list(config, limit=2)][-1].config,
    )

    assert [c for c in app_w_interrupt.stream(None, config)] == [
        {
            "tools": [
                ToolMessage(
                    content="result for a different query",
                    name="search_api",
                    tool_call_id="tool_call123",
                    id=AnyStr(),
                )
            ]
        },
        {
            "agent": AIMessage(
                content="",
                tool_calls=[
                    {
                        "id": "tool_call456",
                        "name": "search_api",
                        "args": {"query": "another"},
                    }
                ],
                id="ai2",
            )
        },
    ]

    assert app_w_interrupt.get_state(config) == StateSnapshot(
        values=[
            _AnyIdHumanMessage(content="what is weather in sf"),
            AIMessage(
                content="",
                id="ai1",
                tool_calls=[
                    {
                        "id": "tool_call123",
                        "name": "search_api",
                        "args": {"query": "a different query"},
                    }
                ],
            ),
            ToolMessage(
                content="result for a different query",
                name="search_api",
                tool_call_id="tool_call123",
                id=AnyStr(),
            ),
            AIMessage(
                content="",
                tool_calls=[
                    {
                        "id": "tool_call456",
                        "name": "search_api",
                        "args": {"query": "another"},
                    }
                ],
                id="ai2",
            ),
        ],
        next=("tools",),
        config=app_w_interrupt.checkpointer.get_tuple(config).config,
        created_at=app_w_interrupt.checkpointer.get_tuple(config).checkpoint["ts"],
        metadata={
            "source": "loop",
            "step": 4,
            "writes": {
                "agent": AIMessage(
                    content="",
                    tool_calls=[
                        {
                            "id": "tool_call456",
                            "name": "search_api",
                            "args": {"query": "another"},
                        }
                    ],
                    id="ai2",
                )
            },
        },
        parent_config=[*app_w_interrupt.checkpointer.list(config, limit=2)][-1].config,
    )

    app_w_interrupt.update_state(
        config,
        AIMessage(content="answer", id="ai2"),
    )

    # replaces message even if object identity is different, as long as id is the same
    assert app_w_interrupt.get_state(config) == StateSnapshot(
        values=[
            _AnyIdHumanMessage(content="what is weather in sf"),
            AIMessage(
                content="",
                id="ai1",
                tool_calls=[
                    {
                        "id": "tool_call123",
                        "name": "search_api",
                        "args": {"query": "a different query"},
                    }
                ],
            ),
            ToolMessage(
                content="result for a different query",
                name="search_api",
                tool_call_id="tool_call123",
                id=AnyStr(),
            ),
            AIMessage(content="answer", id="ai2"),
        ],
        next=(),
        config=app_w_interrupt.checkpointer.get_tuple(config).config,
        created_at=app_w_interrupt.checkpointer.get_tuple(config).checkpoint["ts"],
        metadata={
            "source": "update",
            "step": 5,
            "writes": {"agent": AIMessage(content="answer", id="ai2")},
        },
        parent_config=[*app_w_interrupt.checkpointer.list(config, limit=2)][-1].config,
    )

    # add an extra message as if it came from "tools" node
    app_w_interrupt.update_state(config, ("ai", "an extra message"), as_node="tools")

    # extra message is coerced BaseMessge and appended
    # now the next node is "agent" per the graph edges
    assert app_w_interrupt.get_state(config) == StateSnapshot(
        values=[
            _AnyIdHumanMessage(content="what is weather in sf"),
            AIMessage(
                content="",
                id="ai1",
                tool_calls=[
                    {
                        "id": "tool_call123",
                        "name": "search_api",
                        "args": {"query": "a different query"},
                    }
                ],
            ),
            ToolMessage(
                content="result for a different query",
                name="search_api",
                tool_call_id="tool_call123",
                id=AnyStr(),
            ),
            AIMessage(content="answer", id="ai2"),
            _AnyIdAIMessage(content="an extra message"),
        ],
        next=("agent",),
        config=app_w_interrupt.checkpointer.get_tuple(config).config,
        created_at=app_w_interrupt.checkpointer.get_tuple(config).checkpoint["ts"],
        metadata={
            "source": "update",
            "step": 6,
            "writes": {"tools": ("ai", "an extra message")},
        },
        parent_config=[*app_w_interrupt.checkpointer.list(config, limit=2)][-1].config,
    )


def test_root_graph(
    snapshot: SnapshotAssertion,
    deterministic_uuids: MockerFixture,
) -> None:
    from copy import deepcopy

    from langchain_core.callbacks import CallbackManagerForLLMRun
    from langchain_core.language_models.fake_chat_models import (
        FakeMessagesListChatModel,
    )
    from langchain_core.messages import (
        AIMessage,
        BaseMessage,
        HumanMessage,
        ToolMessage,
    )
    from langchain_core.outputs import ChatGeneration, ChatResult
    from langchain_core.tools import tool

    class FakeFuntionChatModel(FakeMessagesListChatModel):
        def bind_functions(self, functions: list):
            return self

        def _generate(
            self,
            messages: list[BaseMessage],
            stop: Optional[list[str]] = None,
            run_manager: Optional[CallbackManagerForLLMRun] = None,
            **kwargs: Any,
        ) -> ChatResult:
            response = deepcopy(self.responses[self.i])
            if self.i < len(self.responses) - 1:
                self.i += 1
            else:
                self.i = 0
            generation = ChatGeneration(message=response)
            return ChatResult(generations=[generation])

    @tool()
    def search_api(query: str) -> str:
        """Searches the API for the query."""
        return f"result for {query}"

    tools = [search_api]

    model = FakeFuntionChatModel(
        responses=[
            AIMessage(
                content="",
                tool_calls=[
                    {
                        "id": "tool_call123",
                        "name": "search_api",
                        "args": {"query": "query"},
                    }
                ],
                id="ai1",
            ),
            AIMessage(
                content="",
                tool_calls=[
                    {
                        "id": "tool_call456",
                        "name": "search_api",
                        "args": {"query": "another"},
                    }
                ],
                id="ai2",
            ),
            AIMessage(content="answer", id="ai3"),
        ]
    )

    # Define the function that determines whether to continue or not
    def should_continue(messages):
        last_message = messages[-1]
        # If there is no function call, then we finish
        if not last_message.tool_calls:
            return "end"
        # Otherwise if there is, we continue
        else:
            return "continue"

    class State(TypedDict):
        __root__: Annotated[list[BaseMessage], add_messages]

    # Define a new graph
    workflow = StateGraph(State)

    # Define the two nodes we will cycle between
    workflow.add_node("agent", model)
    workflow.add_node("tools", ToolNode(tools))

    # Set the entrypoint as `agent`
    # This means that this node is the first one called
    workflow.set_entry_point("agent")

    # We now add a conditional edge
    workflow.add_conditional_edges(
        # First, we define the start node. We use `agent`.
        # This means these are the edges taken after the `agent` node is called.
        "agent",
        # Next, we pass in the function that will determine which node is called next.
        should_continue,
        # Finally we pass in a mapping.
        # The keys are strings, and the values are other nodes.
        # END is a special node marking that the graph should finish.
        # What will happen is we will call `should_continue`, and then the output of that
        # will be matched against the keys in this mapping.
        # Based on which one it matches, that node will then be called.
        {
            # If `tools`, then we call the tool node.
            "continue": "tools",
            # Otherwise we finish.
            "end": END,
        },
    )

    # We now add a normal edge from `tools` to `agent`.
    # This means that after `tools` is called, `agent` node is called next.
    workflow.add_edge("tools", "agent")

    # Finally, we compile it!
    # This compiles it into a LangChain Runnable,
    # meaning you can use it as you would any other runnable
    app = workflow.compile()

    assert app.invoke(HumanMessage(content="what is weather in sf")) == [
        HumanMessage(
            content="what is weather in sf",
            id="00000000-0000-4000-8000-000000000002",  # adds missing ids
        ),
        AIMessage(
            content="",
            tool_calls=[
                {
                    "id": "tool_call123",
                    "name": "search_api",
                    "args": {"query": "query"},
                }
            ],
            id="ai1",  # respects ids passed in
        ),
        ToolMessage(
            content="result for query",
            name="search_api",
            tool_call_id="tool_call123",
            id="00000000-0000-4000-8000-000000000011",
        ),
        AIMessage(
            content="",
            tool_calls=[
                {
                    "id": "tool_call456",
                    "name": "search_api",
                    "args": {"query": "another"},
                }
            ],
            id="ai2",
        ),
        ToolMessage(
            content="result for another",
            name="search_api",
            tool_call_id="tool_call456",
            id="00000000-0000-4000-8000-000000000020",
        ),
        AIMessage(content="answer", id="ai3"),
    ]

    assert [*app.stream([HumanMessage(content="what is weather in sf")])] == [
        {
            "agent": AIMessage(
                content="",
                tool_calls=[
                    {
                        "id": "tool_call123",
                        "name": "search_api",
                        "args": {"query": "query"},
                    }
                ],
                id="ai1",
            )
        },
        {
            "tools": [
                ToolMessage(
                    content="result for query",
                    name="search_api",
                    tool_call_id="tool_call123",
                    id="00000000-0000-4000-8000-000000000036",
                )
            ]
        },
        {
            "agent": AIMessage(
                content="",
                tool_calls=[
                    {
                        "id": "tool_call456",
                        "name": "search_api",
                        "args": {"query": "another"},
                    }
                ],
                id="ai2",
            )
        },
        {
            "tools": [
                ToolMessage(
                    content="result for another",
                    name="search_api",
                    tool_call_id="tool_call456",
                    id="00000000-0000-4000-8000-000000000045",
                )
            ]
        },
        {"agent": AIMessage(content="answer", id="ai3")},
    ]

    app_w_interrupt = workflow.compile(
        checkpointer=MemorySaverAssertImmutable(),
        interrupt_after=["agent"],
    )
    config = {"configurable": {"thread_id": "1"}}

    assert [
        c for c in app_w_interrupt.stream(("human", "what is weather in sf"), config)
    ] == [
        {
            "agent": AIMessage(
                content="",
                tool_calls=[
                    {
                        "id": "tool_call123",
                        "name": "search_api",
                        "args": {"query": "query"},
                    }
                ],
                id="ai1",
            )
        },
    ]

    assert app_w_interrupt.get_state(config) == StateSnapshot(
        values=[
            _AnyIdHumanMessage(content="what is weather in sf"),
            AIMessage(
                content="",
                tool_calls=[
                    {
                        "id": "tool_call123",
                        "name": "search_api",
                        "args": {"query": "query"},
                    }
                ],
                id="ai1",
            ),
        ],
        next=("tools",),
        config=app_w_interrupt.checkpointer.get_tuple(config).config,
        created_at=app_w_interrupt.checkpointer.get_tuple(config).checkpoint["ts"],
        metadata={
            "source": "loop",
            "step": 1,
            "writes": {
                "agent": AIMessage(
                    content="",
                    tool_calls=[
                        {
                            "id": "tool_call123",
                            "name": "search_api",
                            "args": {"query": "query"},
                        }
                    ],
                    id="ai1",
                )
            },
        },
        parent_config=[*app_w_interrupt.checkpointer.list(config, limit=2)][-1].config,
    )

    # modify ai message
    last_message = app_w_interrupt.get_state(config).values[-1]
    last_message.tool_calls[0]["args"] = {"query": "a different query"}
    next_config = app_w_interrupt.update_state(config, last_message)

    # message was replaced instead of appended
    assert app_w_interrupt.get_state(config) == StateSnapshot(
        values=[
            _AnyIdHumanMessage(content="what is weather in sf"),
            AIMessage(
                content="",
                id="ai1",
                tool_calls=[
                    {
                        "id": "tool_call123",
                        "name": "search_api",
                        "args": {"query": "a different query"},
                    }
                ],
            ),
        ],
        next=("tools",),
        config=next_config,
        created_at=AnyStr(),
        metadata={
            "source": "update",
            "step": 2,
            "writes": {
                "agent": AIMessage(
                    content="",
                    tool_calls=[
                        {
                            "id": "tool_call123",
                            "name": "search_api",
                            "args": {"query": "a different query"},
                        }
                    ],
                    id="ai1",
                )
            },
        },
        parent_config=[*app_w_interrupt.checkpointer.list(config, limit=2)][-1].config,
    )

    assert [c for c in app_w_interrupt.stream(None, config)] == [
        {
            "tools": [
                ToolMessage(
                    content="result for a different query",
                    name="search_api",
                    tool_call_id="tool_call123",
                    id=AnyStr(),
                )
            ]
        },
        {
            "agent": AIMessage(
                content="",
                tool_calls=[
                    {
                        "id": "tool_call456",
                        "name": "search_api",
                        "args": {"query": "another"},
                    }
                ],
                id="ai2",
            )
        },
    ]

    assert app_w_interrupt.get_state(config) == StateSnapshot(
        values=[
            _AnyIdHumanMessage(content="what is weather in sf"),
            AIMessage(
                content="",
                id="ai1",
                tool_calls=[
                    {
                        "id": "tool_call123",
                        "name": "search_api",
                        "args": {"query": "a different query"},
                    }
                ],
            ),
            ToolMessage(
                content="result for a different query",
                name="search_api",
                tool_call_id="tool_call123",
                id=AnyStr(),
            ),
            AIMessage(
                content="",
                tool_calls=[
                    {
                        "id": "tool_call456",
                        "name": "search_api",
                        "args": {"query": "another"},
                    }
                ],
                id="ai2",
            ),
        ],
        next=("tools",),
        config=app_w_interrupt.checkpointer.get_tuple(config).config,
        created_at=app_w_interrupt.checkpointer.get_tuple(config).checkpoint["ts"],
        metadata={
            "source": "loop",
            "step": 4,
            "writes": {
                "agent": AIMessage(
                    content="",
                    tool_calls=[
                        {
                            "id": "tool_call456",
                            "name": "search_api",
                            "args": {"query": "another"},
                        }
                    ],
                    id="ai2",
                )
            },
        },
        parent_config=[*app_w_interrupt.checkpointer.list(config, limit=2)][-1].config,
    )

    app_w_interrupt.update_state(
        config,
        AIMessage(content="answer", id="ai2"),  # replace existing message
    )

    # replaces message even if object identity is different, as long as id is the same
    assert app_w_interrupt.get_state(config) == StateSnapshot(
        values=[
            _AnyIdHumanMessage(content="what is weather in sf"),
            AIMessage(
                content="",
                id="ai1",
                tool_calls=[
                    {
                        "id": "tool_call123",
                        "name": "search_api",
                        "args": {"query": "a different query"},
                    }
                ],
            ),
            ToolMessage(
                content="result for a different query",
                name="search_api",
                tool_call_id="tool_call123",
                id=AnyStr(),
            ),
            AIMessage(content="answer", id="ai2"),
        ],
        next=(),
        config=app_w_interrupt.checkpointer.get_tuple(config).config,
        created_at=app_w_interrupt.checkpointer.get_tuple(config).checkpoint["ts"],
        metadata={
            "source": "update",
            "step": 5,
            "writes": {"agent": AIMessage(content="answer", id="ai2")},
        },
        parent_config=[*app_w_interrupt.checkpointer.list(config, limit=2)][-1].config,
    )

    app_w_interrupt = workflow.compile(
        checkpointer=MemorySaverAssertImmutable(),
        interrupt_before=["tools"],
    )
    config = {"configurable": {"thread_id": "2"}}
    model.i = 0  # reset the llm

    assert [c for c in app_w_interrupt.stream("what is weather in sf", config)] == [
        {
            "agent": AIMessage(
                content="",
                tool_calls=[
                    {
                        "id": "tool_call123",
                        "name": "search_api",
                        "args": {"query": "query"},
                    }
                ],
                id="ai1",
            )
        },
    ]

    assert app_w_interrupt.get_state(config) == StateSnapshot(
        values=[
            _AnyIdHumanMessage(content="what is weather in sf"),
            AIMessage(
                content="",
                tool_calls=[
                    {
                        "id": "tool_call123",
                        "name": "search_api",
                        "args": {"query": "query"},
                    }
                ],
                id="ai1",
            ),
        ],
        next=("tools",),
        config=app_w_interrupt.checkpointer.get_tuple(config).config,
        created_at=app_w_interrupt.checkpointer.get_tuple(config).checkpoint["ts"],
        metadata={
            "source": "loop",
            "step": 1,
            "writes": {
                "agent": AIMessage(
                    content="",
                    tool_calls=[
                        {
                            "id": "tool_call123",
                            "name": "search_api",
                            "args": {"query": "query"},
                        }
                    ],
                    id="ai1",
                )
            },
        },
        parent_config=[*app_w_interrupt.checkpointer.list(config, limit=2)][-1].config,
    )

    # modify ai message
    last_message = app_w_interrupt.get_state(config).values[-1]
    last_message.tool_calls[0]["args"] = {"query": "a different query"}
    app_w_interrupt.update_state(config, last_message)

    # message was replaced instead of appended
    assert app_w_interrupt.get_state(config) == StateSnapshot(
        values=[
            _AnyIdHumanMessage(content="what is weather in sf"),
            AIMessage(
                content="",
                id="ai1",
                tool_calls=[
                    {
                        "id": "tool_call123",
                        "name": "search_api",
                        "args": {"query": "a different query"},
                    }
                ],
            ),
        ],
        next=("tools",),
        config=app_w_interrupt.checkpointer.get_tuple(config).config,
        created_at=app_w_interrupt.checkpointer.get_tuple(config).checkpoint["ts"],
        metadata={
            "source": "update",
            "step": 2,
            "writes": {
                "agent": AIMessage(
                    content="",
                    tool_calls=[
                        {
                            "id": "tool_call123",
                            "name": "search_api",
                            "args": {"query": "a different query"},
                        }
                    ],
                    id="ai1",
                )
            },
        },
        parent_config=[*app_w_interrupt.checkpointer.list(config, limit=2)][-1].config,
    )

    assert [c for c in app_w_interrupt.stream(None, config)] == [
        {
            "tools": [
                ToolMessage(
                    content="result for a different query",
                    name="search_api",
                    tool_call_id="tool_call123",
                    id=AnyStr(),
                )
            ]
        },
        {
            "agent": AIMessage(
                content="",
                tool_calls=[
                    {
                        "id": "tool_call456",
                        "name": "search_api",
                        "args": {"query": "another"},
                    }
                ],
                id="ai2",
            )
        },
    ]

    assert app_w_interrupt.get_state(config) == StateSnapshot(
        values=[
            _AnyIdHumanMessage(content="what is weather in sf"),
            AIMessage(
                content="",
                id="ai1",
                tool_calls=[
                    {
                        "id": "tool_call123",
                        "name": "search_api",
                        "args": {"query": "a different query"},
                    }
                ],
            ),
            ToolMessage(
                content="result for a different query",
                name="search_api",
                tool_call_id="tool_call123",
                id=AnyStr(),
            ),
            AIMessage(
                content="",
                tool_calls=[
                    {
                        "id": "tool_call456",
                        "name": "search_api",
                        "args": {"query": "another"},
                    }
                ],
                id="ai2",
            ),
        ],
        next=("tools",),
        config=app_w_interrupt.checkpointer.get_tuple(config).config,
        created_at=app_w_interrupt.checkpointer.get_tuple(config).checkpoint["ts"],
        metadata={
            "source": "loop",
            "step": 4,
            "writes": {
                "agent": AIMessage(
                    content="",
                    tool_calls=[
                        {
                            "id": "tool_call456",
                            "name": "search_api",
                            "args": {"query": "another"},
                        }
                    ],
                    id="ai2",
                )
            },
        },
        parent_config=[*app_w_interrupt.checkpointer.list(config, limit=2)][-1].config,
    )

    app_w_interrupt.update_state(
        config,
        AIMessage(content="answer", id="ai2"),
    )

    # replaces message even if object identity is different, as long as id is the same
    assert app_w_interrupt.get_state(config) == StateSnapshot(
        values=[
            _AnyIdHumanMessage(content="what is weather in sf"),
            AIMessage(
                content="",
                id="ai1",
                tool_calls=[
                    {
                        "id": "tool_call123",
                        "name": "search_api",
                        "args": {"query": "a different query"},
                    }
                ],
            ),
            ToolMessage(
                content="result for a different query",
                name="search_api",
                tool_call_id="tool_call123",
                id=AnyStr(),
            ),
            AIMessage(content="answer", id="ai2"),
        ],
        next=(),
        config=app_w_interrupt.checkpointer.get_tuple(config).config,
        created_at=app_w_interrupt.checkpointer.get_tuple(config).checkpoint["ts"],
        metadata={
            "source": "update",
            "step": 5,
            "writes": {"agent": AIMessage(content="answer", id="ai2")},
        },
        parent_config=[*app_w_interrupt.checkpointer.list(config, limit=2)][-1].config,
    )

    # add an extra message as if it came from "tools" node
    app_w_interrupt.update_state(config, ("ai", "an extra message"), as_node="tools")

    # extra message is coerced BaseMessge and appended
    # now the next node is "agent" per the graph edges
    assert app_w_interrupt.get_state(config) == StateSnapshot(
        values=[
            _AnyIdHumanMessage(content="what is weather in sf"),
            AIMessage(
                content="",
                id="ai1",
                tool_calls=[
                    {
                        "id": "tool_call123",
                        "name": "search_api",
                        "args": {"query": "a different query"},
                    }
                ],
            ),
            ToolMessage(
                content="result for a different query",
                name="search_api",
                tool_call_id="tool_call123",
                id=AnyStr(),
            ),
            AIMessage(content="answer", id="ai2"),
            _AnyIdAIMessage(content="an extra message"),
        ],
        next=("agent",),
        config=app_w_interrupt.checkpointer.get_tuple(config).config,
        created_at=app_w_interrupt.checkpointer.get_tuple(config).checkpoint["ts"],
        metadata={
            "source": "update",
            "step": 6,
            "writes": {"tools": ("ai", "an extra message")},
        },
        parent_config=[*app_w_interrupt.checkpointer.list(config, limit=2)][-1].config,
    )

    # create new graph with one more state key, reuse previous thread history

    def simple_add(left, right):
        if not isinstance(right, list):
            right = [right]
        return left + right

    class MoreState(TypedDict):
        __root__: Annotated[list[BaseMessage], simple_add]
        something_else: str

    # Define a new graph
    new_workflow = StateGraph(MoreState)
    new_workflow.add_node(
        "agent", RunnableMap(__root__=RunnablePick("__root__") | model)
    )
    new_workflow.add_node(
        "tools", RunnableMap(__root__=RunnablePick("__root__") | ToolNode(tools))
    )
    new_workflow.set_entry_point("agent")
    new_workflow.add_conditional_edges(
        "agent",
        RunnablePick("__root__") | should_continue,
        {
            # If `tools`, then we call the tool node.
            "continue": "tools",
            # Otherwise we finish.
            "end": END,
        },
    )
    new_workflow.add_edge("tools", "agent")
    new_app = new_workflow.compile(checkpointer=app_w_interrupt.checkpointer)
    model.i = 0  # reset the llm

    # previous state is converted to new schema
    assert new_app.get_state(config) == StateSnapshot(
        values={
            "__root__": [
                _AnyIdHumanMessage(content="what is weather in sf"),
                AIMessage(
                    content="",
                    id="ai1",
                    tool_calls=[
                        {
                            "id": "tool_call123",
                            "name": "search_api",
                            "args": {"query": "a different query"},
                        }
                    ],
                ),
                ToolMessage(
                    content="result for a different query",
                    name="search_api",
                    tool_call_id="tool_call123",
                    id=AnyStr(),
                ),
                AIMessage(content="answer", id="ai2"),
                _AnyIdAIMessage(content="an extra message"),
            ]
        },
        next=("agent",),
        config=app_w_interrupt.checkpointer.get_tuple(config).config,
        created_at=app_w_interrupt.checkpointer.get_tuple(config).checkpoint["ts"],
        metadata={
            "source": "update",
            "step": 6,
            "writes": {"tools": ("ai", "an extra message")},
        },
        parent_config=[*app_w_interrupt.checkpointer.list(config, limit=2)][-1].config,
    )

    # new input is merged to old state
    assert new_app.invoke(
        {
            "__root__": [HumanMessage(content="what is weather in la")],
            "something_else": "value",
        },
        config,
        interrupt_before=["agent"],
    ) == {
        "__root__": [
            HumanMessage(
                content="what is weather in sf",
                id="00000000-0000-4000-8000-000000000077",
            ),
            AIMessage(
                content="",
                id="ai1",
                tool_calls=[
                    {
                        "name": "search_api",
                        "args": {"query": "a different query"},
                        "id": "tool_call123",
                    }
                ],
            ),
            ToolMessage(
                content="result for a different query",
                name="search_api",
                id="00000000-0000-4000-8000-000000000091",
                tool_call_id="tool_call123",
            ),
            AIMessage(content="answer", id="ai2"),
            AIMessage(
                content="an extra message", id="00000000-0000-4000-8000-000000000101"
            ),
            HumanMessage(content="what is weather in la"),
        ],
        "something_else": "value",
    }


def test_in_one_fan_out_out_one_graph_state() -> None:
    def sorted_add(x: list[str], y: list[str]) -> list[str]:
        return sorted(operator.add(x, y))

    class State(TypedDict, total=False):
        query: str
        answer: str
        docs: Annotated[list[str], sorted_add]

    def rewrite_query(data: State) -> State:
        return {"query": f'query: {data["query"]}'}

    def retriever_one(data: State) -> State:
        # timer ensures stream output order is stable
        # also, it confirms that the update order is not dependent on finishing order
        # instead being defined by the order of the nodes/edges in the graph definition
        # ie. stable between invocations
        time.sleep(0.1)
        return {"docs": ["doc1", "doc2"]}

    def retriever_two(data: State) -> State:
        return {"docs": ["doc3", "doc4"]}

    def qa(data: State) -> State:
        return {"answer": ",".join(data["docs"])}

    workflow = StateGraph(State)

    workflow.add_node("rewrite_query", rewrite_query)
    workflow.add_node("retriever_one", retriever_one)
    workflow.add_node("retriever_two", retriever_two)
    workflow.add_node("qa", qa)

    workflow.set_entry_point("rewrite_query")
    workflow.add_edge("rewrite_query", "retriever_one")
    workflow.add_edge("rewrite_query", "retriever_two")
    workflow.add_edge("retriever_one", "qa")
    workflow.add_edge("retriever_two", "qa")
    workflow.set_finish_point("qa")

    app = workflow.compile()

    assert app.invoke({"query": "what is weather in sf"}) == {
        "query": "query: what is weather in sf",
        "docs": ["doc1", "doc2", "doc3", "doc4"],
        "answer": "doc1,doc2,doc3,doc4",
    }

    assert [*app.stream({"query": "what is weather in sf"})] == [
        {"rewrite_query": {"query": "query: what is weather in sf"}},
        {"retriever_two": {"docs": ["doc3", "doc4"]}},
        {"retriever_one": {"docs": ["doc1", "doc2"]}},
        {"qa": {"answer": "doc1,doc2,doc3,doc4"}},
    ]

    assert [*app.stream({"query": "what is weather in sf"}, stream_mode="values")] == [
        {"query": "what is weather in sf", "docs": []},
        {"query": "query: what is weather in sf", "docs": []},
        {
            "query": "query: what is weather in sf",
            "docs": ["doc1", "doc2", "doc3", "doc4"],
        },
        {
            "query": "query: what is weather in sf",
            "docs": ["doc1", "doc2", "doc3", "doc4"],
            "answer": "doc1,doc2,doc3,doc4",
        },
    ]

    assert [
        *app.stream(
            {"query": "what is weather in sf"},
            stream_mode=["values", "updates", "debug"],
        )
    ] == [
        ("values", {"query": "what is weather in sf", "docs": []}),
        (
            "debug",
            {
                "type": "task",
                "timestamp": AnyStr(),
                "step": 1,
                "payload": {
                    "id": "592f3430-c17c-5d1c-831f-fecebb2c05bf",
                    "name": "rewrite_query",
                    "input": {
                        "query": "what is weather in sf",
                        "answer": None,
                        "docs": [],
                    },
                    "triggers": ["start:rewrite_query"],
                },
            },
        ),
        ("updates", {"rewrite_query": {"query": "query: what is weather in sf"}}),
        (
            "debug",
            {
                "type": "task_result",
                "timestamp": AnyStr(),
                "step": 1,
                "payload": {
                    "id": "592f3430-c17c-5d1c-831f-fecebb2c05bf",
                    "name": "rewrite_query",
                    "result": [("query", "query: what is weather in sf")],
                },
            },
        ),
        ("values", {"query": "query: what is weather in sf", "docs": []}),
        (
            "debug",
            {
                "type": "task",
                "timestamp": AnyStr(),
                "step": 2,
                "payload": {
                    "id": "7db5e9d8-e132-5079-ab99-ced15e67d48b",
                    "name": "retriever_one",
                    "input": {
                        "query": "query: what is weather in sf",
                        "answer": None,
                        "docs": [],
                    },
                    "triggers": ["rewrite_query"],
                },
            },
        ),
        (
            "debug",
            {
                "type": "task",
                "timestamp": AnyStr(),
                "step": 2,
                "payload": {
                    "id": "96965ed0-2c10-52a1-86eb-081ba6de73b2",
                    "name": "retriever_two",
                    "input": {
                        "query": "query: what is weather in sf",
                        "answer": None,
                        "docs": [],
                    },
                    "triggers": ["rewrite_query"],
                },
            },
        ),
        (
            "updates",
            {"retriever_two": {"docs": ["doc3", "doc4"]}},
        ),
        (
            "debug",
            {
                "type": "task_result",
                "timestamp": AnyStr(),
                "step": 2,
                "payload": {
                    "id": "96965ed0-2c10-52a1-86eb-081ba6de73b2",
                    "name": "retriever_two",
                    "result": [("docs", ["doc3", "doc4"])],
                },
            },
        ),
        (
            "updates",
            {"retriever_one": {"docs": ["doc1", "doc2"]}},
        ),
        (
            "debug",
            {
                "type": "task_result",
                "timestamp": AnyStr(),
                "step": 2,
                "payload": {
                    "id": "7db5e9d8-e132-5079-ab99-ced15e67d48b",
                    "name": "retriever_one",
                    "result": [("docs", ["doc1", "doc2"])],
                },
            },
        ),
        (
            "values",
            {
                "query": "query: what is weather in sf",
                "docs": ["doc1", "doc2", "doc3", "doc4"],
            },
        ),
        (
            "debug",
            {
                "type": "task",
                "timestamp": AnyStr(),
                "step": 3,
                "payload": {
                    "id": "8959fb57-d0f5-5725-9ac4-ec1c554fb0a0",
                    "name": "qa",
                    "input": {
                        "query": "query: what is weather in sf",
                        "answer": None,
                        "docs": ["doc1", "doc2", "doc3", "doc4"],
                    },
                    "triggers": ["retriever_one", "retriever_two"],
                },
            },
        ),
        ("updates", {"qa": {"answer": "doc1,doc2,doc3,doc4"}}),
        (
            "debug",
            {
                "type": "task_result",
                "timestamp": AnyStr(),
                "step": 3,
                "payload": {
                    "id": "8959fb57-d0f5-5725-9ac4-ec1c554fb0a0",
                    "name": "qa",
                    "result": [("answer", "doc1,doc2,doc3,doc4")],
                },
            },
        ),
        (
            "values",
            {
                "query": "query: what is weather in sf",
                "answer": "doc1,doc2,doc3,doc4",
                "docs": ["doc1", "doc2", "doc3", "doc4"],
            },
        ),
    ]


def test_start_branch_then(snapshot: SnapshotAssertion) -> None:
    class State(TypedDict):
        my_key: Annotated[str, operator.add]
        market: str

    tool_two_graph = StateGraph(State)
    tool_two_graph.add_node("tool_two_slow", lambda s: {"my_key": " slow"})
    tool_two_graph.add_node("tool_two_fast", lambda s: {"my_key": " fast"})
    tool_two_graph.set_conditional_entry_point(
        lambda s: "tool_two_slow" if s["market"] == "DE" else "tool_two_fast", then=END
    )
    tool_two = tool_two_graph.compile()
    assert tool_two.get_graph().draw_mermaid() == snapshot

    assert tool_two.invoke({"my_key": "value", "market": "DE"}) == {
        "my_key": "value slow",
        "market": "DE",
    }
    assert tool_two.invoke({"my_key": "value", "market": "US"}) == {
        "my_key": "value fast",
        "market": "US",
    }

    with SqliteSaver.from_conn_string(":memory:") as saver:
        tool_two = tool_two_graph.compile(
            checkpointer=saver, interrupt_before=["tool_two_fast", "tool_two_slow"]
        )

        # missing thread_id
        with pytest.raises(ValueError, match="thread_id"):
            tool_two.invoke({"my_key": "value", "market": "DE"})

        thread1 = {"configurable": {"thread_id": "1"}}
        # stop when about to enter node
        assert tool_two.invoke({"my_key": "value ⛰️", "market": "DE"}, thread1) == {
            "my_key": "value ⛰️",
            "market": "DE",
        }
        assert [c.metadata for c in tool_two.checkpointer.list(thread1)] == [
            {
                "source": "loop",
                "step": 0,
                "writes": None,
            },
            {
                "source": "input",
                "step": -1,
                "writes": {"my_key": "value ⛰️", "market": "DE"},
            },
        ]
        assert tool_two.get_state(thread1) == StateSnapshot(
            values={"my_key": "value ⛰️", "market": "DE"},
            next=("tool_two_slow",),
            config=tool_two.checkpointer.get_tuple(thread1).config,
            created_at=tool_two.checkpointer.get_tuple(thread1).checkpoint["ts"],
            metadata={"source": "loop", "step": 0, "writes": None},
            parent_config=[*tool_two.checkpointer.list(thread1, limit=2)][-1].config,
        )
        # resume, for same result as above
        assert tool_two.invoke(None, thread1, debug=1) == {
            "my_key": "value ⛰️ slow",
            "market": "DE",
        }
        assert tool_two.get_state(thread1) == StateSnapshot(
            values={"my_key": "value ⛰️ slow", "market": "DE"},
            next=(),
            config=tool_two.checkpointer.get_tuple(thread1).config,
            created_at=tool_two.checkpointer.get_tuple(thread1).checkpoint["ts"],
            metadata={
                "source": "loop",
                "step": 1,
                "writes": {"tool_two_slow": {"my_key": " slow"}},
            },
            parent_config=[*tool_two.checkpointer.list(thread1, limit=2)][-1].config,
        )

        thread2 = {"configurable": {"thread_id": "2"}}
        # stop when about to enter node
        assert tool_two.invoke({"my_key": "value", "market": "US"}, thread2) == {
            "my_key": "value",
            "market": "US",
        }
        assert tool_two.get_state(thread2) == StateSnapshot(
            values={"my_key": "value", "market": "US"},
            next=("tool_two_fast",),
            config=tool_two.checkpointer.get_tuple(thread2).config,
            created_at=tool_two.checkpointer.get_tuple(thread2).checkpoint["ts"],
            metadata={"source": "loop", "step": 0, "writes": None},
            parent_config=[*tool_two.checkpointer.list(thread2, limit=2)][-1].config,
        )
        # resume, for same result as above
        assert tool_two.invoke(None, thread2, debug=1) == {
            "my_key": "value fast",
            "market": "US",
        }
        assert tool_two.get_state(thread2) == StateSnapshot(
            values={"my_key": "value fast", "market": "US"},
            next=(),
            config=tool_two.checkpointer.get_tuple(thread2).config,
            created_at=tool_two.checkpointer.get_tuple(thread2).checkpoint["ts"],
            metadata={
                "source": "loop",
                "step": 1,
                "writes": {"tool_two_fast": {"my_key": " fast"}},
            },
            parent_config=[*tool_two.checkpointer.list(thread2, limit=2)][-1].config,
        )

        thread3 = {"configurable": {"thread_id": "3"}}
        # stop when about to enter node
        assert tool_two.invoke({"my_key": "value", "market": "US"}, thread3) == {
            "my_key": "value",
            "market": "US",
        }
        assert tool_two.get_state(thread3) == StateSnapshot(
            values={"my_key": "value", "market": "US"},
            next=("tool_two_fast",),
            config=tool_two.checkpointer.get_tuple(thread3).config,
            created_at=tool_two.checkpointer.get_tuple(thread3).checkpoint["ts"],
            metadata={"source": "loop", "step": 0, "writes": None},
            parent_config=[*tool_two.checkpointer.list(thread3, limit=2)][-1].config,
        )
        # update state
        tool_two.update_state(thread3, {"my_key": "key"})  # appends to my_key
        assert tool_two.get_state(thread3) == StateSnapshot(
            values={"my_key": "valuekey", "market": "US"},
            next=("tool_two_fast",),
            config=tool_two.checkpointer.get_tuple(thread3).config,
            created_at=tool_two.checkpointer.get_tuple(thread3).checkpoint["ts"],
            metadata={
                "source": "update",
                "step": 1,
                "writes": {START: {"my_key": "key"}},
            },
            parent_config=[*tool_two.checkpointer.list(thread3, limit=2)][-1].config,
        )
        # resume, for same result as above
        assert tool_two.invoke(None, thread3, debug=1) == {
            "my_key": "valuekey fast",
            "market": "US",
        }
        assert tool_two.get_state(thread3) == StateSnapshot(
            values={"my_key": "valuekey fast", "market": "US"},
            next=(),
            config=tool_two.checkpointer.get_tuple(thread3).config,
            created_at=tool_two.checkpointer.get_tuple(thread3).checkpoint["ts"],
            metadata={
                "source": "loop",
                "step": 2,
                "writes": {"tool_two_fast": {"my_key": " fast"}},
            },
            parent_config=[*tool_two.checkpointer.list(thread3, limit=2)][-1].config,
        )


def test_branch_then(snapshot: SnapshotAssertion) -> None:
    class State(TypedDict):
        my_key: Annotated[str, operator.add]
        market: str

    tool_two_graph = StateGraph(State)
    tool_two_graph.set_entry_point("prepare")
    tool_two_graph.set_finish_point("finish")
    tool_two_graph.add_conditional_edges(
        source="prepare",
        path=lambda s: "tool_two_slow" if s["market"] == "DE" else "tool_two_fast",
        then="finish",
    )
    tool_two_graph.add_node("prepare", lambda s: {"my_key": " prepared"})
    tool_two_graph.add_node("tool_two_slow", lambda s: {"my_key": " slow"})
    tool_two_graph.add_node("tool_two_fast", lambda s: {"my_key": " fast"})
    tool_two_graph.add_node("finish", lambda s: {"my_key": " finished"})
    tool_two = tool_two_graph.compile()
    assert tool_two.get_graph().draw_mermaid(with_styles=False) == snapshot
    assert tool_two.get_graph().draw_mermaid() == snapshot

    assert tool_two.invoke({"my_key": "value", "market": "DE"}, debug=1) == {
        "my_key": "value prepared slow finished",
        "market": "DE",
    }
    assert tool_two.invoke({"my_key": "value", "market": "US"}) == {
        "my_key": "value prepared fast finished",
        "market": "US",
    }

    with SqliteSaver.from_conn_string(":memory:") as saver:
        # test stream_mode=debug
        tool_two = tool_two_graph.compile(checkpointer=saver)
        thread10 = {"configurable": {"thread_id": "10"}}
        assert [
            *tool_two.stream(
                {"my_key": "value", "market": "DE"}, thread10, stream_mode="debug"
            )
        ] == [
            {
                "type": "checkpoint",
                "timestamp": AnyStr(),
                "step": -1,
                "payload": {
                    "config": {
                        "tags": [],
                        "metadata": {"thread_id": "10"},
                        "callbacks": None,
                        "recursion_limit": 25,
                        "configurable": {
                            "thread_id": "10",
                            "checkpoint_ns": "",
                            "checkpoint_id": AnyStr(),
                        },
                    },
                    "values": {"my_key": ""},
                    "metadata": {
                        "source": "input",
                        "step": -1,
                        "writes": {"my_key": "value", "market": "DE"},
                    },
                },
            },
            {
                "type": "checkpoint",
                "timestamp": AnyStr(),
                "step": 0,
                "payload": {
                    "config": {
                        "tags": [],
                        "metadata": {"thread_id": "10"},
                        "callbacks": None,
                        "recursion_limit": 25,
                        "configurable": {
                            "thread_id": "10",
                            "checkpoint_ns": "",
                            "checkpoint_id": AnyStr(),
                        },
                    },
                    "values": {
                        "my_key": "value",
                        "market": "DE",
                    },
                    "metadata": {
                        "source": "loop",
                        "step": 0,
                        "writes": None,
                    },
                },
            },
            {
                "type": "task",
                "timestamp": AnyStr(),
                "step": 1,
                "payload": {
                    "id": "7b7b0713-e958-5d07-803c-c9910a7cc162",
                    "name": "prepare",
                    "input": {"my_key": "value", "market": "DE"},
                    "triggers": ["start:prepare"],
                },
            },
            {
                "type": "task_result",
                "timestamp": AnyStr(),
                "step": 1,
                "payload": {
                    "id": "7b7b0713-e958-5d07-803c-c9910a7cc162",
                    "name": "prepare",
                    "result": [("my_key", " prepared")],
                },
            },
            {
                "type": "checkpoint",
                "timestamp": AnyStr(),
                "step": 1,
                "payload": {
                    "config": {
                        "tags": [],
                        "metadata": {"thread_id": "10"},
                        "callbacks": None,
                        "recursion_limit": 25,
                        "configurable": {
                            "thread_id": "10",
                            "checkpoint_ns": "",
                            "checkpoint_id": AnyStr(),
                        },
                    },
                    "values": {
                        "my_key": "value prepared",
                        "market": "DE",
                    },
                    "metadata": {
                        "source": "loop",
                        "step": 1,
                        "writes": {"prepare": {"my_key": " prepared"}},
                    },
                },
            },
            {
                "type": "task",
                "timestamp": AnyStr(),
                "step": 2,
                "payload": {
                    "id": "dd9f2fa5-ccfa-5d12-81ec-942563056a08",
                    "name": "tool_two_slow",
                    "input": {"my_key": "value prepared", "market": "DE"},
                    "triggers": ["branch:prepare:condition:tool_two_slow"],
                },
            },
            {
                "type": "task_result",
                "timestamp": AnyStr(),
                "step": 2,
                "payload": {
                    "id": "dd9f2fa5-ccfa-5d12-81ec-942563056a08",
                    "name": "tool_two_slow",
                    "result": [("my_key", " slow")],
                },
            },
            {
                "type": "checkpoint",
                "timestamp": AnyStr(),
                "step": 2,
                "payload": {
                    "config": {
                        "tags": [],
                        "metadata": {"thread_id": "10"},
                        "callbacks": None,
                        "recursion_limit": 25,
                        "configurable": {
                            "thread_id": "10",
                            "checkpoint_ns": "",
                            "checkpoint_id": AnyStr(),
                        },
                    },
                    "values": {
                        "my_key": "value prepared slow",
                        "market": "DE",
                    },
                    "metadata": {
                        "source": "loop",
                        "step": 2,
                        "writes": {"tool_two_slow": {"my_key": " slow"}},
                    },
                },
            },
            {
                "type": "task",
                "timestamp": AnyStr(),
                "step": 3,
                "payload": {
                    "id": "9b590c54-15ef-54b1-83a7-140d27b0bc52",
                    "name": "finish",
                    "input": {"my_key": "value prepared slow", "market": "DE"},
                    "triggers": ["branch:prepare:condition::then"],
                },
            },
            {
                "type": "task_result",
                "timestamp": AnyStr(),
                "step": 3,
                "payload": {
                    "id": "9b590c54-15ef-54b1-83a7-140d27b0bc52",
                    "name": "finish",
                    "result": [("my_key", " finished")],
                },
            },
            {
                "type": "checkpoint",
                "timestamp": AnyStr(),
                "step": 3,
                "payload": {
                    "config": {
                        "tags": [],
                        "metadata": {"thread_id": "10"},
                        "callbacks": None,
                        "recursion_limit": 25,
                        "configurable": {
                            "thread_id": "10",
                            "checkpoint_ns": "",
                            "checkpoint_id": AnyStr(),
                        },
                    },
                    "values": {
                        "my_key": "value prepared slow finished",
                        "market": "DE",
                    },
                    "metadata": {
                        "source": "loop",
                        "step": 3,
                        "writes": {"finish": {"my_key": " finished"}},
                    },
                },
            },
        ]

        tool_two = tool_two_graph.compile(
            checkpointer=saver, interrupt_before=["tool_two_fast", "tool_two_slow"]
        )

        # missing thread_id
        with pytest.raises(ValueError, match="thread_id"):
            tool_two.invoke({"my_key": "value", "market": "DE"})

        thread1 = {"configurable": {"thread_id": "1"}}
        # stop when about to enter node
        assert tool_two.invoke({"my_key": "value", "market": "DE"}, thread1) == {
            "my_key": "value prepared",
            "market": "DE",
        }
        assert tool_two.get_state(thread1) == StateSnapshot(
            values={"my_key": "value prepared", "market": "DE"},
            next=("tool_two_slow",),
            config=tool_two.checkpointer.get_tuple(thread1).config,
            created_at=tool_two.checkpointer.get_tuple(thread1).checkpoint["ts"],
            metadata={
                "source": "loop",
                "step": 1,
                "writes": {"prepare": {"my_key": " prepared"}},
            },
            parent_config=[*tool_two.checkpointer.list(thread1, limit=2)][-1].config,
        )
        # resume, for same result as above
        assert tool_two.invoke(None, thread1, debug=1) == {
            "my_key": "value prepared slow finished",
            "market": "DE",
        }
        assert tool_two.get_state(thread1) == StateSnapshot(
            values={"my_key": "value prepared slow finished", "market": "DE"},
            next=(),
            config=tool_two.checkpointer.get_tuple(thread1).config,
            created_at=tool_two.checkpointer.get_tuple(thread1).checkpoint["ts"],
            metadata={
                "source": "loop",
                "step": 3,
                "writes": {"finish": {"my_key": " finished"}},
            },
            parent_config=[*tool_two.checkpointer.list(thread1, limit=2)][-1].config,
        )

        thread2 = {"configurable": {"thread_id": "2"}}
        # stop when about to enter node
        assert tool_two.invoke({"my_key": "value", "market": "US"}, thread2) == {
            "my_key": "value prepared",
            "market": "US",
        }
        assert tool_two.get_state(thread2) == StateSnapshot(
            values={"my_key": "value prepared", "market": "US"},
            next=("tool_two_fast",),
            config=tool_two.checkpointer.get_tuple(thread2).config,
            created_at=tool_two.checkpointer.get_tuple(thread2).checkpoint["ts"],
            metadata={
                "source": "loop",
                "step": 1,
                "writes": {"prepare": {"my_key": " prepared"}},
            },
            parent_config=[*tool_two.checkpointer.list(thread2, limit=2)][-1].config,
        )
        # resume, for same result as above
        assert tool_two.invoke(None, thread2, debug=1) == {
            "my_key": "value prepared fast finished",
            "market": "US",
        }
        assert tool_two.get_state(thread2) == StateSnapshot(
            values={"my_key": "value prepared fast finished", "market": "US"},
            next=(),
            config=tool_two.checkpointer.get_tuple(thread2).config,
            created_at=tool_two.checkpointer.get_tuple(thread2).checkpoint["ts"],
            metadata={
                "source": "loop",
                "step": 3,
                "writes": {"finish": {"my_key": " finished"}},
            },
            parent_config=[*tool_two.checkpointer.list(thread2, limit=2)][-1].config,
        )

    with SqliteSaver.from_conn_string(":memory:") as saver:
        tool_two = tool_two_graph.compile(
            checkpointer=saver, interrupt_before=["finish"]
        )

        thread1 = {"configurable": {"thread_id": "1"}}

        # stop when about to enter node
        assert tool_two.invoke({"my_key": "value", "market": "DE"}, thread1) == {
            "my_key": "value prepared slow",
            "market": "DE",
        }
        assert tool_two.get_state(thread1) == StateSnapshot(
            values={
                "my_key": "value prepared slow",
                "market": "DE",
            },
            next=("finish",),
            config=tool_two.checkpointer.get_tuple(thread1).config,
            created_at=tool_two.checkpointer.get_tuple(thread1).checkpoint["ts"],
            metadata={
                "source": "loop",
                "step": 2,
                "writes": {"tool_two_slow": {"my_key": " slow"}},
            },
            parent_config=[*tool_two.checkpointer.list(thread1, limit=2)][-1].config,
        )

        # update state
        tool_two.update_state(thread1, {"my_key": "er"})
        assert tool_two.get_state(thread1) == StateSnapshot(
            values={
                "my_key": "value prepared slower",
                "market": "DE",
            },
            next=("finish",),
            config=tool_two.checkpointer.get_tuple(thread1).config,
            created_at=tool_two.checkpointer.get_tuple(thread1).checkpoint["ts"],
            metadata={
                "source": "update",
                "step": 3,
                "writes": {"tool_two_slow": {"my_key": "er"}},
            },
            parent_config=[*tool_two.checkpointer.list(thread1, limit=2)][-1].config,
        )

    with SqliteSaver.from_conn_string(":memory:") as saver:
        tool_two = tool_two_graph.compile(
            checkpointer=saver, interrupt_after=["prepare"]
        )

        # missing thread_id
        with pytest.raises(ValueError, match="thread_id"):
            tool_two.invoke({"my_key": "value", "market": "DE"})

        thread1 = {"configurable": {"thread_id": "1"}}
        # stop when about to enter node
        assert tool_two.invoke({"my_key": "value", "market": "DE"}, thread1) == {
            "my_key": "value prepared",
            "market": "DE",
        }
        assert tool_two.get_state(thread1) == StateSnapshot(
            values={"my_key": "value prepared", "market": "DE"},
            next=("tool_two_slow",),
            config=tool_two.checkpointer.get_tuple(thread1).config,
            created_at=tool_two.checkpointer.get_tuple(thread1).checkpoint["ts"],
            metadata={
                "source": "loop",
                "step": 1,
                "writes": {"prepare": {"my_key": " prepared"}},
            },
            parent_config=[*tool_two.checkpointer.list(thread1, limit=2)][-1].config,
        )
        # resume, for same result as above
        assert tool_two.invoke(None, thread1, debug=1) == {
            "my_key": "value prepared slow finished",
            "market": "DE",
        }
        assert tool_two.get_state(thread1) == StateSnapshot(
            values={"my_key": "value prepared slow finished", "market": "DE"},
            next=(),
            config=tool_two.checkpointer.get_tuple(thread1).config,
            created_at=tool_two.checkpointer.get_tuple(thread1).checkpoint["ts"],
            metadata={
                "source": "loop",
                "step": 3,
                "writes": {"finish": {"my_key": " finished"}},
            },
            parent_config=[*tool_two.checkpointer.list(thread1, limit=2)][-1].config,
        )

        thread2 = {"configurable": {"thread_id": "2"}}
        # stop when about to enter node
        assert tool_two.invoke({"my_key": "value", "market": "US"}, thread2) == {
            "my_key": "value prepared",
            "market": "US",
        }
        assert tool_two.get_state(thread2) == StateSnapshot(
            values={"my_key": "value prepared", "market": "US"},
            next=("tool_two_fast",),
            config=tool_two.checkpointer.get_tuple(thread2).config,
            created_at=tool_two.checkpointer.get_tuple(thread2).checkpoint["ts"],
            metadata={
                "source": "loop",
                "step": 1,
                "writes": {"prepare": {"my_key": " prepared"}},
            },
            parent_config=[*tool_two.checkpointer.list(thread2, limit=2)][-1].config,
        )
        # resume, for same result as above
        assert tool_two.invoke(None, thread2, debug=1) == {
            "my_key": "value prepared fast finished",
            "market": "US",
        }
        assert tool_two.get_state(thread2) == StateSnapshot(
            values={"my_key": "value prepared fast finished", "market": "US"},
            next=(),
            config=tool_two.checkpointer.get_tuple(thread2).config,
            created_at=tool_two.checkpointer.get_tuple(thread2).checkpoint["ts"],
            metadata={
                "source": "loop",
                "step": 3,
                "writes": {"finish": {"my_key": " finished"}},
            },
            parent_config=[*tool_two.checkpointer.list(thread2, limit=2)][-1].config,
        )

        thread3 = {"configurable": {"thread_id": "3"}}
        # update an empty thread before first run
        uconfig = tool_two.update_state(thread3, {"my_key": "key", "market": "DE"})
        # check current state
        assert tool_two.get_state(thread3) == StateSnapshot(
            values={"my_key": "key", "market": "DE"},
            next=("prepare",),
            config=uconfig,
            created_at=AnyStr(),
            metadata={
                "source": "update",
                "step": 0,
                "writes": {START: {"my_key": "key", "market": "DE"}},
            },
        )
        # run from this point
        assert tool_two.invoke(None, thread3) == {
            "my_key": "key prepared",
            "market": "DE",
        }
        # get state after first node
        assert tool_two.get_state(thread3) == StateSnapshot(
            values={"my_key": "key prepared", "market": "DE"},
            next=("tool_two_slow",),
            config=tool_two.checkpointer.get_tuple(thread3).config,
            created_at=tool_two.checkpointer.get_tuple(thread3).checkpoint["ts"],
            metadata={
                "source": "loop",
                "step": 1,
                "writes": {"prepare": {"my_key": " prepared"}},
            },
            parent_config=uconfig,
        )
        # resume, for same result as above
        assert tool_two.invoke(None, thread3, debug=1) == {
            "my_key": "key prepared slow finished",
            "market": "DE",
        }
        assert tool_two.get_state(thread3) == StateSnapshot(
            values={"my_key": "key prepared slow finished", "market": "DE"},
            next=(),
            config=tool_two.checkpointer.get_tuple(thread3).config,
            created_at=tool_two.checkpointer.get_tuple(thread3).checkpoint["ts"],
            metadata={
                "source": "loop",
                "step": 3,
                "writes": {"finish": {"my_key": " finished"}},
            },
            parent_config=[*tool_two.checkpointer.list(thread3, limit=2)][-1].config,
        )


def test_in_one_fan_out_state_graph_waiting_edge(snapshot: SnapshotAssertion) -> None:
    def sorted_add(
        x: list[str], y: Union[list[str], list[tuple[str, str]]]
    ) -> list[str]:
        if isinstance(y[0], tuple):
            for rem, _ in y:
                x.remove(rem)
            y = [t[1] for t in y]
        return sorted(operator.add(x, y))

    class State(TypedDict, total=False):
        query: str
        answer: str
        docs: Annotated[list[str], sorted_add]

    workflow = StateGraph(State)

    @workflow.add_node
    def rewrite_query(data: State) -> State:
        return {"query": f'query: {data["query"]}'}

    def analyzer_one(data: State) -> State:
        return {"query": f'analyzed: {data["query"]}'}

    def retriever_one(data: State) -> State:
        return {"docs": ["doc1", "doc2"]}

    def retriever_two(data: State) -> State:
        time.sleep(0.1)  # to ensure stream order
        return {"docs": ["doc3", "doc4"]}

    def qa(data: State) -> State:
        return {"answer": ",".join(data["docs"])}

    workflow.add_node(analyzer_one)
    workflow.add_node(retriever_one)
    workflow.add_node(retriever_two)
    workflow.add_node(qa)

    workflow.set_entry_point("rewrite_query")
    workflow.add_edge("rewrite_query", "analyzer_one")
    workflow.add_edge("analyzer_one", "retriever_one")
    workflow.add_edge("rewrite_query", "retriever_two")
    workflow.add_edge(["retriever_one", "retriever_two"], "qa")
    workflow.set_finish_point("qa")

    app = workflow.compile()

    assert app.get_graph().draw_mermaid(with_styles=False) == snapshot

    assert app.invoke({"query": "what is weather in sf"}) == {
        "query": "analyzed: query: what is weather in sf",
        "docs": ["doc1", "doc2", "doc3", "doc4"],
        "answer": "doc1,doc2,doc3,doc4",
    }

    assert [*app.stream({"query": "what is weather in sf"})] == [
        {"rewrite_query": {"query": "query: what is weather in sf"}},
        {"analyzer_one": {"query": "analyzed: query: what is weather in sf"}},
        {"retriever_two": {"docs": ["doc3", "doc4"]}},
        {"retriever_one": {"docs": ["doc1", "doc2"]}},
        {"qa": {"answer": "doc1,doc2,doc3,doc4"}},
    ]

    app_w_interrupt = workflow.compile(
        checkpointer=MemorySaverAssertImmutable(),
        interrupt_after=["retriever_one"],
    )
    config = {"configurable": {"thread_id": "1"}}

    assert [
        c for c in app_w_interrupt.stream({"query": "what is weather in sf"}, config)
    ] == [
        {"rewrite_query": {"query": "query: what is weather in sf"}},
        {"analyzer_one": {"query": "analyzed: query: what is weather in sf"}},
        {"retriever_two": {"docs": ["doc3", "doc4"]}},
        {"retriever_one": {"docs": ["doc1", "doc2"]}},
    ]

    assert [c for c in app_w_interrupt.stream(None, config)] == [
        {"qa": {"answer": "doc1,doc2,doc3,doc4"}},
    ]

    app_w_interrupt = workflow.compile(
        checkpointer=MemorySaverAssertImmutable(),
        interrupt_before=["qa"],
    )
    config = {"configurable": {"thread_id": "1"}}

    assert [
        c for c in app_w_interrupt.stream({"query": "what is weather in sf"}, config)
    ] == [
        {"rewrite_query": {"query": "query: what is weather in sf"}},
        {"analyzer_one": {"query": "analyzed: query: what is weather in sf"}},
        {"retriever_two": {"docs": ["doc3", "doc4"]}},
        {"retriever_one": {"docs": ["doc1", "doc2"]}},
    ]

    app_w_interrupt.update_state(config, {"docs": ["doc5"]})
    assert app_w_interrupt.get_state(config) == StateSnapshot(
        values={
            "query": "analyzed: query: what is weather in sf",
            "docs": ["doc1", "doc2", "doc3", "doc4", "doc5"],
        },
        next=("qa",),
        config=app_w_interrupt.checkpointer.get_tuple(config).config,
        created_at=app_w_interrupt.checkpointer.get_tuple(config).checkpoint["ts"],
        metadata={
            "source": "update",
            "step": 4,
            "writes": {"retriever_one": {"docs": ["doc5"]}},
        },
        parent_config=[*app_w_interrupt.checkpointer.list(config, limit=2)][-1].config,
    )

    assert [c for c in app_w_interrupt.stream(None, config, debug=1)] == [
        {"qa": {"answer": "doc1,doc2,doc3,doc4,doc5"}},
    ]


def test_in_one_fan_out_state_graph_waiting_edge_via_branch(
    snapshot: SnapshotAssertion,
) -> None:
    def sorted_add(
        x: list[str], y: Union[list[str], list[tuple[str, str]]]
    ) -> list[str]:
        if isinstance(y[0], tuple):
            for rem, _ in y:
                x.remove(rem)
            y = [t[1] for t in y]
        return sorted(operator.add(x, y))

    class State(TypedDict, total=False):
        query: str
        answer: str
        docs: Annotated[list[str], sorted_add]

    def rewrite_query(data: State) -> State:
        return {"query": f'query: {data["query"]}'}

    def analyzer_one(data: State) -> State:
        return {"query": f'analyzed: {data["query"]}'}

    def retriever_one(data: State) -> State:
        return {"docs": ["doc1", "doc2"]}

    def retriever_two(data: State) -> State:
        time.sleep(0.1)
        return {"docs": ["doc3", "doc4"]}

    def qa(data: State) -> State:
        return {"answer": ",".join(data["docs"])}

    def rewrite_query_then(data: State) -> Literal["retriever_two"]:
        return "retriever_two"

    workflow = StateGraph(State)

    workflow.add_node("rewrite_query", rewrite_query)
    workflow.add_node("analyzer_one", analyzer_one)
    workflow.add_node("retriever_one", retriever_one)
    workflow.add_node("retriever_two", retriever_two)
    workflow.add_node("qa", qa)

    workflow.set_entry_point("rewrite_query")
    workflow.add_edge("rewrite_query", "analyzer_one")
    workflow.add_edge("analyzer_one", "retriever_one")
    workflow.add_conditional_edges("rewrite_query", rewrite_query_then)
    workflow.add_edge(["retriever_one", "retriever_two"], "qa")
    workflow.set_finish_point("qa")

    app = workflow.compile()

    assert app.get_graph().draw_mermaid(with_styles=False) == snapshot

    assert app.invoke({"query": "what is weather in sf"}, debug=True) == {
        "query": "analyzed: query: what is weather in sf",
        "docs": ["doc1", "doc2", "doc3", "doc4"],
        "answer": "doc1,doc2,doc3,doc4",
    }

    assert [*app.stream({"query": "what is weather in sf"})] == [
        {"rewrite_query": {"query": "query: what is weather in sf"}},
        {"analyzer_one": {"query": "analyzed: query: what is weather in sf"}},
        {"retriever_two": {"docs": ["doc3", "doc4"]}},
        {"retriever_one": {"docs": ["doc1", "doc2"]}},
        {"qa": {"answer": "doc1,doc2,doc3,doc4"}},
    ]

    app_w_interrupt = workflow.compile(
        checkpointer=MemorySaverAssertImmutable(),
        interrupt_after=["retriever_one"],
    )
    config = {"configurable": {"thread_id": "1"}}

    assert [
        c for c in app_w_interrupt.stream({"query": "what is weather in sf"}, config)
    ] == [
        {"rewrite_query": {"query": "query: what is weather in sf"}},
        {"analyzer_one": {"query": "analyzed: query: what is weather in sf"}},
        {"retriever_two": {"docs": ["doc3", "doc4"]}},
        {"retriever_one": {"docs": ["doc1", "doc2"]}},
    ]

    assert [c for c in app_w_interrupt.stream(None, config)] == [
        {"qa": {"answer": "doc1,doc2,doc3,doc4"}},
    ]


def test_in_one_fan_out_state_graph_waiting_edge_custom_state_class_pydantic1(
    snapshot: SnapshotAssertion,
) -> None:
    from langchain_core.pydantic_v1 import BaseModel, ValidationError

    def sorted_add(
        x: list[str], y: Union[list[str], list[tuple[str, str]]]
    ) -> list[str]:
        if isinstance(y[0], tuple):
            for rem, _ in y:
                x.remove(rem)
            y = [t[1] for t in y]
        return sorted(operator.add(x, y))

    class InnerObject(BaseModel):
        yo: int

    class State(BaseModel):
        query: str
        inner: InnerObject
        answer: Optional[str] = None
        docs: Annotated[list[str], sorted_add]

    class StateUpdate(BaseModel):
        query: Optional[str] = None
        answer: Optional[str] = None
        docs: Optional[list[str]] = None

    def rewrite_query(data: State) -> State:
        return {"query": f"query: {data.query}"}

    def analyzer_one(data: State) -> State:
        return StateUpdate(query=f"analyzed: {data.query}")

    def retriever_one(data: State) -> State:
        return {"docs": ["doc1", "doc2"]}

    def retriever_two(data: State) -> State:
        time.sleep(0.1)
        return {"docs": ["doc3", "doc4"]}

    def qa(data: State) -> State:
        return {"answer": ",".join(data.docs)}

    def decider(data: State) -> str:
        print("decider", data)
        assert isinstance(data, State)
        return "retriever_two"

    workflow = StateGraph(State)

    workflow.add_node("rewrite_query", rewrite_query)
    workflow.add_node("analyzer_one", analyzer_one)
    workflow.add_node("retriever_one", retriever_one)
    workflow.add_node("retriever_two", retriever_two)
    workflow.add_node("qa", qa)

    workflow.set_entry_point("rewrite_query")
    workflow.add_edge("rewrite_query", "analyzer_one")
    workflow.add_edge("analyzer_one", "retriever_one")
    workflow.add_conditional_edges(
        "rewrite_query", decider, {"retriever_two": "retriever_two"}
    )
    workflow.add_edge(["retriever_one", "retriever_two"], "qa")
    workflow.set_finish_point("qa")

    app = workflow.compile()

    assert app.get_graph().draw_mermaid(with_styles=False) == snapshot
    assert app.get_input_schema().schema() == snapshot
    assert app.get_output_schema().schema() == snapshot

    with pytest.raises(ValidationError):
        app.invoke({"query": {}})

    assert app.invoke({"query": "what is weather in sf", "inner": {"yo": 1}}) == {
        "query": "analyzed: query: what is weather in sf",
        "docs": ["doc1", "doc2", "doc3", "doc4"],
        "answer": "doc1,doc2,doc3,doc4",
        "inner": {"yo": 1},
    }

    assert [*app.stream({"query": "what is weather in sf", "inner": {"yo": 1}})] == [
        {"rewrite_query": {"query": "query: what is weather in sf"}},
        {"analyzer_one": {"query": "analyzed: query: what is weather in sf"}},
        {"retriever_two": {"docs": ["doc3", "doc4"]}},
        {"retriever_one": {"docs": ["doc1", "doc2"]}},
        {"qa": {"answer": "doc1,doc2,doc3,doc4"}},
    ]

    app_w_interrupt = workflow.compile(
        checkpointer=MemorySaverAssertImmutable(),
        interrupt_after=["retriever_one"],
    )
    config = {"configurable": {"thread_id": "1"}}

    assert [
        c
        for c in app_w_interrupt.stream(
            {"query": "what is weather in sf", "inner": {"yo": 1}}, config
        )
    ] == [
        {"rewrite_query": {"query": "query: what is weather in sf"}},
        {"analyzer_one": {"query": "analyzed: query: what is weather in sf"}},
        {"retriever_two": {"docs": ["doc3", "doc4"]}},
        {"retriever_one": {"docs": ["doc1", "doc2"]}},
    ]

    assert [c for c in app_w_interrupt.stream(None, config)] == [
        {"qa": {"answer": "doc1,doc2,doc3,doc4"}},
    ]

    assert app_w_interrupt.update_state(
        config, {"docs": ["doc5"]}, as_node="rewrite_query"
    ) == {
        "configurable": {
            "thread_id": "1",
            "checkpoint_id": AnyStr(),
            "checkpoint_ns": "",
        }
    }


def test_in_one_fan_out_state_graph_waiting_edge_custom_state_class_pydantic2(
    snapshot: SnapshotAssertion,
) -> None:
    from pydantic import BaseModel, ValidationError

    def sorted_add(
        x: list[str], y: Union[list[str], list[tuple[str, str]]]
    ) -> list[str]:
        if isinstance(y[0], tuple):
            for rem, _ in y:
                x.remove(rem)
            y = [t[1] for t in y]
        return sorted(operator.add(x, y))

    class InnerObject(BaseModel):
        yo: int

    class State(BaseModel):
        query: str
        inner: InnerObject
        answer: Optional[str] = None
        docs: Annotated[list[str], sorted_add]

    class StateUpdate(BaseModel):
        query: Optional[str] = None
        answer: Optional[str] = None
        docs: Optional[list[str]] = None

    def rewrite_query(data: State) -> State:
        return {"query": f"query: {data.query}"}

    def analyzer_one(data: State) -> State:
        return StateUpdate(query=f"analyzed: {data.query}")

    def retriever_one(data: State) -> State:
        return {"docs": ["doc1", "doc2"]}

    def retriever_two(data: State) -> State:
        time.sleep(0.1)
        return {"docs": ["doc3", "doc4"]}

    def qa(data: State) -> State:
        return {"answer": ",".join(data.docs)}

    def decider(data: State) -> str:
        assert isinstance(data, State)
        return "retriever_two"

    workflow = StateGraph(State)

    workflow.add_node("rewrite_query", rewrite_query)
    workflow.add_node("analyzer_one", analyzer_one)
    workflow.add_node("retriever_one", retriever_one)
    workflow.add_node("retriever_two", retriever_two)
    workflow.add_node("qa", qa)

    workflow.set_entry_point("rewrite_query")
    workflow.add_edge("rewrite_query", "analyzer_one")
    workflow.add_edge("analyzer_one", "retriever_one")
    workflow.add_conditional_edges(
        "rewrite_query", decider, {"retriever_two": "retriever_two"}
    )
    workflow.add_edge(["retriever_one", "retriever_two"], "qa")
    workflow.set_finish_point("qa")

    app = workflow.compile()

    assert app.get_graph().draw_mermaid(with_styles=False) == snapshot
    assert app.get_input_schema().schema() == snapshot
    assert app.get_output_schema().schema() == snapshot

    with pytest.raises(ValidationError):
        app.invoke({"query": {}})

    assert app.invoke({"query": "what is weather in sf", "inner": {"yo": 1}}) == {
        "query": "analyzed: query: what is weather in sf",
        "docs": ["doc1", "doc2", "doc3", "doc4"],
        "answer": "doc1,doc2,doc3,doc4",
        "inner": {"yo": 1},
    }

    assert [*app.stream({"query": "what is weather in sf", "inner": {"yo": 1}})] == [
        {"rewrite_query": {"query": "query: what is weather in sf"}},
        {"analyzer_one": {"query": "analyzed: query: what is weather in sf"}},
        {"retriever_two": {"docs": ["doc3", "doc4"]}},
        {"retriever_one": {"docs": ["doc1", "doc2"]}},
        {"qa": {"answer": "doc1,doc2,doc3,doc4"}},
    ]

    app_w_interrupt = workflow.compile(
        checkpointer=MemorySaverAssertImmutable(),
        interrupt_after=["retriever_one"],
    )
    config = {"configurable": {"thread_id": "1"}}

    assert [
        c
        for c in app_w_interrupt.stream(
            {"query": "what is weather in sf", "inner": {"yo": 1}}, config
        )
    ] == [
        {"rewrite_query": {"query": "query: what is weather in sf"}},
        {"analyzer_one": {"query": "analyzed: query: what is weather in sf"}},
        {"retriever_two": {"docs": ["doc3", "doc4"]}},
        {"retriever_one": {"docs": ["doc1", "doc2"]}},
    ]

    assert [c for c in app_w_interrupt.stream(None, config)] == [
        {"qa": {"answer": "doc1,doc2,doc3,doc4"}},
    ]

    assert app_w_interrupt.update_state(
        config, {"docs": ["doc5"]}, as_node="rewrite_query"
    ) == {
        "configurable": {
            "thread_id": "1",
            "checkpoint_id": AnyStr(),
            "checkpoint_ns": "",
        }
    }


def test_in_one_fan_out_state_graph_waiting_edge_plus_regular() -> None:
    def sorted_add(
        x: list[str], y: Union[list[str], list[tuple[str, str]]]
    ) -> list[str]:
        if isinstance(y[0], tuple):
            for rem, _ in y:
                x.remove(rem)
            y = [t[1] for t in y]
        return sorted(operator.add(x, y))

    class State(TypedDict, total=False):
        query: str
        answer: str
        docs: Annotated[list[str], sorted_add]

    def rewrite_query(data: State) -> State:
        return {"query": f'query: {data["query"]}'}

    def analyzer_one(data: State) -> State:
        time.sleep(0.1)
        return {"query": f'analyzed: {data["query"]}'}

    def retriever_one(data: State) -> State:
        return {"docs": ["doc1", "doc2"]}

    def retriever_two(data: State) -> State:
        time.sleep(0.2)
        return {"docs": ["doc3", "doc4"]}

    def qa(data: State) -> State:
        return {"answer": ",".join(data["docs"])}

    workflow = StateGraph(State)

    workflow.add_node("rewrite_query", rewrite_query)
    workflow.add_node("analyzer_one", analyzer_one)
    workflow.add_node("retriever_one", retriever_one)
    workflow.add_node("retriever_two", retriever_two)
    workflow.add_node("qa", qa)

    workflow.set_entry_point("rewrite_query")
    workflow.add_edge("rewrite_query", "analyzer_one")
    workflow.add_edge("analyzer_one", "retriever_one")
    workflow.add_edge("rewrite_query", "retriever_two")
    workflow.add_edge(["retriever_one", "retriever_two"], "qa")
    workflow.set_finish_point("qa")

    # silly edge, to make sure having been triggered before doesn't break
    # semantics of named barrier (== waiting edges)
    workflow.add_edge("rewrite_query", "qa")

    app = workflow.compile()

    assert app.invoke({"query": "what is weather in sf"}) == {
        "query": "analyzed: query: what is weather in sf",
        "docs": ["doc1", "doc2", "doc3", "doc4"],
        "answer": "doc1,doc2,doc3,doc4",
    }

    assert [*app.stream({"query": "what is weather in sf"})] == [
        {"rewrite_query": {"query": "query: what is weather in sf"}},
        {"qa": {"answer": ""}},
        {"analyzer_one": {"query": "analyzed: query: what is weather in sf"}},
        {"retriever_two": {"docs": ["doc3", "doc4"]}},
        {"retriever_one": {"docs": ["doc1", "doc2"]}},
        {"qa": {"answer": "doc1,doc2,doc3,doc4"}},
    ]

    app_w_interrupt = workflow.compile(
        checkpointer=MemorySaverAssertImmutable(),
        interrupt_after=["retriever_one"],
    )
    config = {"configurable": {"thread_id": "1"}}

    assert [
        c for c in app_w_interrupt.stream({"query": "what is weather in sf"}, config)
    ] == [
        {"rewrite_query": {"query": "query: what is weather in sf"}},
        {"qa": {"answer": ""}},
        {"analyzer_one": {"query": "analyzed: query: what is weather in sf"}},
        {"retriever_two": {"docs": ["doc3", "doc4"]}},
        {"retriever_one": {"docs": ["doc1", "doc2"]}},
    ]

    assert [c for c in app_w_interrupt.stream(None, config)] == [
        {"qa": {"answer": "doc1,doc2,doc3,doc4"}},
    ]


def test_in_one_fan_out_state_graph_waiting_edge_multiple() -> None:
    def sorted_add(
        x: list[str], y: Union[list[str], list[tuple[str, str]]]
    ) -> list[str]:
        if isinstance(y[0], tuple):
            for rem, _ in y:
                x.remove(rem)
            y = [t[1] for t in y]
        return sorted(operator.add(x, y))

    class State(TypedDict, total=False):
        query: str
        answer: str
        docs: Annotated[list[str], sorted_add]

    def rewrite_query(data: State) -> State:
        return {"query": f'query: {data["query"]}'}

    def analyzer_one(data: State) -> State:
        return {"query": f'analyzed: {data["query"]}'}

    def retriever_one(data: State) -> State:
        return {"docs": ["doc1", "doc2"]}

    def retriever_two(data: State) -> State:
        time.sleep(0.1)
        return {"docs": ["doc3", "doc4"]}

    def qa(data: State) -> State:
        return {"answer": ",".join(data["docs"])}

    def decider(data: State) -> None:
        return None

    def decider_cond(data: State) -> str:
        if data["query"].count("analyzed") > 1:
            return "qa"
        else:
            return "rewrite_query"

    workflow = StateGraph(State)

    workflow.add_node("rewrite_query", rewrite_query)
    workflow.add_node("analyzer_one", analyzer_one)
    workflow.add_node("retriever_one", retriever_one)
    workflow.add_node("retriever_two", retriever_two)
    workflow.add_node("decider", decider)
    workflow.add_node("qa", qa)

    workflow.set_entry_point("rewrite_query")
    workflow.add_edge("rewrite_query", "analyzer_one")
    workflow.add_edge("analyzer_one", "retriever_one")
    workflow.add_edge("rewrite_query", "retriever_two")
    workflow.add_edge(["retriever_one", "retriever_two"], "decider")
    workflow.add_conditional_edges("decider", decider_cond)
    workflow.set_finish_point("qa")

    app = workflow.compile()

    assert app.invoke({"query": "what is weather in sf"}) == {
        "query": "analyzed: query: analyzed: query: what is weather in sf",
        "answer": "doc1,doc1,doc2,doc2,doc3,doc3,doc4,doc4",
        "docs": ["doc1", "doc1", "doc2", "doc2", "doc3", "doc3", "doc4", "doc4"],
    }

    assert [*app.stream({"query": "what is weather in sf"})] == [
        {"rewrite_query": {"query": "query: what is weather in sf"}},
        {"analyzer_one": {"query": "analyzed: query: what is weather in sf"}},
        {"retriever_two": {"docs": ["doc3", "doc4"]}},
        {"retriever_one": {"docs": ["doc1", "doc2"]}},
        {"decider": None},
        {"rewrite_query": {"query": "query: analyzed: query: what is weather in sf"}},
        {
            "analyzer_one": {
                "query": "analyzed: query: analyzed: query: what is weather in sf"
            }
        },
        {"retriever_two": {"docs": ["doc3", "doc4"]}},
        {"retriever_one": {"docs": ["doc1", "doc2"]}},
        {"decider": None},
        {"qa": {"answer": "doc1,doc1,doc2,doc2,doc3,doc3,doc4,doc4"}},
    ]


def test_callable_in_conditional_edges_with_no_path_map() -> None:
    class State(TypedDict, total=False):
        query: str

    def rewrite(data: State) -> State:
        return {"query": f'query: {data["query"]}'}

    def analyze(data: State) -> State:
        return {"query": f'analyzed: {data["query"]}'}

    class ChooseAnalyzer:
        def __call__(self, data: State) -> str:
            return "analyzer"

    workflow = StateGraph(State)
    workflow.add_node("rewriter", rewrite)
    workflow.add_node("analyzer", analyze)
    workflow.add_conditional_edges("rewriter", ChooseAnalyzer())
    workflow.set_entry_point("rewriter")
    app = workflow.compile()

    assert app.invoke({"query": "what is weather in sf"}) == {
        "query": "analyzed: query: what is weather in sf",
    }


def test_function_in_conditional_edges_with_no_path_map() -> None:
    class State(TypedDict, total=False):
        query: str

    def rewrite(data: State) -> State:
        return {"query": f'query: {data["query"]}'}

    def analyze(data: State) -> State:
        return {"query": f'analyzed: {data["query"]}'}

    def choose_analyzer(data: State) -> str:
        return "analyzer"

    workflow = StateGraph(State)
    workflow.add_node("rewriter", rewrite)
    workflow.add_node("analyzer", analyze)
    workflow.add_conditional_edges("rewriter", choose_analyzer)
    workflow.set_entry_point("rewriter")
    app = workflow.compile()

    assert app.invoke({"query": "what is weather in sf"}) == {
        "query": "analyzed: query: what is weather in sf",
    }


def test_in_one_fan_out_state_graph_waiting_edge_multiple_cond_edge() -> None:
    def sorted_add(
        x: list[str], y: Union[list[str], list[tuple[str, str]]]
    ) -> list[str]:
        if isinstance(y[0], tuple):
            for rem, _ in y:
                x.remove(rem)
            y = [t[1] for t in y]
        return sorted(operator.add(x, y))

    class State(TypedDict, total=False):
        query: str
        answer: str
        docs: Annotated[list[str], sorted_add]

    def rewrite_query(data: State) -> State:
        return {"query": f'query: {data["query"]}'}

    def retriever_picker(data: State) -> list[str]:
        return ["analyzer_one", "retriever_two"]

    def analyzer_one(data: State) -> State:
        return {"query": f'analyzed: {data["query"]}'}

    def retriever_one(data: State) -> State:
        return {"docs": ["doc1", "doc2"]}

    def retriever_two(data: State) -> State:
        time.sleep(0.1)
        return {"docs": ["doc3", "doc4"]}

    def qa(data: State) -> State:
        return {"answer": ",".join(data["docs"])}

    def decider(data: State) -> None:
        return None

    def decider_cond(data: State) -> str:
        if data["query"].count("analyzed") > 1:
            return "qa"
        else:
            return "rewrite_query"

    workflow = StateGraph(State)

    workflow.add_node("rewrite_query", rewrite_query)
    workflow.add_node("analyzer_one", analyzer_one)
    workflow.add_node("retriever_one", retriever_one)
    workflow.add_node("retriever_two", retriever_two)
    workflow.add_node("decider", decider)
    workflow.add_node("qa", qa)

    workflow.set_entry_point("rewrite_query")
    workflow.add_conditional_edges("rewrite_query", retriever_picker)
    workflow.add_edge("analyzer_one", "retriever_one")
    workflow.add_edge(["retriever_one", "retriever_two"], "decider")
    workflow.add_conditional_edges("decider", decider_cond)
    workflow.set_finish_point("qa")

    app = workflow.compile()

    assert app.invoke({"query": "what is weather in sf"}) == {
        "query": "analyzed: query: analyzed: query: what is weather in sf",
        "answer": "doc1,doc1,doc2,doc2,doc3,doc3,doc4,doc4",
        "docs": ["doc1", "doc1", "doc2", "doc2", "doc3", "doc3", "doc4", "doc4"],
    }

    assert [*app.stream({"query": "what is weather in sf"})] == [
        {"rewrite_query": {"query": "query: what is weather in sf"}},
        {"analyzer_one": {"query": "analyzed: query: what is weather in sf"}},
        {"retriever_two": {"docs": ["doc3", "doc4"]}},
        {"retriever_one": {"docs": ["doc1", "doc2"]}},
        {"decider": None},
        {"rewrite_query": {"query": "query: analyzed: query: what is weather in sf"}},
        {
            "analyzer_one": {
                "query": "analyzed: query: analyzed: query: what is weather in sf"
            }
        },
        {"retriever_two": {"docs": ["doc3", "doc4"]}},
        {"retriever_one": {"docs": ["doc1", "doc2"]}},
        {"decider": None},
        {"qa": {"answer": "doc1,doc1,doc2,doc2,doc3,doc3,doc4,doc4"}},
    ]


def test_simple_multi_edge(snapshot: SnapshotAssertion) -> None:
    class State(TypedDict):
        my_key: Annotated[str, operator.add]

    def up(state: State):
        pass

    def side(state: State):
        pass

    def other(state: State):
        return {"my_key": "_more"}

    def down(state: State):
        pass

    graph = StateGraph(State)

    graph.add_node("up", up)
    graph.add_node("side", side)
    graph.add_node("other", other)
    graph.add_node("down", down)

    graph.set_entry_point("up")
    graph.add_edge("up", "side")
    graph.add_edge("up", "other")
    graph.add_edge(["up", "side"], "down")
    graph.set_finish_point("down")

    app = graph.compile()

    assert app.get_graph().draw_mermaid(with_styles=False) == snapshot
    assert app.invoke({"my_key": "my_value"}) == {"my_key": "my_value_more"}
    assert [*app.stream({"my_key": "my_value"})] == [
        {"up": None},
        {"side": None},
        {"other": {"my_key": "_more"}},
        {"down": None},
    ]


def test_nested_graph_xray(snapshot: SnapshotAssertion) -> None:
    class State(TypedDict):
        my_key: Annotated[str, operator.add]
        market: str

    def logic(state: State):
        pass

    tool_two_graph = StateGraph(State)
    tool_two_graph.add_node("tool_two_slow", logic)
    tool_two_graph.add_node("tool_two_fast", logic)
    tool_two_graph.set_conditional_entry_point(
        lambda s: "tool_two_slow" if s["market"] == "DE" else "tool_two_fast",
        then=END,
    )
    tool_two = tool_two_graph.compile()

    graph = StateGraph(State)
    graph.add_node("tool_one", logic)
    graph.add_node("tool_two", tool_two)
    graph.add_node("tool_three", logic)
    graph.set_conditional_entry_point(lambda s: "tool_one", then=END)
    app = graph.compile()

    assert app.get_graph(xray=True).to_json() == snapshot
    assert app.get_graph(xray=True).draw_mermaid() == snapshot


def test_nested_graph(snapshot: SnapshotAssertion) -> None:
    def never_called_fn(state: Any):
        assert 0, "This function should never be called"

    never_called = RunnableLambda(never_called_fn)

    class InnerState(TypedDict):
        my_key: str
        my_other_key: str

    def up(state: InnerState):
        return {"my_key": state["my_key"] + " there", "my_other_key": state["my_key"]}

    inner = StateGraph(InnerState)
    inner.add_node("up", up)
    inner.set_entry_point("up")
    inner.set_finish_point("up")

    class State(TypedDict):
        my_key: str
        never_called: Any

    def side(state: State):
        return {"my_key": state["my_key"] + " and back again"}

    graph = StateGraph(State)
    graph.add_node("inner", inner.compile())
    graph.add_node("side", side)
    graph.set_entry_point("inner")
    graph.add_edge("inner", "side")
    graph.set_finish_point("side")

    app = graph.compile()

    assert app.get_graph().draw_mermaid(with_styles=False) == snapshot
    assert app.get_graph(xray=True).draw_mermaid() == snapshot
    assert app.invoke(
        {"my_key": "my value", "never_called": never_called}, debug=True
    ) == {
        "my_key": "my value there and back again",
        "never_called": never_called,
    }
    assert [*app.stream({"my_key": "my value", "never_called": never_called})] == [
        {"inner": {"my_key": "my value there"}},
        {"side": {"my_key": "my value there and back again"}},
    ]
    assert [
        *app.stream(
            {"my_key": "my value", "never_called": never_called}, stream_mode="values"
        )
    ] == [
        {
            "my_key": "my value",
            "never_called": never_called,
        },
        {
            "my_key": "my value there",
            "never_called": never_called,
        },
        {
            "my_key": "my value there and back again",
            "never_called": never_called,
        },
    ]

    chain = app | RunnablePassthrough()

    assert chain.invoke({"my_key": "my value", "never_called": never_called}) == {
        "my_key": "my value there and back again",
        "never_called": never_called,
    }
    assert [*chain.stream({"my_key": "my value", "never_called": never_called})] == [
        {"inner": {"my_key": "my value there"}},
        {"side": {"my_key": "my value there and back again"}},
    ]


@pytest.mark.repeat(10)
@pytest.mark.parametrize(
    "checkpointer_name",
    ["memory", "sqlite", "postgres", "postgres_pipe"],
)
def test_nested_graph_interrupts(
    request: pytest.FixtureRequest, checkpointer_name: str
) -> None:
    checkpointer = request.getfixturevalue("checkpointer_" + checkpointer_name)

    class InnerState(TypedDict):
        my_key: str
        my_other_key: str

    def inner_1(state: InnerState):
        return {
            "my_key": state["my_key"] + " here",
            "my_other_key": state["my_key"],
        }

    def inner_2(state: InnerState):
        return {
            "my_key": state["my_key"] + " and there",
            "my_other_key": state["my_key"],
        }

    inner = StateGraph(InnerState)
    inner.add_node("inner_1", inner_1)
    inner.add_node("inner_2", inner_2)
    inner.add_edge("inner_1", "inner_2")
    inner.set_entry_point("inner_1")
    inner.set_finish_point("inner_2")

    class State(TypedDict):
        my_key: str

    def outer_1(state: State):
        return {"my_key": "hi " + state["my_key"]}

    def outer_2(state: State):
        return {"my_key": state["my_key"] + " and back again"}

    graph = StateGraph(State)
    graph.add_node("outer_1", outer_1)
    graph.add_node("inner", inner.compile(interrupt_before=["inner_2"]))
    graph.add_node("outer_2", outer_2)
    graph.set_entry_point("outer_1")
    graph.add_edge("outer_1", "inner")
    graph.add_edge("inner", "outer_2")
    graph.set_finish_point("outer_2")

    app = graph.compile(checkpointer=checkpointer)

    # test invoke w/ nested interrupt
    config = {"configurable": {"thread_id": "1"}}
    assert app.invoke({"my_key": "my value"}, config, debug=True) == {
        "my_key": "hi my value",
    }
    assert list(app.get_state_history(config)) == [
        StateSnapshot(
            values={"my_key": "hi my value"},
            next=("inner",),
            config={
                "configurable": {
                    "thread_id": "1",
                    "checkpoint_ns": "",
                    "checkpoint_id": AnyStr(),
                }
            },
            metadata={
                "source": "loop",
                "writes": {"outer_1": {"my_key": "hi my value"}},
                "step": 1,
            },
            created_at=AnyStr(),
            parent_config={
                "configurable": {
                    "thread_id": "1",
                    "checkpoint_ns": "",
                    "checkpoint_id": AnyStr(),
                }
            },
        ),
        StateSnapshot(
            values={"my_key": "my value"},
            next=("outer_1",),
            config={
                "configurable": {
                    "thread_id": "1",
                    "checkpoint_ns": "",
                    "checkpoint_id": AnyStr(),
                }
            },
            metadata={"source": "loop", "writes": None, "step": 0},
            created_at=AnyStr(),
            parent_config={
                "configurable": {
                    "thread_id": "1",
                    "checkpoint_ns": "",
                    "checkpoint_id": AnyStr(),
                }
            },
        ),
        StateSnapshot(
            values={},
            next=("__start__",),
            config={
                "configurable": {
                    "thread_id": "1",
                    "checkpoint_ns": "",
                    "checkpoint_id": AnyStr(),
                }
            },
            metadata={
                "source": "input",
                "writes": {"my_key": "my value"},
                "step": -1,
            },
            created_at=AnyStr(),
            parent_config=None,
        ),
    ]
    assert app.invoke(None, config, debug=True) == {
        "my_key": "hi my value here and there and back again",
    }
    assert list(app.get_state_history(config)) == [
        StateSnapshot(
            values={"my_key": "hi my value here and there and back again"},
            next=(),
            config={
                "configurable": {
                    "thread_id": "1",
                    "checkpoint_ns": "",
                    "checkpoint_id": AnyStr(),
                }
            },
            metadata={
                "source": "loop",
                "writes": {
                    "outer_2": {"my_key": "hi my value here and there and back again"}
                },
                "step": 3,
            },
            created_at=AnyStr(),
            parent_config={
                "configurable": {
                    "thread_id": "1",
                    "checkpoint_ns": "",
                    "checkpoint_id": AnyStr(),
                }
            },
        ),
        StateSnapshot(
            values={"my_key": "hi my value here and there"},
            next=("outer_2",),
            config={
                "configurable": {
                    "thread_id": "1",
                    "checkpoint_ns": "",
                    "checkpoint_id": AnyStr(),
                }
            },
            metadata={
                "source": "loop",
                "writes": {"inner": {"my_key": "hi my value here and there"}},
                "step": 2,
            },
            created_at=AnyStr(),
            parent_config={
                "configurable": {
                    "thread_id": "1",
                    "checkpoint_ns": "",
                    "checkpoint_id": AnyStr(),
                }
            },
        ),
        StateSnapshot(
            values={"my_key": "hi my value"},
            next=("inner",),
            config={
                "configurable": {
                    "thread_id": "1",
                    "checkpoint_ns": "",
                    "checkpoint_id": AnyStr(),
                }
            },
            metadata={
                "source": "loop",
                "writes": {"outer_1": {"my_key": "hi my value"}},
                "step": 1,
            },
            created_at=AnyStr(),
            parent_config={
                "configurable": {
                    "thread_id": "1",
                    "checkpoint_ns": "",
                    "checkpoint_id": AnyStr(),
                }
            },
        ),
        StateSnapshot(
            values={"my_key": "my value"},
            next=("outer_1",),
            config={
                "configurable": {
                    "thread_id": "1",
                    "checkpoint_ns": "",
                    "checkpoint_id": AnyStr(),
                }
            },
            metadata={"source": "loop", "writes": None, "step": 0},
            created_at=AnyStr(),
            parent_config={
                "configurable": {
                    "thread_id": "1",
                    "checkpoint_ns": "",
                    "checkpoint_id": AnyStr(),
                }
            },
        ),
        StateSnapshot(
            values={},
            next=("__start__",),
            config={
                "configurable": {
                    "thread_id": "1",
                    "checkpoint_ns": "",
                    "checkpoint_id": AnyStr(),
                }
            },
            metadata={
                "source": "input",
                "writes": {"my_key": "my value"},
                "step": -1,
            },
            created_at=AnyStr(),
            parent_config=None,
        ),
    ]

    # test stream updates w/ nested interrupt
    config = {"configurable": {"thread_id": "2"}}
    assert [*app.stream({"my_key": "my value"}, config)] == [
        {"outer_1": {"my_key": "hi my value"}},
    ]
    assert [*app.stream(None, config)] == [
        {"inner": {"my_key": "hi my value here and there"}},
        {"outer_2": {"my_key": "hi my value here and there and back again"}},
    ]

    # test stream values w/ nested interrupt
    config = {"configurable": {"thread_id": "3"}}
    assert [*app.stream({"my_key": "my value"}, config, stream_mode="values")] == [
        {
            "my_key": "my value",
        },
        {
            "my_key": "hi my value",
        },
    ]
    assert [*app.stream(None, config, stream_mode="values")] == [
        {
            "my_key": "hi my value here and there",
        },
        {
            "my_key": "hi my value here and there and back again",
        },
    ]

    # test interrupts BEFORE the node w/ interrupts
    app = graph.compile(checkpointer=checkpointer, interrupt_before=["inner"])
    config = {"configurable": {"thread_id": "4"}}
    assert [*app.stream({"my_key": "my value"}, config, stream_mode="values")] == [
        {
            "my_key": "my value",
        },
        {
            "my_key": "hi my value",
        },
    ]
    assert list(app.get_state_history(config)) == [
        StateSnapshot(
            values={"my_key": "hi my value"},
            next=("inner",),
            config={
                "configurable": {
                    "thread_id": "4",
                    "checkpoint_ns": "",
                    "checkpoint_id": AnyStr(),
                }
            },
            metadata={
                "source": "loop",
                "writes": {"outer_1": {"my_key": "hi my value"}},
                "step": 1,
            },
            created_at=AnyStr(),
            parent_config={
                "configurable": {
                    "thread_id": "4",
                    "checkpoint_ns": "",
                    "checkpoint_id": AnyStr(),
                }
            },
        ),
        StateSnapshot(
            values={"my_key": "my value"},
            next=("outer_1",),
            config={
                "configurable": {
                    "thread_id": "4",
                    "checkpoint_ns": "",
                    "checkpoint_id": AnyStr(),
                }
            },
            metadata={"source": "loop", "writes": None, "step": 0},
            created_at=AnyStr(),
            parent_config={
                "configurable": {
                    "thread_id": "4",
                    "checkpoint_ns": "",
                    "checkpoint_id": AnyStr(),
                }
            },
        ),
        StateSnapshot(
            values={},
            next=("__start__",),
            config={
                "configurable": {
                    "thread_id": "4",
                    "checkpoint_ns": "",
                    "checkpoint_id": AnyStr(),
                }
            },
            metadata={
                "source": "input",
                "writes": {"my_key": "my value"},
                "step": -1,
            },
            created_at=AnyStr(),
            parent_config=None,
        ),
    ]
    # while we're waiting for the node w/ interrupt inside to finish
    assert [*app.stream(None, config, stream_mode="values")] == []
    assert list(app.get_state_history(config)) == [
        StateSnapshot(
            values={"my_key": "hi my value"},
            next=("inner",),
            config={
                "configurable": {
                    "thread_id": "4",
                    "checkpoint_ns": "",
                    "checkpoint_id": AnyStr(),
                }
            },
            metadata={
                "source": "loop",
                "writes": {"outer_1": {"my_key": "hi my value"}},
                "step": 1,
            },
            created_at=AnyStr(),
            parent_config={
                "configurable": {
                    "thread_id": "4",
                    "checkpoint_ns": "",
                    "checkpoint_id": AnyStr(),
                }
            },
        ),
        StateSnapshot(
            values={"my_key": "my value"},
            next=("outer_1",),
            config={
                "configurable": {
                    "thread_id": "4",
                    "checkpoint_ns": "",
                    "checkpoint_id": AnyStr(),
                }
            },
            metadata={"source": "loop", "writes": None, "step": 0},
            created_at=AnyStr(),
            parent_config={
                "configurable": {
                    "thread_id": "4",
                    "checkpoint_ns": "",
                    "checkpoint_id": AnyStr(),
                }
            },
        ),
        StateSnapshot(
            values={},
            next=("__start__",),
            config={
                "configurable": {
                    "thread_id": "4",
                    "checkpoint_ns": "",
                    "checkpoint_id": AnyStr(),
                }
            },
            metadata={
                "source": "input",
                "writes": {"my_key": "my value"},
                "step": -1,
            },
            created_at=AnyStr(),
            parent_config=None,
        ),
    ]
    assert [*app.stream(None, config, stream_mode="values")] == [
        {
            "my_key": "hi my value here and there",
        },
        {
            "my_key": "hi my value here and there and back again",
        },
    ]
    assert list(app.get_state_history(config)) == [
        StateSnapshot(
            values={"my_key": "hi my value here and there and back again"},
            next=(),
            config={
                "configurable": {
                    "thread_id": "4",
                    "checkpoint_ns": "",
                    "checkpoint_id": AnyStr(),
                }
            },
            metadata={
                "source": "loop",
                "writes": {
                    "outer_2": {"my_key": "hi my value here and there and back again"}
                },
                "step": 3,
            },
            created_at=AnyStr(),
            parent_config={
                "configurable": {
                    "thread_id": "4",
                    "checkpoint_ns": "",
                    "checkpoint_id": AnyStr(),
                }
            },
        ),
        StateSnapshot(
            values={"my_key": "hi my value here and there"},
            next=("outer_2",),
            config={
                "configurable": {
                    "thread_id": "4",
                    "checkpoint_ns": "",
                    "checkpoint_id": AnyStr(),
                }
            },
            metadata={
                "source": "loop",
                "writes": {"inner": {"my_key": "hi my value here and there"}},
                "step": 2,
            },
            created_at=AnyStr(),
            parent_config={
                "configurable": {
                    "thread_id": "4",
                    "checkpoint_ns": "",
                    "checkpoint_id": AnyStr(),
                }
            },
        ),
        StateSnapshot(
            values={"my_key": "hi my value"},
            next=("inner",),
            config={
                "configurable": {
                    "thread_id": "4",
                    "checkpoint_ns": "",
                    "checkpoint_id": AnyStr(),
                }
            },
            metadata={
                "source": "loop",
                "writes": {"outer_1": {"my_key": "hi my value"}},
                "step": 1,
            },
            created_at=AnyStr(),
            parent_config={
                "configurable": {
                    "thread_id": "4",
                    "checkpoint_ns": "",
                    "checkpoint_id": AnyStr(),
                }
            },
        ),
        StateSnapshot(
            values={"my_key": "my value"},
            next=("outer_1",),
            config={
                "configurable": {
                    "thread_id": "4",
                    "checkpoint_ns": "",
                    "checkpoint_id": AnyStr(),
                }
            },
            metadata={"source": "loop", "writes": None, "step": 0},
            created_at=AnyStr(),
            parent_config={
                "configurable": {
                    "thread_id": "4",
                    "checkpoint_ns": "",
                    "checkpoint_id": AnyStr(),
                }
            },
        ),
        StateSnapshot(
            values={},
            next=("__start__",),
            config={
                "configurable": {
                    "thread_id": "4",
                    "checkpoint_ns": "",
                    "checkpoint_id": AnyStr(),
                }
            },
            metadata={
                "source": "input",
                "writes": {"my_key": "my value"},
                "step": -1,
            },
            created_at=AnyStr(),
            parent_config=None,
        ),
    ]

    # test interrupts AFTER the node w/ interrupts
    app = graph.compile(checkpointer=checkpointer, interrupt_after=["inner"])
    config = {"configurable": {"thread_id": "5"}}
    assert [*app.stream({"my_key": "my value"}, config, stream_mode="values")] == [
        {
            "my_key": "my value",
        },
        {
            "my_key": "hi my value",
        },
    ]
    # interrupted after "inner"
    assert list(app.get_state_history(config)) == [
        StateSnapshot(
            values={"my_key": "hi my value"},
            next=("inner",),
            config={
                "configurable": {
                    "thread_id": "5",
                    "checkpoint_ns": "",
                    "checkpoint_id": AnyStr(),
                }
            },
            metadata={
                "source": "loop",
                "writes": {"outer_1": {"my_key": "hi my value"}},
                "step": 1,
            },
            created_at=AnyStr(),
            parent_config={
                "configurable": {
                    "thread_id": "5",
                    "checkpoint_ns": "",
                    "checkpoint_id": AnyStr(),
                }
            },
        ),
        StateSnapshot(
            values={"my_key": "my value"},
            next=("outer_1",),
            config={
                "configurable": {
                    "thread_id": "5",
                    "checkpoint_ns": "",
                    "checkpoint_id": AnyStr(),
                }
            },
            metadata={"source": "loop", "writes": None, "step": 0},
            created_at=AnyStr(),
            parent_config={
                "configurable": {
                    "thread_id": "5",
                    "checkpoint_ns": "",
                    "checkpoint_id": AnyStr(),
                }
            },
        ),
        StateSnapshot(
            values={},
            next=("__start__",),
            config={
                "configurable": {
                    "thread_id": "5",
                    "checkpoint_ns": "",
                    "checkpoint_id": AnyStr(),
                }
            },
            metadata={
                "source": "input",
                "writes": {"my_key": "my value"},
                "step": -1,
            },
            created_at=AnyStr(),
            parent_config=None,
        ),
    ]
    assert [*app.stream(None, config, stream_mode="values")] == [
        {
            "my_key": "hi my value here and there",
        },
    ]
    assert list(app.get_state_history(config)) == [
        StateSnapshot(
            values={"my_key": "hi my value here and there"},
            next=("outer_2",),
            config={
                "configurable": {
                    "thread_id": "5",
                    "checkpoint_ns": "",
                    "checkpoint_id": AnyStr(),
                }
            },
            metadata={
                "source": "loop",
                "writes": {"inner": {"my_key": "hi my value here and there"}},
                "step": 2,
            },
            created_at=AnyStr(),
            parent_config={
                "configurable": {
                    "thread_id": "5",
                    "checkpoint_ns": "",
                    "checkpoint_id": AnyStr(),
                }
            },
        ),
        StateSnapshot(
            values={"my_key": "hi my value"},
            next=("inner",),
            config={
                "configurable": {
                    "thread_id": "5",
                    "checkpoint_ns": "",
                    "checkpoint_id": AnyStr(),
                }
            },
            metadata={
                "source": "loop",
                "writes": {"outer_1": {"my_key": "hi my value"}},
                "step": 1,
            },
            created_at=AnyStr(),
            parent_config={
                "configurable": {
                    "thread_id": "5",
                    "checkpoint_ns": "",
                    "checkpoint_id": AnyStr(),
                }
            },
        ),
        StateSnapshot(
            values={"my_key": "my value"},
            next=("outer_1",),
            config={
                "configurable": {
                    "thread_id": "5",
                    "checkpoint_ns": "",
                    "checkpoint_id": AnyStr(),
                }
            },
            metadata={"source": "loop", "writes": None, "step": 0},
            created_at=AnyStr(),
            parent_config={
                "configurable": {
                    "thread_id": "5",
                    "checkpoint_ns": "",
                    "checkpoint_id": AnyStr(),
                }
            },
        ),
        StateSnapshot(
            values={},
            next=("__start__",),
            config={
                "configurable": {
                    "thread_id": "5",
                    "checkpoint_ns": "",
                    "checkpoint_id": AnyStr(),
                }
            },
            metadata={
                "source": "input",
                "writes": {"my_key": "my value"},
                "step": -1,
            },
            created_at=AnyStr(),
            parent_config=None,
        ),
    ]
    assert [*app.stream(None, config, stream_mode="values")] == [
        {
            "my_key": "hi my value here and there and back again",
        },
    ]
    assert list(app.get_state_history(config)) == [
        StateSnapshot(
            values={"my_key": "hi my value here and there and back again"},
            next=(),
            config={
                "configurable": {
                    "thread_id": "5",
                    "checkpoint_ns": "",
                    "checkpoint_id": AnyStr(),
                }
            },
            metadata={
                "source": "loop",
                "writes": {
                    "outer_2": {"my_key": "hi my value here and there and back again"}
                },
                "step": 3,
            },
            created_at=AnyStr(),
            parent_config={
                "configurable": {
                    "thread_id": "5",
                    "checkpoint_ns": "",
                    "checkpoint_id": AnyStr(),
                }
            },
        ),
        StateSnapshot(
            values={"my_key": "hi my value here and there"},
            next=("outer_2",),
            config={
                "configurable": {
                    "thread_id": "5",
                    "checkpoint_ns": "",
                    "checkpoint_id": AnyStr(),
                }
            },
            metadata={
                "source": "loop",
                "writes": {"inner": {"my_key": "hi my value here and there"}},
                "step": 2,
            },
            created_at=AnyStr(),
            parent_config={
                "configurable": {
                    "thread_id": "5",
                    "checkpoint_ns": "",
                    "checkpoint_id": AnyStr(),
                }
            },
        ),
        StateSnapshot(
            values={"my_key": "hi my value"},
            next=("inner",),
            config={
                "configurable": {
                    "thread_id": "5",
                    "checkpoint_ns": "",
                    "checkpoint_id": AnyStr(),
                }
            },
            metadata={
                "source": "loop",
                "writes": {"outer_1": {"my_key": "hi my value"}},
                "step": 1,
            },
            created_at=AnyStr(),
            parent_config={
                "configurable": {
                    "thread_id": "5",
                    "checkpoint_ns": "",
                    "checkpoint_id": AnyStr(),
                }
            },
        ),
        StateSnapshot(
            values={"my_key": "my value"},
            next=("outer_1",),
            config={
                "configurable": {
                    "thread_id": "5",
                    "checkpoint_ns": "",
                    "checkpoint_id": AnyStr(),
                }
            },
            metadata={"source": "loop", "writes": None, "step": 0},
            created_at=AnyStr(),
            parent_config={
                "configurable": {
                    "thread_id": "5",
                    "checkpoint_ns": "",
                    "checkpoint_id": AnyStr(),
                }
            },
        ),
        StateSnapshot(
            values={},
            next=("__start__",),
            config={
                "configurable": {
                    "thread_id": "5",
                    "checkpoint_ns": "",
                    "checkpoint_id": AnyStr(),
                }
            },
            metadata={
                "source": "input",
                "writes": {"my_key": "my value"},
                "step": -1,
            },
            created_at=AnyStr(),
            parent_config=None,
        ),
    ]

    # test restarting from checkpoint_id
    config = {"configurable": {"thread_id": "6"}}
    app = graph.compile(checkpointer=checkpointer)
    assert app.invoke({"my_key": "my value"}, config, debug=True) == {
        "my_key": "hi my value"
    }
    state_history = [c for c in app.get_state_history(config)]
    assert state_history == [
        StateSnapshot(
            values={"my_key": "hi my value"},
            next=("inner",),
            config={
                "configurable": {
                    "thread_id": "6",
                    "checkpoint_ns": "",
                    "checkpoint_id": AnyStr(),
                }
            },
            metadata={
                "source": "loop",
                "writes": {"outer_1": {"my_key": "hi my value"}},
                "step": 1,
            },
            created_at=AnyStr(),
            parent_config={
                "configurable": {
                    "thread_id": "6",
                    "checkpoint_ns": "",
                    "checkpoint_id": AnyStr(),
                }
            },
        ),
        StateSnapshot(
            values={"my_key": "my value"},
            next=("outer_1",),
            config={
                "configurable": {
                    "thread_id": "6",
                    "checkpoint_ns": "",
                    "checkpoint_id": AnyStr(),
                }
            },
            metadata={"source": "loop", "writes": None, "step": 0},
            created_at=AnyStr(),
            parent_config={
                "configurable": {
                    "thread_id": "6",
                    "checkpoint_ns": "",
                    "checkpoint_id": AnyStr(),
                }
            },
        ),
        StateSnapshot(
            values={},
            next=("__start__",),
            config={
                "configurable": {
                    "thread_id": "6",
                    "checkpoint_ns": "",
                    "checkpoint_id": AnyStr(),
                }
            },
            metadata={
                "source": "input",
                "writes": {"my_key": "my value"},
                "step": -1,
            },
            created_at=AnyStr(),
            parent_config=None,
        ),
    ]
    child_state_history = [
        c
        for c in app.get_state_history(
            {"configurable": {"thread_id": "6", "checkpoint_ns": "inner"}}
        )
    ]
    assert child_state_history == [
        StateSnapshot(
            values={"my_key": "hi my value here"},
            next=(),
            config={
                "configurable": {
                    "thread_id": "6",
                    "checkpoint_ns": "inner",
                    "checkpoint_id": AnyStr(),
                }
            },
            metadata={
                "source": "loop",
                "writes": {
                    "inner_1": {
                        "my_key": "hi my value here",
                        "my_other_key": "hi my value",
                    }
                },
                "step": 1,
            },
            created_at=AnyStr(),
            parent_config={
                "configurable": {
                    "thread_id": "6",
                    "checkpoint_ns": "inner",
                    "checkpoint_id": AnyStr(),
                }
            },
        ),
        # there should be a single child checkpoint because we only keep
        # one child checkpoint per parent checkpoint (in which child ran)
    ]

    # check that child snapshot matches id of parent
    child_snapshot = child_state_history[0]
    assert (
        child_snapshot.config["configurable"]["checkpoint_id"]
        == state_history[0].config["configurable"]["checkpoint_id"]
    )
    # check resuming from interrupt w/ checkpoint_id
    interrupt_state_snapshot, before_interrupt_state_snapshot = state_history[:2]
    before_interrupt_config = before_interrupt_state_snapshot.config
    # going to get to interrupt again here, so the output is None
    assert app.invoke(None, before_interrupt_config, debug=True) == {
        "my_key": "hi my value"
    }
    # one more "identical" snapshot than before, at top of list
    assert list(app.get_state_history(config)) == [
        StateSnapshot(
            values={"my_key": "hi my value"},
            next=("inner",),
            config={
                "configurable": {
                    "thread_id": "6",
                    "checkpoint_ns": "",
                    "checkpoint_id": AnyStr(),
                }
            },
            metadata={
                "source": "loop",
                "writes": {"outer_1": {"my_key": "hi my value"}},
                "step": 1,
            },
            created_at=AnyStr(),
            parent_config={
                "configurable": {
                    "thread_id": "6",
                    "checkpoint_ns": "",
                    "checkpoint_id": AnyStr(),
                }
            },
        ),
        StateSnapshot(
            values={"my_key": "hi my value"},
            next=("inner",),
            config={
                "configurable": {
                    "thread_id": "6",
                    "checkpoint_ns": "",
                    "checkpoint_id": AnyStr(),
                }
            },
            metadata={
                "source": "loop",
                "writes": {"outer_1": {"my_key": "hi my value"}},
                "step": 1,
            },
            created_at=AnyStr(),
            parent_config={
                "configurable": {
                    "thread_id": "6",
                    "checkpoint_ns": "",
                    "checkpoint_id": AnyStr(),
                }
            },
        ),
        StateSnapshot(
            values={"my_key": "my value"},
            next=("outer_1",),
            config={
                "configurable": {
                    "thread_id": "6",
                    "checkpoint_ns": "",
                    "checkpoint_id": AnyStr(),
                }
            },
            metadata={"source": "loop", "writes": None, "step": 0},
            created_at=AnyStr(),
            parent_config={
                "configurable": {
                    "thread_id": "6",
                    "checkpoint_ns": "",
                    "checkpoint_id": AnyStr(),
                }
            },
        ),
        StateSnapshot(
            values={},
            next=("__start__",),
            config={
                "configurable": {
                    "thread_id": "6",
                    "checkpoint_ns": "",
                    "checkpoint_id": AnyStr(),
                }
            },
            metadata={
                "source": "input",
                "writes": {"my_key": "my value"},
                "step": -1,
            },
            created_at=AnyStr(),
            parent_config=None,
        ),
    ]
    # going to restart from interrupt
    interrupt_config = interrupt_state_snapshot.config
    assert app.invoke(None, interrupt_config, debug=True) == {
        "my_key": "hi my value here and there and back again",
    }
    assert list(app.get_state_history(config)) == [
        StateSnapshot(
            values={"my_key": "hi my value here and there and back again"},
            next=(),
            config={
                "configurable": {
                    "thread_id": "6",
                    "checkpoint_ns": "",
                    "checkpoint_id": AnyStr(),
                }
            },
            metadata={
                "source": "loop",
                "writes": {
                    "outer_2": {"my_key": "hi my value here and there and back again"}
                },
                "step": 3,
            },
            created_at=AnyStr(),
            parent_config={
                "configurable": {
                    "thread_id": "6",
                    "checkpoint_ns": "",
                    "checkpoint_id": AnyStr(),
                }
            },
        ),
        StateSnapshot(
            values={"my_key": "hi my value here and there"},
            next=("outer_2",),
            config={
                "configurable": {
                    "thread_id": "6",
                    "checkpoint_ns": "",
                    "checkpoint_id": AnyStr(),
                }
            },
            metadata={
                "source": "loop",
                "writes": {"inner": {"my_key": "hi my value here and there"}},
                "step": 2,
            },
            created_at=AnyStr(),
            parent_config={
                "configurable": {
                    "thread_id": "6",
                    "checkpoint_ns": "",
                    "checkpoint_id": AnyStr(),
                }
            },
        ),
        StateSnapshot(
            values={"my_key": "hi my value"},
            next=("inner",),
            config={
                "configurable": {
                    "thread_id": "6",
                    "checkpoint_ns": "",
                    "checkpoint_id": AnyStr(),
                }
            },
            metadata={
                "source": "loop",
                "writes": {"outer_1": {"my_key": "hi my value"}},
                "step": 1,
            },
            created_at=AnyStr(),
            parent_config={
                "configurable": {
                    "thread_id": "6",
                    "checkpoint_ns": "",
                    "checkpoint_id": AnyStr(),
                }
            },
        ),
        StateSnapshot(
            values={"my_key": "hi my value"},
            next=("inner",),
            config={
                "configurable": {
                    "thread_id": "6",
                    "checkpoint_ns": "",
                    "checkpoint_id": AnyStr(),
                }
            },
            metadata={
                "source": "loop",
                "writes": {"outer_1": {"my_key": "hi my value"}},
                "step": 1,
            },
            created_at=AnyStr(),
            parent_config={
                "configurable": {
                    "thread_id": "6",
                    "checkpoint_ns": "",
                    "checkpoint_id": AnyStr(),
                }
            },
        ),
        StateSnapshot(
            values={"my_key": "my value"},
            next=("outer_1",),
            config={
                "configurable": {
                    "thread_id": "6",
                    "checkpoint_ns": "",
                    "checkpoint_id": AnyStr(),
                }
            },
            metadata={"source": "loop", "writes": None, "step": 0},
            created_at=AnyStr(),
            parent_config={
                "configurable": {
                    "thread_id": "6",
                    "checkpoint_ns": "",
                    "checkpoint_id": AnyStr(),
                }
            },
        ),
        StateSnapshot(
            values={},
            next=("__start__",),
            config={
                "configurable": {
                    "thread_id": "6",
                    "checkpoint_ns": "",
                    "checkpoint_id": AnyStr(),
                }
            },
            metadata={
                "source": "input",
                "writes": {"my_key": "my value"},
                "step": -1,
            },
            created_at=AnyStr(),
            parent_config=None,
        ),
    ]


@pytest.mark.parametrize(
<<<<<<< HEAD
    "checkpointer",
    [
        MemorySaverAssertImmutable(),
        SqliteSaver.from_conn_string(":memory:"),
        PostgresSaver.from_conn_string(DEFAULT_POSTGRES_URI),
        PostgresSaver.from_conn_string(DEFAULT_POSTGRES_URI, pipeline=True),
    ],
    ids=["memory", "sqlite", "postgres", "postgres_pipeline"],
=======
    "checkpointer_name",
    ["memory", "sqlite", "postgres", "postgres_pipe"],
>>>>>>> 9650f0d4
)
def test_nested_graph_interrupts_parallel(
    request: pytest.FixtureRequest, checkpointer_name: str
) -> None:
    checkpointer = request.getfixturevalue("checkpointer_" + checkpointer_name)

    class InnerState(TypedDict):
        my_key: Annotated[str, operator.add]
        my_other_key: str

    def inner_1(state: InnerState):
        time.sleep(0.1)
        return {"my_key": "got here", "my_other_key": state["my_key"]}

    def inner_2(state: InnerState):
        return {
            "my_key": " and there",
            "my_other_key": state["my_key"],
        }

    inner = StateGraph(InnerState)
    inner.add_node("inner_1", inner_1)
    inner.add_node("inner_2", inner_2)
    inner.add_edge("inner_1", "inner_2")
    inner.set_entry_point("inner_1")
    inner.set_finish_point("inner_2")

    class State(TypedDict):
        my_key: Annotated[str, operator.add]

    def outer_1(state: State):
        return {"my_key": " and parallel"}

    def outer_2(state: State):
        return {"my_key": " and back again"}

    graph = StateGraph(State)
    graph.add_node("inner", inner.compile(interrupt_before=["inner_2"]))
    graph.add_node("outer_1", outer_1)
    graph.add_node("outer_2", outer_2)

    graph.add_edge(START, "inner")
    graph.add_edge(START, "outer_1")
    graph.add_edge(["inner", "outer_1"], "outer_2")
    graph.set_finish_point("outer_2")

    app = graph.compile(checkpointer=checkpointer)

    # test invoke w/ nested interrupt
    config = {"configurable": {"thread_id": "1"}}
    assert app.invoke({"my_key": ""}, config, debug=True) == {
        "my_key": "",
    }

    assert app.invoke(None, config, debug=True) == {
        "my_key": "got here and there and parallel and back again",
    }

    # below combo of assertions is asserting two things
    # - outer_1 finishes before inner interrupts (because we see its output in stream, which only happens after node finishes)
    # - the writes of outer are persisted in 1st call and used in 2nd call, ie outer isn't called again (because we dont see outer_1 output again in 2nd stream)
    # test stream updates w/ nested interrupt
    config = {"configurable": {"thread_id": "2"}}
    assert [*app.stream({"my_key": ""}, config)] == [
        # we got to parallel node first
        {"outer_1": {"my_key": " and parallel"}},
    ]
    assert [*app.stream(None, config)] == [
        {"inner": {"my_key": "got here and there"}},
        {"outer_2": {"my_key": " and back again"}},
    ]

    # test stream values w/ nested interrupt
    config = {"configurable": {"thread_id": "3"}}
    assert [*app.stream({"my_key": ""}, config, stream_mode="values")] == [
        {
            "my_key": "",
        },
    ]
    assert [*app.stream(None, config, stream_mode="values")] == [
        {
            "my_key": "got here and there and parallel",
        },
        {
            "my_key": "got here and there and parallel and back again",
        },
    ]

    # test interrupts BEFORE the parallel node
    app = graph.compile(checkpointer=checkpointer, interrupt_before=["outer_1"])
    config = {"configurable": {"thread_id": "4"}}
    assert [*app.stream({"my_key": ""}, config, stream_mode="values")] == [
        {"my_key": ""}
    ]
    # while we're waiting for the node w/ interrupt inside to finish
    assert [*app.stream(None, config, stream_mode="values")] == []
    assert [*app.stream(None, config, stream_mode="values")] == [
        {
            "my_key": "got here and there and parallel",
        },
        {
            "my_key": "got here and there and parallel and back again",
        },
    ]

    # test interrupts AFTER the parallel node
    app = graph.compile(checkpointer=checkpointer, interrupt_after=["outer_1"])
    config = {"configurable": {"thread_id": "5"}}
    assert [*app.stream({"my_key": ""}, config, stream_mode="values")] == [
        {"my_key": ""}
    ]
    assert [*app.stream(None, config, stream_mode="values")] == [
        {"my_key": "got here and there and parallel"},
    ]
    assert [*app.stream(None, config, stream_mode="values")] == [
        {
            "my_key": "got here and there and parallel and back again",
        },
    ]


@pytest.mark.skip
@pytest.mark.parametrize(
<<<<<<< HEAD
    "checkpointer",
    [
        MemorySaverAssertImmutable(),
        SqliteSaver.from_conn_string(":memory:"),
        PostgresSaver.from_conn_string(DEFAULT_POSTGRES_URI),
        PostgresSaver.from_conn_string(DEFAULT_POSTGRES_URI, pipeline=True),
    ],
    ids=["memory", "sqlite", "postgres", "postgres_pipeline"],
=======
    "checkpointer_name",
    ["memory", "sqlite", "postgres", "postgres_pipe"],
>>>>>>> 9650f0d4
)
def test_doubly_nested_graph_interrupts(
    request: pytest.FixtureRequest, checkpointer_name: str
) -> None:
    checkpointer = request.getfixturevalue(checkpointer_name)

    class State(TypedDict):
        my_key: str

    class ChildState(TypedDict):
        my_key: str

    class GrandChildState(TypedDict):
        my_key: str

    def grandchild_1(state: ChildState):
        return {"my_key": state["my_key"] + " here"}

    def grandchild_2(state: ChildState):
        return {
            "my_key": state["my_key"] + " and there",
        }

    grandchild = StateGraph(GrandChildState)
    grandchild.add_node("grandchild_1", grandchild_1)
    grandchild.add_node("grandchild_2", grandchild_2)
    grandchild.add_edge("grandchild_1", "grandchild_2")
    grandchild.set_entry_point("grandchild_1")
    grandchild.set_finish_point("grandchild_2")

    child = StateGraph(ChildState)
    child.add_node("child_1", grandchild.compile(interrupt_before=["grandchild_2"]))
    child.set_entry_point("child_1")
    child.set_finish_point("child_1")

    def parent_1(state: State):
        return {"my_key": "hi " + state["my_key"]}

    def parent_2(state: State):
        return {"my_key": state["my_key"] + " and back again"}

    graph = StateGraph(State)
    graph.add_node("parent_1", parent_1)
    graph.add_node("child", child.compile())
    graph.add_node("parent_2", parent_2)
    graph.set_entry_point("parent_1")
    graph.add_edge("parent_1", "child")
    graph.add_edge("child", "parent_2")
    graph.set_finish_point("parent_2")

    app = graph.compile(checkpointer=checkpointer)

    # test invoke w/ nested interrupt
    config = {"configurable": {"thread_id": "1"}}
    assert app.invoke({"my_key": "my value"}, config, debug=True) == {
        "my_key": "hi my value",
    }

    assert app.invoke(None, config, debug=True) == {
        "my_key": "hi my value here and there and back again",
    }

    # test stream updates w/ nested interrupt
    config = {"configurable": {"thread_id": "2"}}
    assert [*app.stream({"my_key": "my value"}, config)] == [
        {"parent_1": {"my_key": "hi my value"}},
    ]
    assert [*app.stream(None, config)] == [
        {"child": {"my_key": "hi my value here and there"}},
        {"parent_2": {"my_key": "hi my value here and there and back again"}},
    ]

    # test stream values w/ nested interrupt
    config = {"configurable": {"thread_id": "3"}}
    assert [*app.stream({"my_key": "my value"}, config, stream_mode="values")] == [
        {
            "my_key": "my value",
        },
        {
            "my_key": "hi my value",
        },
    ]
    assert [*app.stream(None, config, stream_mode="values")] == [
        {
            "my_key": "hi my value here and there",
        },
        {
            "my_key": "hi my value here and there and back again",
        },
    ]


def test_repeat_condition(snapshot: SnapshotAssertion) -> None:
    class AgentState(TypedDict):
        hello: str

    def router(state: AgentState) -> str:
        return "hmm"

    workflow = StateGraph(AgentState)
    workflow.add_node("Researcher", lambda x: x)
    workflow.add_node("Chart Generator", lambda x: x)
    workflow.add_node("Call Tool", lambda x: x)
    workflow.add_conditional_edges(
        "Researcher",
        router,
        {
            "redo": "Researcher",
            "continue": "Chart Generator",
            "call_tool": "Call Tool",
            "end": END,
        },
    )
    workflow.add_conditional_edges(
        "Chart Generator",
        router,
        {"continue": "Researcher", "call_tool": "Call Tool", "end": END},
    )
    workflow.add_conditional_edges(
        "Call Tool",
        # Each agent node updates the 'sender' field
        # the tool calling node does not, meaning
        # this edge will route back to the original agent
        # who invoked the tool
        lambda x: x["sender"],
        {
            "Researcher": "Researcher",
            "Chart Generator": "Chart Generator",
        },
    )
    workflow.set_entry_point("Researcher")

    app = workflow.compile()
    assert app.get_graph().draw_mermaid(with_styles=False) == snapshot


def test_checkpoint_metadata() -> None:
    """This test verifies that a run's configurable fields are merged with the
    previous checkpoint config for each step in the run.
    """
    # set up test
    from langchain_core.language_models.fake_chat_models import (
        FakeMessagesListChatModel,
    )
    from langchain_core.messages import AIMessage, AnyMessage, ToolMessage
    from langchain_core.prompts import ChatPromptTemplate
    from langchain_core.tools import tool

    # graph state
    class BaseState(TypedDict):
        messages: Annotated[list[AnyMessage], add_messages]

    # initialize graph nodes
    @tool()
    def search_api(query: str) -> str:
        """Searches the API for the query."""
        return f"result for {query}"

    tools = [search_api]

    prompt = ChatPromptTemplate.from_messages(
        [
            ("system", "You are a nice assistant."),
            ("placeholder", "{messages}"),
        ]
    )

    model = FakeMessagesListChatModel(
        responses=[
            AIMessage(
                content="",
                tool_calls=[
                    {
                        "id": "tool_call123",
                        "name": "search_api",
                        "args": {"query": "query"},
                    },
                ],
            ),
            AIMessage(content="answer"),
        ]
    )

    @traceable(run_type="llm")
    def agent(state: BaseState) -> BaseState:
        formatted = prompt.invoke(state)
        response = model.invoke(formatted)
        return {"messages": response, "usage_metadata": {"total_tokens": 123}}

    def should_continue(data: BaseState) -> str:
        # Logic to decide whether to continue in the loop or exit
        if not data["messages"][-1].tool_calls:
            return "exit"
        else:
            return "continue"

    # define graphs w/ and w/o interrupt
    workflow = StateGraph(BaseState)
    workflow.add_node("agent", agent)
    workflow.add_node("tools", ToolNode(tools))
    workflow.set_entry_point("agent")
    workflow.add_conditional_edges(
        "agent", should_continue, {"continue": "tools", "exit": END}
    )
    workflow.add_edge("tools", "agent")

    # graph w/o interrupt
    checkpointer_1 = MemorySaverAssertCheckpointMetadata()
    app = workflow.compile(checkpointer=checkpointer_1)

    # graph w/ interrupt
    checkpointer_2 = MemorySaverAssertCheckpointMetadata()
    app_w_interrupt = workflow.compile(
        checkpointer=checkpointer_2, interrupt_before=["tools"]
    )

    # assertions

    # invoke graph w/o interrupt
    assert app.invoke(
        {"messages": ["what is weather in sf"]},
        {
            "configurable": {
                "thread_id": "1",
                "test_config_1": "foo",
                "test_config_2": "bar",
            },
        },
    ) == {
        "messages": [
            _AnyIdHumanMessage(content="what is weather in sf"),
            AIMessage(
                content="",
                id=AnyStr(),
                tool_calls=[
                    {
                        "name": "search_api",
                        "args": {"query": "query"},
                        "id": "tool_call123",
                        "type": "tool_call",
                    }
                ],
            ),
            ToolMessage(
                content="result for query",
                name="search_api",
                id=AnyStr(),
                tool_call_id="tool_call123",
            ),
            _AnyIdAIMessage(content="answer"),
        ]
    }

    config = {"configurable": {"thread_id": "1"}}

    # assert that checkpoint metadata contains the run's configurable fields
    chkpnt_metadata_1 = checkpointer_1.get_tuple(config).metadata
    assert chkpnt_metadata_1["thread_id"] == "1"
    assert chkpnt_metadata_1["test_config_1"] == "foo"
    assert chkpnt_metadata_1["test_config_2"] == "bar"

    # Verify that all checkpoint metadata have the expected keys. This check
    # is needed because a run may have an arbitrary number of steps depending
    # on how the graph is constructed.
    chkpnt_tuples_1 = checkpointer_1.list(config)
    for chkpnt_tuple in chkpnt_tuples_1:
        assert chkpnt_tuple.metadata["thread_id"] == "1"
        assert chkpnt_tuple.metadata["test_config_1"] == "foo"
        assert chkpnt_tuple.metadata["test_config_2"] == "bar"

    # invoke graph, but interrupt before tool call
    app_w_interrupt.invoke(
        {"messages": ["what is weather in sf"]},
        {
            "configurable": {
                "thread_id": "2",
                "test_config_3": "foo",
                "test_config_4": "bar",
            },
        },
    )

    config = {"configurable": {"thread_id": "2"}}

    # assert that checkpoint metadata contains the run's configurable fields
    chkpnt_metadata_2 = checkpointer_2.get_tuple(config).metadata
    assert chkpnt_metadata_2["thread_id"] == "2"
    assert chkpnt_metadata_2["test_config_3"] == "foo"
    assert chkpnt_metadata_2["test_config_4"] == "bar"

    # resume graph execution
    app_w_interrupt.invoke(
        input=None,
        config={
            "configurable": {
                "thread_id": "2",
                "test_config_3": "foo",
                "test_config_4": "bar",
            }
        },
    )

    # assert that checkpoint metadata contains the run's configurable fields
    chkpnt_metadata_3 = checkpointer_2.get_tuple(config).metadata
    assert chkpnt_metadata_3["thread_id"] == "2"
    assert chkpnt_metadata_3["test_config_3"] == "foo"
    assert chkpnt_metadata_3["test_config_4"] == "bar"

    # Verify that all checkpoint metadata have the expected keys. This check
    # is needed because a run may have an arbitrary number of steps depending
    # on how the graph is constructed.
    chkpnt_tuples_2 = checkpointer_2.list(config)
    for chkpnt_tuple in chkpnt_tuples_2:
        assert chkpnt_tuple.metadata["thread_id"] == "2"
        assert chkpnt_tuple.metadata["test_config_3"] == "foo"
        assert chkpnt_tuple.metadata["test_config_4"] == "bar"


@pytest.mark.parametrize(
    "checkpointer",
    [
        MemorySaverAssertImmutable(),
        SqliteSaver.from_conn_string(":memory:"),
        PostgresSaver.from_conn_string(DEFAULT_POSTGRES_URI),
        PostgresSaver.from_conn_string(DEFAULT_POSTGRES_URI, pipeline=True),
    ],
    ids=["memory", "sqlite", "postgres", "postgres_pipeline"],
)
def test_remove_message_via_state_update(checkpointer: BaseCheckpointSaver):
    from langchain_core.messages import AIMessage, HumanMessage, RemoveMessage

    workflow = MessageGraph()
    workflow.add_node(
        "chatbot",
        lambda state: [
            AIMessage(
                content="Hello! How can I help you",
            )
        ],
    )

    workflow.set_entry_point("chatbot")
    workflow.add_edge("chatbot", END)

    with checkpointer as checkpointer:
        app = workflow.compile(checkpointer=checkpointer)
        config = {"configurable": {"thread_id": "1"}}
        output = app.invoke([HumanMessage(content="Hi")], config=config)
        app.update_state(config, values=[RemoveMessage(id=output[-1].id)])

        updated_state = app.get_state(config)

        assert len(updated_state.values) == 1
        assert updated_state.values[-1].content == "Hi"


def test_remove_message_from_node():
    from langchain_core.messages import AIMessage, HumanMessage, RemoveMessage

    workflow = MessageGraph()
    workflow.add_node(
        "chatbot",
        lambda state: [
            AIMessage(
                content="Hello!",
            ),
            AIMessage(
                content="How can I help you?",
            ),
        ],
    )
    workflow.add_node("delete_messages", lambda state: [RemoveMessage(id=state[-2].id)])
    workflow.set_entry_point("chatbot")
    workflow.add_edge("chatbot", "delete_messages")
    workflow.add_edge("delete_messages", END)

    app = workflow.compile()
    output = app.invoke([HumanMessage(content="Hi")])
    assert len(output) == 2
    assert output[-1].content == "How can I help you?"


def test_xray_lance(snapshot: SnapshotAssertion):
    from langchain_core.messages import AnyMessage, HumanMessage
    from langchain_core.pydantic_v1 import BaseModel, Field

    class Analyst(BaseModel):
        affiliation: str = Field(
            description="Primary affiliation of the investment analyst.",
        )
        name: str = Field(
            description="Name of the investment analyst.",
            pattern=r"^[a-zA-Z0-9_-]{1,64}$",
        )
        role: str = Field(
            description="Role of the investment analyst in the context of the topic.",
        )
        description: str = Field(
            description="Description of the investment analyst focus, concerns, and motives.",
        )

        @property
        def persona(self) -> str:
            return f"Name: {self.name}\nRole: {self.role}\nAffiliation: {self.affiliation}\nDescription: {self.description}\n"

    class Perspectives(BaseModel):
        analysts: List[Analyst] = Field(
            description="Comprehensive list of investment analysts with their roles and affiliations.",
        )

    class Section(BaseModel):
        section_title: str = Field(..., title="Title of the section")
        context: str = Field(
            ..., title="Provide a clear summary of the focus area that you researched."
        )
        findings: str = Field(
            ...,
            title="Give a clear and detailed overview of your findings based upon the expert interview.",
        )
        thesis: str = Field(
            ...,
            title="Give a clear and specific investment thesis based upon these findings.",
        )

    class InterviewState(TypedDict):
        messages: Annotated[List[AnyMessage], add_messages]
        analyst: Analyst
        section: Section

    class ResearchGraphState(TypedDict):
        analysts: List[Analyst]
        topic: str
        max_analysts: int
        sections: List[Section]
        interviews: Annotated[list, operator.add]

    # Conditional edge
    def route_messages(state):
        return "ask_question"

    def generate_question(state):
        return ...

    def generate_answer(state):
        return ...

    # Add nodes and edges
    interview_builder = StateGraph(InterviewState)
    interview_builder.add_node("ask_question", generate_question)
    interview_builder.add_node("answer_question", generate_answer)

    # Flow
    interview_builder.add_edge(START, "ask_question")
    interview_builder.add_edge("ask_question", "answer_question")
    interview_builder.add_conditional_edges("answer_question", route_messages)

    # Set up memory
    memory = MemorySaver()

    # Interview
    interview_graph = interview_builder.compile(checkpointer=memory).with_config(
        run_name="Conduct Interviews"
    )

    # View
    assert interview_graph.get_graph().to_json() == snapshot

    def run_all_interviews(state: ResearchGraphState):
        """Edge to run the interview sub-graph using Send"""
        return [
            Send(
                "conduct_interview",
                {
                    "analyst": Analyst(),
                    "messages": [
                        HumanMessage(
                            content="So you said you were writing an article on ...?"
                        )
                    ],
                },
            )
            for s in state["analysts"]
        ]

    def generate_sections(state: ResearchGraphState):
        return ...

    def generate_analysts(state: ResearchGraphState):
        return ...

    builder = StateGraph(ResearchGraphState)
    builder.add_node("generate_analysts", generate_analysts)
    builder.add_node("conduct_interview", interview_builder.compile())
    builder.add_node("generate_sections", generate_sections)

    builder.add_edge(START, "generate_analysts")
    builder.add_conditional_edges(
        "generate_analysts", run_all_interviews, ["conduct_interview"]
    )
    builder.add_edge("conduct_interview", "generate_sections")
    builder.add_edge("generate_sections", END)

    graph = builder.compile()

    # View
    assert graph.get_graph().to_json() == snapshot
    assert graph.get_graph(xray=1).to_json() == snapshot<|MERGE_RESOLUTION|>--- conflicted
+++ resolved
@@ -8746,19 +8746,8 @@
 
 
 @pytest.mark.parametrize(
-<<<<<<< HEAD
-    "checkpointer",
-    [
-        MemorySaverAssertImmutable(),
-        SqliteSaver.from_conn_string(":memory:"),
-        PostgresSaver.from_conn_string(DEFAULT_POSTGRES_URI),
-        PostgresSaver.from_conn_string(DEFAULT_POSTGRES_URI, pipeline=True),
-    ],
-    ids=["memory", "sqlite", "postgres", "postgres_pipeline"],
-=======
     "checkpointer_name",
     ["memory", "sqlite", "postgres", "postgres_pipe"],
->>>>>>> 9650f0d4
 )
 def test_nested_graph_interrupts_parallel(
     request: pytest.FixtureRequest, checkpointer_name: str
@@ -8882,19 +8871,8 @@
 
 @pytest.mark.skip
 @pytest.mark.parametrize(
-<<<<<<< HEAD
-    "checkpointer",
-    [
-        MemorySaverAssertImmutable(),
-        SqliteSaver.from_conn_string(":memory:"),
-        PostgresSaver.from_conn_string(DEFAULT_POSTGRES_URI),
-        PostgresSaver.from_conn_string(DEFAULT_POSTGRES_URI, pipeline=True),
-    ],
-    ids=["memory", "sqlite", "postgres", "postgres_pipeline"],
-=======
     "checkpointer_name",
     ["memory", "sqlite", "postgres", "postgres_pipe"],
->>>>>>> 9650f0d4
 )
 def test_doubly_nested_graph_interrupts(
     request: pytest.FixtureRequest, checkpointer_name: str
