--- conflicted
+++ resolved
@@ -7270,7 +7270,6 @@
     assert bar_values == [None, "barbaz", "quxbaz"]
 
 
-<<<<<<< HEAD
 @pytest.mark.parametrize("checkpointer_name", REGULAR_CHECKPOINTERS_SYNC)
 def test_bulk_state_updates(
     request: pytest.FixtureRequest, checkpointer_name: str
@@ -7389,7 +7388,8 @@
                 ],
             ],
         )
-=======
+
+
 def test_empty_invoke() -> None:
     from pydantic import BaseModel
 
@@ -7437,5 +7437,4 @@
     assert compiled.invoke(SimpleGraphState()).get("x2") == {
         "111": 111,
         "222": 222,
-    }
->>>>>>> def69c59
+    }