--- conflicted
+++ resolved
@@ -52,25 +52,11 @@
     CheckpointMetadata,
     CheckpointTuple,
 )
-<<<<<<< HEAD
-from langgraph.checkpoint.memory import InMemorySaver
-from langgraph.constants import (
-    CONFIG_KEY_NODE_FINISHED,
-    ERROR,
-    FF_SEND_V2,
-    PULL,
-    PUSH,
-    START,
-)
-from langgraph.errors import InvalidUpdateError, MultipleSubgraphsError, NodeInterrupt
-from langgraph.graph import END, Graph, GraphCommand, StateGraph
-=======
-from langgraph.checkpoint.memory import MemorySaver
+from langgraph.checkpoint.memory import InMemorySaver, MemorySaver
 from langgraph.constants import CONFIG_KEY_NODE_FINISHED, ERROR, PULL, START
 from langgraph.errors import InvalidUpdateError
 from langgraph.func import entrypoint, task
 from langgraph.graph import END, Graph, StateGraph
->>>>>>> 6a36f4bf
 from langgraph.graph.message import MessageGraph, MessagesState, add_messages
 from langgraph.prebuilt.tool_node import ToolNode
 from langgraph.pregel import Channel, GraphRecursionError, Pregel, StateSnapshot
@@ -240,7 +226,7 @@
         def get_tuple(self, config: RunnableConfig) -> Optional[CheckpointTuple]:
             raise ValueError("Faulty get_tuple")
 
-    class FaultyPutCheckpointer(InMemorySaver):
+    class FaultyPutCheckpointer(MemorySaver):
         def put(
             self,
             config: RunnableConfig,
@@ -4074,7 +4060,7 @@
     interview_builder.add_conditional_edges("answer_question", route_messages)
 
     # Set up memory
-    memory = MemorySaver()
+    memory = InMemorySaver()
 
     # Interview
     interview_graph = interview_builder.compile(checkpointer=memory).with_config(
@@ -4302,7 +4288,7 @@
     parent.add_edge("parent_node", "child_graph")
     parent.set_entry_point("parent_node")
 
-    checkpointer = MemorySaver()
+    checkpointer = InMemorySaver()
     app = parent.compile(checkpointer=checkpointer)
     with pytest.raises(RandomError):
         app.invoke({"count": 0}, {"configurable": {"thread_id": "foo"}})
@@ -4425,7 +4411,7 @@
     builder.add_edge("one", "two")
     builder.add_edge("two", END)
 
-    saver = MemorySaver()
+    saver = InMemorySaver()
 
     graph = builder.compile(checkpointer=saver)
 
@@ -4493,7 +4479,7 @@
     parent.add_edge("p_one", "p_two")
     parent.add_edge("p_two", END)
 
-    graph = parent.compile(checkpointer=MemorySaver())
+    graph = parent.compile(checkpointer=InMemorySaver())
 
     config = {"configurable": {"thread_id": "1"}}
     events = [
@@ -4569,7 +4555,7 @@
     grand_parent.add_edge("gp_one", "gp_two")
     grand_parent.add_edge("gp_two", END)
 
-    graph = grand_parent.compile(checkpointer=MemorySaver())
+    graph = grand_parent.compile(checkpointer=InMemorySaver())
 
     config = {"configurable": {"thread_id": "1"}}
     events = [
@@ -5256,10 +5242,6 @@
     def step4(state: State):
         return Command(goto="planner", update={"messages": [("human", "step4")]})
 
-<<<<<<< HEAD
-    # Set up memory
-    memory = InMemorySaver()
-=======
     builder = StateGraph(State)
     builder.add_node(planner)
     builder.add_node(step1)
@@ -5268,7 +5250,6 @@
     builder.add_node(step4)
     builder.add_edge(START, "planner")
     graph = builder.compile(checkpointer=checkpointer)
->>>>>>> 6a36f4bf
 
     config = {"configurable": {"thread_id": "1"}}
 
@@ -5495,15 +5476,8 @@
     builder.add_edge(START, "node1")
     builder.add_edge("node1", "node2")
 
-<<<<<<< HEAD
-    checkpointer = InMemorySaver()
-    app = parent.compile(checkpointer=checkpointer)
-    with pytest.raises(RandomError):
-        app.invoke({"count": 0}, {"configurable": {"thread_id": "foo"}})
-=======
     graph = builder.compile(checkpointer=checkpointer)
     config = {"configurable": {"thread_id": "1"}}
->>>>>>> 6a36f4bf
 
     # First attempt should fail
     with pytest.raises(RuntimeError):
@@ -5594,15 +5568,11 @@
     def falsy_task() -> bool:
         return False
 
-<<<<<<< HEAD
-    saver = InMemorySaver()
-=======
     @entrypoint(checkpointer=checkpointer)
     def graph(state: dict) -> dict:
         """React tool."""
         falsy_task().result()
         interrupt("test")
->>>>>>> 6a36f4bf
 
     configurable = {"configurable": {"thread_id": str(uuid.uuid4())}}
     graph.invoke({"a": 5}, configurable)
@@ -5738,9 +5708,6 @@
         },
     ]
 
-<<<<<<< HEAD
-    graph = parent.compile(checkpointer=InMemorySaver())
-=======
     # resume from the first interrupt
     assert [c for c in parent_agent.stream(Command(resume=True), thread)] == [
         {
@@ -5754,7 +5721,6 @@
             )
         }
     ]
->>>>>>> 6a36f4bf
 
     # resume from 2nd interrupt
     assert [c for c in parent_agent.stream(Command(resume=True), thread)] == [
@@ -5813,14 +5779,10 @@
 
     assert foo.invoke({"a": "1"}, config) == {"a": "1"}
 
-<<<<<<< HEAD
-    graph = grand_parent.compile(checkpointer=InMemorySaver())
-=======
     @entrypoint()
     def foo(inputs: Any, *, previous: Any) -> Any:
         states.append(previous)
         return {"previous": previous, "current": inputs}
->>>>>>> 6a36f4bf
 
     assert foo.invoke({"a": "1"}, config) == {"current": {"a": "1"}, "previous": None}
     assert foo.invoke({"a": "1"}, config) == {"current": {"a": "1"}, "previous": None}
