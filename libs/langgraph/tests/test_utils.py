import functools
import sys
import uuid
from typing import (
    Any,
    Callable,
    Dict,
    ForwardRef,
    List,
    Literal,
    NotRequired,
    Optional,
    Required,
    TypedDict,
    TypeVar,
    Union,
)
from unittest.mock import patch

import langsmith
import pytest
<<<<<<< HEAD
from typing_extensions import Annotated
=======
from typing_extensions import Annotated, NotRequired, Required
>>>>>>> eca8c603

from langgraph.graph import END, StateGraph
from langgraph.graph.graph import CompiledGraph
from langgraph.utils import (
    _is_optional_type,
<<<<<<< HEAD
    field_is_optional,
=======
    get_field_default,
>>>>>>> eca8c603
    is_async_callable,
    is_async_generator,
)


def test_is_async() -> None:
    async def func() -> None:
        pass

    assert is_async_callable(func)
    wrapped_func = functools.wraps(func)(func)
    assert is_async_callable(wrapped_func)

    def sync_func() -> None:
        pass

    assert not is_async_callable(sync_func)
    wrapped_sync_func = functools.wraps(sync_func)(sync_func)
    assert not is_async_callable(wrapped_sync_func)

    class AsyncFuncCallable:
        async def __call__(self) -> None:
            pass

    runnable = AsyncFuncCallable()
    assert is_async_callable(runnable)
    wrapped_runnable = functools.wraps(runnable)(runnable)
    assert is_async_callable(wrapped_runnable)

    class SyncFuncCallable:
        def __call__(self) -> None:
            pass

    sync_runnable = SyncFuncCallable()
    assert not is_async_callable(sync_runnable)
    wrapped_sync_runnable = functools.wraps(sync_runnable)(sync_runnable)
    assert not is_async_callable(wrapped_sync_runnable)


def test_is_generator() -> None:
    async def gen():
        yield

    assert is_async_generator(gen)

    wrapped_gen = functools.wraps(gen)(gen)
    assert is_async_generator(wrapped_gen)

    def sync_gen():
        yield

    assert not is_async_generator(sync_gen)
    wrapped_sync_gen = functools.wraps(sync_gen)(sync_gen)
    assert not is_async_generator(wrapped_sync_gen)

    class AsyncGenCallable:
        async def __call__(self):
            yield

    runnable = AsyncGenCallable()
    assert is_async_generator(runnable)
    wrapped_runnable = functools.wraps(runnable)(runnable)
    assert is_async_generator(wrapped_runnable)

    class SyncGenCallable:
        def __call__(self):
            yield

    sync_runnable = SyncGenCallable()
    assert not is_async_generator(sync_runnable)
    wrapped_sync_runnable = functools.wraps(sync_runnable)(sync_runnable)
    assert not is_async_generator(wrapped_sync_runnable)


@pytest.fixture
def rt_graph() -> CompiledGraph:
    class State(TypedDict):
        foo: int
        node_run_id: int

    def node(_: State):
        from langsmith import get_current_run_tree  # type: ignore

        return {"node_run_id": get_current_run_tree().id}  # type: ignore

    graph = StateGraph(State)
    graph.add_node(node)
    graph.set_entry_point("node")
    graph.add_edge("node", END)
    return graph.compile()


def test_runnable_callable_tracing_nested(rt_graph: CompiledGraph) -> None:
    with patch("langsmith.client.Client", spec=langsmith.Client) as mock_client:
        with patch("langchain_core.tracers.langchain.get_client") as mock_get_client:
            mock_get_client.return_value = mock_client
            with langsmith.tracing_context(enabled=True):
                res = rt_graph.invoke({"foo": 1})
    assert isinstance(res["node_run_id"], uuid.UUID)


@pytest.mark.skipif(
    sys.version_info < (3, 11),
    reason="Python 3.11+ is required for async contextvars support",
)
async def test_runnable_callable_tracing_nested_async(rt_graph: CompiledGraph) -> None:
    with patch("langsmith.client.Client", spec=langsmith.Client) as mock_client:
        with patch("langchain_core.tracers.langchain.get_client") as mock_get_client:
            mock_get_client.return_value = mock_client
            with langsmith.tracing_context(enabled=True):
                res = await rt_graph.ainvoke({"foo": 1})
    assert isinstance(res["node_run_id"], uuid.UUID)


def test_is_optional_type():
    assert _is_optional_type(None)
    assert not _is_optional_type(type(None))
    assert _is_optional_type(Optional[list])
    assert not _is_optional_type(int)
    assert _is_optional_type(Optional[Literal[1, 2, 3]])
    assert not _is_optional_type(Literal[1, 2, 3])
    assert _is_optional_type(Optional[List[int]])
    assert _is_optional_type(Optional[Dict[str, int]])
    assert not _is_optional_type(List[Optional[int]])
    assert _is_optional_type(Union[Optional[str], Optional[int]])
    assert _is_optional_type(
        Union[
            Union[Optional[str], Optional[int]], Union[Optional[float], Optional[dict]]
        ]
    )
    assert not _is_optional_type(Union[Union[str, int], Union[float, dict]])

    assert _is_optional_type(Union[int, None])
    assert _is_optional_type(Union[str, None, int])
    assert _is_optional_type(Union[None, str, int])
    assert not _is_optional_type(Union[int, str])

    assert not _is_optional_type(Any)  # Do we actually want this?
    assert _is_optional_type(Optional[Any])

    class MyClass:
        pass

    assert _is_optional_type(Optional[MyClass])
    assert not _is_optional_type(MyClass)
    assert _is_optional_type(Optional[ForwardRef("MyClass")])
    assert not _is_optional_type(ForwardRef("MyClass"))

    assert _is_optional_type(Optional[Union[List[int], Dict[str, Optional[int]]]])
    assert not _is_optional_type(Union[List[int], Dict[str, Optional[int]]])

    assert _is_optional_type(Optional[Callable[[int], str]])
    assert not _is_optional_type(Callable[[int], Optional[str]])

    T = TypeVar("T")
    assert _is_optional_type(Optional[T])
    assert not _is_optional_type(T)

    U = TypeVar("U", bound=Optional[T])  # type: ignore
    assert _is_optional_type(U)


def test_is_required():
    class MyBaseTypedDict(TypedDict):
        val_1: Required[Optional[str]]
        val_2: Required[str]
        val_3: NotRequired[str]
        val_4: NotRequired[Optional[str]]
        val_5: Annotated[NotRequired[int], "foo"]
        val_6: NotRequired[Annotated[int, "foo"]]
        val_7: Annotated[Required[int], "foo"]
        val_8: Required[Annotated[int, "foo"]]
        val_9: Optional[str]
        val_10: str

    annos = MyBaseTypedDict.__annotations__
<<<<<<< HEAD
    assert not field_is_optional("val_1", annos["val_1"], MyBaseTypedDict)
    assert not field_is_optional("val_2", annos["val_2"], MyBaseTypedDict)
    assert field_is_optional("val_3", annos["val_3"], MyBaseTypedDict)
    assert field_is_optional("val_4", annos["val_4"], MyBaseTypedDict)
    # See https://peps.python.org/pep-0655/#interaction-with-annotated
    assert field_is_optional("val_5", annos["val_5"], MyBaseTypedDict)
    assert field_is_optional("val_6", annos["val_6"], MyBaseTypedDict)
    assert not field_is_optional("val_7", annos["val_7"], MyBaseTypedDict)
    assert not field_is_optional("val_8", annos["val_8"], MyBaseTypedDict)
    assert field_is_optional("val_9", annos["val_9"], MyBaseTypedDict)
    assert not field_is_optional("val_10", annos["val_10"], MyBaseTypedDict)
=======
    assert get_field_default("val_1", annos["val_1"], MyBaseTypedDict) == ...
    assert get_field_default("val_2", annos["val_2"], MyBaseTypedDict) == ...
    assert get_field_default("val_3", annos["val_3"], MyBaseTypedDict) is None
    assert get_field_default("val_4", annos["val_4"], MyBaseTypedDict) is None
    # See https://peps.python.org/pep-0655/#interaction-with-annotated
    assert get_field_default("val_5", annos["val_5"], MyBaseTypedDict) is None
    assert get_field_default("val_6", annos["val_6"], MyBaseTypedDict) is None
    assert get_field_default("val_7", annos["val_7"], MyBaseTypedDict) == ...
    assert get_field_default("val_8", annos["val_8"], MyBaseTypedDict) == ...
    assert get_field_default("val_9", annos["val_9"], MyBaseTypedDict) is None
    assert get_field_default("val_10", annos["val_10"], MyBaseTypedDict) == ...
>>>>>>> eca8c603

    class MyChildDict(MyBaseTypedDict):
        val_11: int
        val_11b: Optional[int]
        val_11c: Union[int, None, str]

    class MyGrandChildDict(MyChildDict, total=False):
        val_12: int
        val_13: Required[str]

    cannos = MyChildDict.__annotations__
    gcannos = MyGrandChildDict.__annotations__
<<<<<<< HEAD
    assert not field_is_optional("val_11", cannos["val_11"], MyChildDict)
    assert field_is_optional("val_11b", cannos["val_11b"], MyChildDict)
    assert field_is_optional("val_11c", cannos["val_11c"], MyChildDict)
    assert field_is_optional("val_12", gcannos["val_12"], MyGrandChildDict)
    assert field_is_optional("val_9", gcannos["val_9"], MyGrandChildDict)
    assert not field_is_optional("val_13", gcannos["val_13"], MyGrandChildDict)
=======
    assert get_field_default("val_11", cannos["val_11"], MyChildDict) == ...
    assert get_field_default("val_11b", cannos["val_11b"], MyChildDict) is None
    assert get_field_default("val_11c", cannos["val_11c"], MyChildDict) is None
    assert get_field_default("val_12", gcannos["val_12"], MyGrandChildDict) is None
    assert get_field_default("val_9", gcannos["val_9"], MyGrandChildDict) is None
    assert get_field_default("val_13", gcannos["val_13"], MyGrandChildDict) == ...
>>>>>>> eca8c603
<|MERGE_RESOLUTION|>--- conflicted
+++ resolved
@@ -8,9 +8,7 @@
     ForwardRef,
     List,
     Literal,
-    NotRequired,
     Optional,
-    Required,
     TypedDict,
     TypeVar,
     Union,
@@ -19,21 +17,13 @@
 
 import langsmith
 import pytest
-<<<<<<< HEAD
-from typing_extensions import Annotated
-=======
 from typing_extensions import Annotated, NotRequired, Required
->>>>>>> eca8c603
 
 from langgraph.graph import END, StateGraph
 from langgraph.graph.graph import CompiledGraph
 from langgraph.utils import (
     _is_optional_type,
-<<<<<<< HEAD
-    field_is_optional,
-=======
     get_field_default,
->>>>>>> eca8c603
     is_async_callable,
     is_async_generator,
 )
@@ -210,19 +200,6 @@
         val_10: str
 
     annos = MyBaseTypedDict.__annotations__
-<<<<<<< HEAD
-    assert not field_is_optional("val_1", annos["val_1"], MyBaseTypedDict)
-    assert not field_is_optional("val_2", annos["val_2"], MyBaseTypedDict)
-    assert field_is_optional("val_3", annos["val_3"], MyBaseTypedDict)
-    assert field_is_optional("val_4", annos["val_4"], MyBaseTypedDict)
-    # See https://peps.python.org/pep-0655/#interaction-with-annotated
-    assert field_is_optional("val_5", annos["val_5"], MyBaseTypedDict)
-    assert field_is_optional("val_6", annos["val_6"], MyBaseTypedDict)
-    assert not field_is_optional("val_7", annos["val_7"], MyBaseTypedDict)
-    assert not field_is_optional("val_8", annos["val_8"], MyBaseTypedDict)
-    assert field_is_optional("val_9", annos["val_9"], MyBaseTypedDict)
-    assert not field_is_optional("val_10", annos["val_10"], MyBaseTypedDict)
-=======
     assert get_field_default("val_1", annos["val_1"], MyBaseTypedDict) == ...
     assert get_field_default("val_2", annos["val_2"], MyBaseTypedDict) == ...
     assert get_field_default("val_3", annos["val_3"], MyBaseTypedDict) is None
@@ -234,7 +211,6 @@
     assert get_field_default("val_8", annos["val_8"], MyBaseTypedDict) == ...
     assert get_field_default("val_9", annos["val_9"], MyBaseTypedDict) is None
     assert get_field_default("val_10", annos["val_10"], MyBaseTypedDict) == ...
->>>>>>> eca8c603
 
     class MyChildDict(MyBaseTypedDict):
         val_11: int
@@ -247,18 +223,9 @@
 
     cannos = MyChildDict.__annotations__
     gcannos = MyGrandChildDict.__annotations__
-<<<<<<< HEAD
-    assert not field_is_optional("val_11", cannos["val_11"], MyChildDict)
-    assert field_is_optional("val_11b", cannos["val_11b"], MyChildDict)
-    assert field_is_optional("val_11c", cannos["val_11c"], MyChildDict)
-    assert field_is_optional("val_12", gcannos["val_12"], MyGrandChildDict)
-    assert field_is_optional("val_9", gcannos["val_9"], MyGrandChildDict)
-    assert not field_is_optional("val_13", gcannos["val_13"], MyGrandChildDict)
-=======
     assert get_field_default("val_11", cannos["val_11"], MyChildDict) == ...
     assert get_field_default("val_11b", cannos["val_11b"], MyChildDict) is None
     assert get_field_default("val_11c", cannos["val_11c"], MyChildDict) is None
     assert get_field_default("val_12", gcannos["val_12"], MyGrandChildDict) is None
     assert get_field_default("val_9", gcannos["val_9"], MyGrandChildDict) is None
-    assert get_field_default("val_13", gcannos["val_13"], MyGrandChildDict) == ...
->>>>>>> eca8c603
+    assert get_field_default("val_13", gcannos["val_13"], MyGrandChildDict) == ...