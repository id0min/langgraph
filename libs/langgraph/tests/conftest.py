import sys
from contextlib import asynccontextmanager
from typing import AsyncIterator, Optional
from uuid import UUID, uuid4

import pytest
from langchain_core import __version__ as core_version
from packaging import version
from psycopg import AsyncConnection, Connection
from psycopg_pool import AsyncConnectionPool, ConnectionPool
from pytest_mock import MockerFixture

from langgraph.checkpoint.base import BaseCheckpointSaver
from langgraph.checkpoint.duckdb import DuckDBSaver
from langgraph.checkpoint.duckdb.aio import AsyncDuckDBSaver
from langgraph.checkpoint.postgres import PostgresSaver
from langgraph.checkpoint.postgres.aio import AsyncPostgresSaver
from langgraph.checkpoint.sqlite import SqliteSaver
from langgraph.checkpoint.sqlite.aio import AsyncSqliteSaver
from langgraph.store.base import BaseStore
from langgraph.store.duckdb import AsyncDuckDBStore, DuckDBStore
from langgraph.store.memory import InMemoryStore
from langgraph.store.postgres import AsyncPostgresStore, PostgresStore

pytest.register_assert_rewrite("tests.memory_assert")

DEFAULT_POSTGRES_URI = "postgres://postgres:postgres@localhost:5442/"
# TODO: fix this once core is released
IS_LANGCHAIN_CORE_030_OR_GREATER = version.parse(core_version) >= version.parse(
    "0.3.0.dev0"
)
SHOULD_CHECK_SNAPSHOTS = IS_LANGCHAIN_CORE_030_OR_GREATER


@pytest.fixture
def anyio_backend():
    return "asyncio"


@pytest.fixture()
def deterministic_uuids(mocker: MockerFixture) -> MockerFixture:
    side_effect = (
        UUID(f"00000000-0000-4000-8000-{i:012}", version=4) for i in range(10000)
    )
    return mocker.patch("uuid.uuid4", side_effect=side_effect)


# checkpointer fixtures


@pytest.fixture(scope="function")
def checkpointer_memory():
    from tests.memory_assert import MemorySaverAssertImmutable

    yield MemorySaverAssertImmutable()


@pytest.fixture(scope="function")
def checkpointer_sqlite():
    with SqliteSaver.from_conn_string(":memory:") as checkpointer:
        yield checkpointer


@asynccontextmanager
async def _checkpointer_sqlite_aio():
    async with AsyncSqliteSaver.from_conn_string(":memory:") as checkpointer:
        yield checkpointer


@pytest.fixture(scope="function")
def checkpointer_duckdb():
    with DuckDBSaver.from_conn_string(":memory:") as checkpointer:
        checkpointer.setup()
        yield checkpointer


@asynccontextmanager
async def _checkpointer_duckdb_aio():
    async with AsyncDuckDBSaver.from_conn_string(":memory:") as checkpointer:
        await checkpointer.setup()
        yield checkpointer


@pytest.fixture(scope="function")
def checkpointer_postgres():
    database = f"test_{uuid4().hex[:16]}"
    # create unique db
    with Connection.connect(DEFAULT_POSTGRES_URI, autocommit=True) as conn:
        conn.execute(f"CREATE DATABASE {database}")
    try:
        # yield checkpointer
        with PostgresSaver.from_conn_string(
            DEFAULT_POSTGRES_URI + database
        ) as checkpointer:
            checkpointer.setup()
            yield checkpointer
    finally:
        # drop unique db
        with Connection.connect(DEFAULT_POSTGRES_URI, autocommit=True) as conn:
            conn.execute(f"DROP DATABASE {database}")


@pytest.fixture(scope="function")
def checkpointer_postgres_pipe():
    database = f"test_{uuid4().hex[:16]}"
    # create unique db
    with Connection.connect(DEFAULT_POSTGRES_URI, autocommit=True) as conn:
        conn.execute(f"CREATE DATABASE {database}")
    try:
        # yield checkpointer
        with PostgresSaver.from_conn_string(
            DEFAULT_POSTGRES_URI + database
        ) as checkpointer:
            checkpointer.setup()
            # setup can't run inside pipeline because of implicit transaction
            with checkpointer.conn.pipeline() as pipe:
                checkpointer.pipe = pipe
                yield checkpointer
    finally:
        # drop unique db
        with Connection.connect(DEFAULT_POSTGRES_URI, autocommit=True) as conn:
            conn.execute(f"DROP DATABASE {database}")


@pytest.fixture(scope="function")
def checkpointer_postgres_pool():
    database = f"test_{uuid4().hex[:16]}"
    # create unique db
    with Connection.connect(DEFAULT_POSTGRES_URI, autocommit=True) as conn:
        conn.execute(f"CREATE DATABASE {database}")
    try:
        # yield checkpointer
        with ConnectionPool(
            DEFAULT_POSTGRES_URI + database, max_size=10, kwargs={"autocommit": True}
        ) as pool:
            checkpointer = PostgresSaver(pool)
            checkpointer.setup()
            yield checkpointer
    finally:
        # drop unique db
        with Connection.connect(DEFAULT_POSTGRES_URI, autocommit=True) as conn:
            conn.execute(f"DROP DATABASE {database}")


@asynccontextmanager
async def _checkpointer_postgres_aio():
    if sys.version_info < (3, 10):
        pytest.skip("Async Postgres tests require Python 3.10+")
    database = f"test_{uuid4().hex[:16]}"
    # create unique db
    async with await AsyncConnection.connect(
        DEFAULT_POSTGRES_URI, autocommit=True
    ) as conn:
        await conn.execute(f"CREATE DATABASE {database}")
    try:
        # yield checkpointer
        async with AsyncPostgresSaver.from_conn_string(
            DEFAULT_POSTGRES_URI + database
        ) as checkpointer:
            await checkpointer.setup()
            yield checkpointer
    finally:
        # drop unique db
        async with await AsyncConnection.connect(
            DEFAULT_POSTGRES_URI, autocommit=True
        ) as conn:
            await conn.execute(f"DROP DATABASE {database}")


@asynccontextmanager
async def _checkpointer_postgres_aio_pipe():
    if sys.version_info < (3, 10):
        pytest.skip("Async Postgres tests require Python 3.10+")
    database = f"test_{uuid4().hex[:16]}"
    # create unique db
    async with await AsyncConnection.connect(
        DEFAULT_POSTGRES_URI, autocommit=True
    ) as conn:
        await conn.execute(f"CREATE DATABASE {database}")
    try:
        # yield checkpointer
        async with AsyncPostgresSaver.from_conn_string(
            DEFAULT_POSTGRES_URI + database
        ) as checkpointer:
            await checkpointer.setup()
            # setup can't run inside pipeline because of implicit transaction
            async with checkpointer.conn.pipeline() as pipe:
                checkpointer.pipe = pipe
                yield checkpointer
    finally:
        # drop unique db
        async with await AsyncConnection.connect(
            DEFAULT_POSTGRES_URI, autocommit=True
        ) as conn:
            await conn.execute(f"DROP DATABASE {database}")


@asynccontextmanager
async def _checkpointer_postgres_aio_pool():
    if sys.version_info < (3, 10):
        pytest.skip("Async Postgres tests require Python 3.10+")
    database = f"test_{uuid4().hex[:16]}"
    # create unique db
    async with await AsyncConnection.connect(
        DEFAULT_POSTGRES_URI, autocommit=True
    ) as conn:
        await conn.execute(f"CREATE DATABASE {database}")
    try:
        # yield checkpointer
        async with AsyncConnectionPool(
            DEFAULT_POSTGRES_URI + database, max_size=10, kwargs={"autocommit": True}
        ) as pool:
            checkpointer = AsyncPostgresSaver(pool)
            await checkpointer.setup()
            yield checkpointer
    finally:
        # drop unique db
        async with await AsyncConnection.connect(
            DEFAULT_POSTGRES_URI, autocommit=True
        ) as conn:
            await conn.execute(f"DROP DATABASE {database}")


@asynccontextmanager
async def awith_checkpointer(
    checkpointer_name: Optional[str],
) -> AsyncIterator[BaseCheckpointSaver]:
    if checkpointer_name is None:
        yield None
    elif checkpointer_name == "memory":
        from tests.memory_assert import MemorySaverAssertImmutable

        yield MemorySaverAssertImmutable()
    elif checkpointer_name == "sqlite_aio":
        async with _checkpointer_sqlite_aio() as checkpointer:
            yield checkpointer
    elif checkpointer_name == "duckdb_aio":
        async with _checkpointer_duckdb_aio() as checkpointer:
            yield checkpointer
    elif checkpointer_name == "postgres_aio":
        async with _checkpointer_postgres_aio() as checkpointer:
            yield checkpointer
    elif checkpointer_name == "postgres_aio_pipe":
        async with _checkpointer_postgres_aio_pipe() as checkpointer:
            yield checkpointer
    elif checkpointer_name == "postgres_aio_pool":
        async with _checkpointer_postgres_aio_pool() as checkpointer:
            yield checkpointer
    else:
        raise NotImplementedError(f"Unknown checkpointer: {checkpointer_name}")


@asynccontextmanager
async def _store_postgres_aio():
    if sys.version_info < (3, 10):
        pytest.skip("Async Postgres tests require Python 3.10+")
    database = f"test_{uuid4().hex[:16]}"
    async with await AsyncConnection.connect(
        DEFAULT_POSTGRES_URI, autocommit=True
    ) as conn:
        await conn.execute(f"CREATE DATABASE {database}")
    try:
        async with AsyncPostgresStore.from_conn_string(
            DEFAULT_POSTGRES_URI + database
        ) as store:
            await store.setup()
            yield store
    finally:
        async with await AsyncConnection.connect(
            DEFAULT_POSTGRES_URI, autocommit=True
        ) as conn:
            await conn.execute(f"DROP DATABASE {database}")


@asynccontextmanager
async def _store_postgres_aio_pipe():
    if sys.version_info < (3, 10):
        pytest.skip("Async Postgres tests require Python 3.10+")
    database = f"test_{uuid4().hex[:16]}"
    async with await AsyncConnection.connect(
        DEFAULT_POSTGRES_URI, autocommit=True
    ) as conn:
        await conn.execute(f"CREATE DATABASE {database}")
    try:
        async with AsyncPostgresStore.from_conn_string(
            DEFAULT_POSTGRES_URI + database
        ) as store:
            await store.setup()  # Run in its own transaction
        async with AsyncPostgresStore.from_conn_string(
            DEFAULT_POSTGRES_URI + database, pipeline=True
        ) as store:
            yield store
    finally:
        async with await AsyncConnection.connect(
            DEFAULT_POSTGRES_URI, autocommit=True
        ) as conn:
            await conn.execute(f"DROP DATABASE {database}")


@asynccontextmanager
async def _store_postgres_aio_pool():
    if sys.version_info < (3, 10):
        pytest.skip("Async Postgres tests require Python 3.10+")
    database = f"test_{uuid4().hex[:16]}"
    async with await AsyncConnection.connect(
        DEFAULT_POSTGRES_URI, autocommit=True
    ) as conn:
        await conn.execute(f"CREATE DATABASE {database}")
    try:
        async with AsyncPostgresStore.from_conn_string(
            DEFAULT_POSTGRES_URI + database,
<<<<<<< HEAD
            use_pool=True,
            max_size=10,
=======
            pool_config={"max_size": 10},
>>>>>>> 98935e1f
        ) as store:
            await store.setup()
            yield store
    finally:
        async with await AsyncConnection.connect(
            DEFAULT_POSTGRES_URI, autocommit=True
        ) as conn:
            await conn.execute(f"DROP DATABASE {database}")


@asynccontextmanager
async def _store_duckdb_aio():
    async with AsyncDuckDBStore.from_conn_string(":memory:") as store:
        await store.setup()
        yield store


@pytest.fixture(scope="function")
def store_postgres():
    database = f"test_{uuid4().hex[:16]}"
    # create unique db
    with Connection.connect(DEFAULT_POSTGRES_URI, autocommit=True) as conn:
        conn.execute(f"CREATE DATABASE {database}")
    try:
        # yield store
        with PostgresStore.from_conn_string(DEFAULT_POSTGRES_URI + database) as store:
            store.setup()
            yield store
    finally:
        # drop unique db
        with Connection.connect(DEFAULT_POSTGRES_URI, autocommit=True) as conn:
            conn.execute(f"DROP DATABASE {database}")


@pytest.fixture(scope="function")
def store_postgres_pipe():
    database = f"test_{uuid4().hex[:16]}"
    # create unique db
    with Connection.connect(DEFAULT_POSTGRES_URI, autocommit=True) as conn:
        conn.execute(f"CREATE DATABASE {database}")
    try:
        # yield store
        with PostgresStore.from_conn_string(DEFAULT_POSTGRES_URI + database) as store:
            store.setup()  # Run in its own transaction
        with PostgresStore.from_conn_string(
            DEFAULT_POSTGRES_URI + database, pipeline=True
        ) as store:
            yield store
    finally:
        # drop unique db
        with Connection.connect(DEFAULT_POSTGRES_URI, autocommit=True) as conn:
            conn.execute(f"DROP DATABASE {database}")


@pytest.fixture(scope="function")
def store_postgres_pool():
    database = f"test_{uuid4().hex[:16]}"
    # create unique db
    with Connection.connect(DEFAULT_POSTGRES_URI, autocommit=True) as conn:
        conn.execute(f"CREATE DATABASE {database}")
    try:
        # yield store
<<<<<<< HEAD
        with ConnectionPool(
            DEFAULT_POSTGRES_URI + database, max_size=10, kwargs={"autocommit": True}
        ) as pool:
            store = PostgresStore(pool)
=======
        with PostgresStore.from_conn_string(
            DEFAULT_POSTGRES_URI + database, pool_config={"max_size": 10}
        ) as store:
>>>>>>> 98935e1f
            store.setup()
            yield store
    finally:
        # drop unique db
        with Connection.connect(DEFAULT_POSTGRES_URI, autocommit=True) as conn:
            conn.execute(f"DROP DATABASE {database}")


@pytest.fixture(scope="function")
def store_duckdb():
    with DuckDBStore.from_conn_string(":memory:") as store:
        store.setup()
        yield store


@pytest.fixture(scope="function")
def store_in_memory():
    yield InMemoryStore()


@asynccontextmanager
async def awith_store(store_name: Optional[str]) -> AsyncIterator[BaseStore]:
    if store_name is None:
        yield None
    elif store_name == "in_memory":
        yield InMemoryStore()
    elif store_name == "postgres_aio":
        async with _store_postgres_aio() as store:
            yield store
    elif store_name == "postgres_aio_pipe":
        async with _store_postgres_aio_pipe() as store:
            yield store
    elif store_name == "postgres_aio_pool":
        async with _store_postgres_aio_pool() as store:
            yield store
    elif store_name == "duckdb_aio":
        async with _store_duckdb_aio() as store:
            yield store
    else:
        raise NotImplementedError(f"Unknown store {store_name}")


ALL_CHECKPOINTERS_SYNC = [
    "memory",
    "sqlite",
    "postgres",
    "postgres_pipe",
    "postgres_pool",
]
ALL_CHECKPOINTERS_ASYNC = [
    "memory",
    "sqlite_aio",
    "postgres_aio",
    "postgres_aio_pipe",
    "postgres_aio_pool",
]
ALL_CHECKPOINTERS_ASYNC_PLUS_NONE = [
    *ALL_CHECKPOINTERS_ASYNC,
    None,
]
ALL_STORES_SYNC = [
    "in_memory",
    "postgres",
    "postgres_pipe",
    "postgres_pool",
    "duckdb",
]
ALL_STORES_ASYNC = [
    "in_memory",
    "postgres_aio",
    "postgres_aio_pipe",
    "postgres_aio_pool",
    "duckdb_aio",
]<|MERGE_RESOLUTION|>--- conflicted
+++ resolved
@@ -309,12 +309,7 @@
     try:
         async with AsyncPostgresStore.from_conn_string(
             DEFAULT_POSTGRES_URI + database,
-<<<<<<< HEAD
-            use_pool=True,
-            max_size=10,
-=======
             pool_config={"max_size": 10},
->>>>>>> 98935e1f
         ) as store:
             await store.setup()
             yield store
@@ -377,16 +372,9 @@
         conn.execute(f"CREATE DATABASE {database}")
     try:
         # yield store
-<<<<<<< HEAD
-        with ConnectionPool(
-            DEFAULT_POSTGRES_URI + database, max_size=10, kwargs={"autocommit": True}
-        ) as pool:
-            store = PostgresStore(pool)
-=======
         with PostgresStore.from_conn_string(
             DEFAULT_POSTGRES_URI + database, pool_config={"max_size": 10}
         ) as store:
->>>>>>> 98935e1f
             store.setup()
             yield store
     finally:
