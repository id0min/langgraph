import dataclasses
import json
from typing import (
    Annotated,
    Any,
    Callable,
    Dict,
    List,
    Optional,
    Sequence,
    Type,
    TypeVar,
    Union,
)

import pytest
from langchain_core.callbacks import CallbackManagerForLLMRun
from langchain_core.language_models import BaseChatModel, LanguageModelInput
from langchain_core.messages import (
    AIMessage,
    AnyMessage,
    BaseMessage,
    HumanMessage,
    SystemMessage,
    ToolCall,
    ToolMessage,
)
from langchain_core.outputs import ChatGeneration, ChatResult
from langchain_core.runnables import Runnable, RunnableLambda
from langchain_core.tools import BaseTool
from langchain_core.tools import tool as dec_tool
<<<<<<< HEAD
from pydantic import BaseModel as BaseModelV2
from typing_extensions import TypedDict
=======
from pydantic import BaseModel
from pydantic.v1 import BaseModel as BaseModelV1
>>>>>>> fb9f67c1

from langgraph.checkpoint.base import BaseCheckpointSaver
from langgraph.prebuilt import ToolNode, ValidationNode, create_react_agent
from langgraph.prebuilt.tool_node import InjectedState
from tests.conftest import (
    ALL_CHECKPOINTERS_ASYNC,
    ALL_CHECKPOINTERS_SYNC,
    awith_checkpointer,
)
from tests.messages import _AnyIdHumanMessage

pytestmark = pytest.mark.anyio


class FakeToolCallingModel(BaseChatModel):
    def _generate(
        self,
        messages: List[BaseMessage],
        stop: Optional[List[str]] = None,
        run_manager: Optional[CallbackManagerForLLMRun] = None,
        **kwargs: Any,
    ) -> ChatResult:
        """Top Level call"""
        messages_string = "-".join([m.content for m in messages])
        message = AIMessage(content=messages_string, id="0")
        return ChatResult(generations=[ChatGeneration(message=message)])

    @property
    def _llm_type(self) -> str:
        return "fake-tool-call-model"

    def bind_tools(
        self,
        tools: Sequence[Union[Dict[str, Any], Type[BaseModel], Callable, BaseTool]],
        **kwargs: Any,
    ) -> Runnable[LanguageModelInput, BaseMessage]:
        if len(tools) > 0:
            raise ValueError("Not supported yet!")
        return self


@pytest.mark.parametrize("checkpointer_name", ALL_CHECKPOINTERS_SYNC)
def test_no_modifier(request: pytest.FixtureRequest, checkpointer_name: str) -> None:
    checkpointer: BaseCheckpointSaver = request.getfixturevalue(
        "checkpointer_" + checkpointer_name
    )
    model = FakeToolCallingModel()

    agent = create_react_agent(model, [], checkpointer=checkpointer)
    inputs = [HumanMessage("hi?")]
    thread = {"configurable": {"thread_id": "123"}}
    response = agent.invoke({"messages": inputs}, thread, debug=True)
    expected_response = {"messages": inputs + [AIMessage(content="hi?", id="0")]}
    assert response == expected_response

    if checkpointer:
        saved = checkpointer.get_tuple(thread)
        assert saved is not None
        assert saved.checkpoint["channel_values"] == {
            "messages": [
                _AnyIdHumanMessage(content="hi?"),
                AIMessage(content="hi?", id="0"),
            ],
            "agent": "agent",
        }
        assert saved.metadata == {
            "parents": {},
            "source": "loop",
            "writes": {"agent": {"messages": [AIMessage(content="hi?", id="0")]}},
            "step": 1,
        }
        assert saved.pending_writes == []


@pytest.mark.parametrize("checkpointer_name", ALL_CHECKPOINTERS_ASYNC)
async def test_no_modifier_async(checkpointer_name: str) -> None:
    async with awith_checkpointer(checkpointer_name) as checkpointer:
        model = FakeToolCallingModel()

        agent = create_react_agent(model, [], checkpointer=checkpointer)
        inputs = [HumanMessage("hi?")]
        thread = {"configurable": {"thread_id": "123"}}
        response = await agent.ainvoke({"messages": inputs}, thread, debug=True)
        expected_response = {"messages": inputs + [AIMessage(content="hi?", id="0")]}
        assert response == expected_response

        if checkpointer:
            saved = await checkpointer.aget_tuple(thread)
            assert saved is not None
            assert saved.checkpoint["channel_values"] == {
                "messages": [
                    _AnyIdHumanMessage(content="hi?"),
                    AIMessage(content="hi?", id="0"),
                ],
                "agent": "agent",
            }
            assert saved.metadata == {
                "parents": {},
                "source": "loop",
                "writes": {"agent": {"messages": [AIMessage(content="hi?", id="0")]}},
                "step": 1,
            }
            assert saved.pending_writes == []


def test_passing_two_modifiers():
    model = FakeToolCallingModel()
    with pytest.raises(ValueError):
        create_react_agent(model, [], messages_modifier="Foo", state_modifier="Bar")


def test_system_message_modifier():
    model = FakeToolCallingModel()
    messages_modifier = SystemMessage(content="Foo")
    agent_1 = create_react_agent(model, [], messages_modifier=messages_modifier)
    agent_2 = create_react_agent(model, [], state_modifier=messages_modifier)
    for agent in [agent_1, agent_2]:
        inputs = [HumanMessage("hi?")]
        response = agent.invoke({"messages": inputs})
        expected_response = {
            "messages": inputs + [AIMessage(content="Foo-hi?", id="0")]
        }
        assert response == expected_response


def test_system_message_string_modifier():
    model = FakeToolCallingModel()
    messages_modifier = "Foo"
    agent_1 = create_react_agent(model, [], messages_modifier=messages_modifier)
    agent_2 = create_react_agent(model, [], state_modifier=messages_modifier)
    for agent in [agent_1, agent_2]:
        inputs = [HumanMessage("hi?")]
        response = agent.invoke({"messages": inputs})
        expected_response = {
            "messages": inputs + [AIMessage(content="Foo-hi?", id="0")]
        }
        assert response == expected_response


def test_callable_messages_modifier():
    model = FakeToolCallingModel()

    def messages_modifier(messages):
        modified_message = f"Bar {messages[-1].content}"
        return [HumanMessage(content=modified_message)]

    agent = create_react_agent(model, [], messages_modifier=messages_modifier)
    inputs = [HumanMessage("hi?")]
    response = agent.invoke({"messages": inputs})
    expected_response = {"messages": inputs + [AIMessage(content="Bar hi?", id="0")]}
    assert response == expected_response


def test_callable_state_modifier():
    model = FakeToolCallingModel()

    def state_modifier(state):
        modified_message = f"Bar {state['messages'][-1].content}"
        return [HumanMessage(content=modified_message)]

    agent = create_react_agent(model, [], state_modifier=state_modifier)
    inputs = [HumanMessage("hi?")]
    response = agent.invoke({"messages": inputs})
    expected_response = {"messages": inputs + [AIMessage(content="Bar hi?", id="0")]}
    assert response == expected_response


def test_runnable_messages_modifier():
    model = FakeToolCallingModel()

    messages_modifier = RunnableLambda(
        lambda messages: [HumanMessage(content=f"Baz {messages[-1].content}")]
    )

    agent = create_react_agent(model, [], messages_modifier=messages_modifier)
    inputs = [HumanMessage("hi?")]
    response = agent.invoke({"messages": inputs})
    expected_response = {"messages": inputs + [AIMessage(content="Baz hi?", id="0")]}
    assert response == expected_response


def test_runnable_state_modifier():
    model = FakeToolCallingModel()

    state_modifier = RunnableLambda(
        lambda state: [HumanMessage(content=f"Baz {state['messages'][-1].content}")]
    )

    agent = create_react_agent(model, [], state_modifier=state_modifier)
    inputs = [HumanMessage("hi?")]
    response = agent.invoke({"messages": inputs})
    expected_response = {"messages": inputs + [AIMessage(content="Baz hi?", id="0")]}
    assert response == expected_response


async def test_tool_node():
    def tool1(some_val: int, some_other_val: str) -> str:
        """Tool 1 docstring."""
        if some_val == 0:
            raise ValueError("Test error")
        return f"{some_val} - {some_other_val}"

    async def tool2(some_val: int, some_other_val: str) -> str:
        """Tool 2 docstring."""
        if some_val == 0:
            raise ValueError("Test error")
        return f"tool2: {some_val} - {some_other_val}"

    async def tool3(some_val: int, some_other_val: str) -> str:
        """Tool 3 docstring."""
        return [
            {"key_1": some_val, "key_2": "foo"},
            {"key_1": some_other_val, "key_2": "baz"},
        ]

    result = ToolNode([tool1]).invoke(
        {
            "messages": [
                AIMessage(
                    "hi?",
                    tool_calls=[
                        {
                            "name": "tool1",
                            "args": {"some_val": 1, "some_other_val": "foo"},
                            "id": "some 0",
                        }
                    ],
                )
            ]
        }
    )

    tool_message: ToolMessage = result["messages"][-1]
    assert tool_message.type == "tool"
    assert tool_message.content == "1 - foo"
    assert tool_message.tool_call_id == "some 0"

    result_error = ToolNode([tool1]).invoke(
        {
            "messages": [
                AIMessage(
                    "hi?",
                    tool_calls=[
                        {
                            "name": "tool1",
                            "args": {"some_val": 0, "some_other_val": "foo"},
                            "id": "some 0",
                        }
                    ],
                )
            ]
        }
    )

    tool_message: ToolMessage = result_error["messages"][-1]
    assert tool_message.type == "tool"
    assert (
        tool_message.content
        == f"Error: {repr(ValueError('Test error'))}\n Please fix your mistakes."
    )
    assert tool_message.tool_call_id == "some 0"

    result2 = await ToolNode([tool2]).ainvoke(
        {
            "messages": [
                AIMessage(
                    "hi?",
                    tool_calls=[
                        {
                            "name": "tool2",
                            "args": {"some_val": 2, "some_other_val": "bar"},
                            "id": "some 1",
                        }
                    ],
                )
            ]
        }
    )
    tool_message: ToolMessage = result2["messages"][-1]
    assert tool_message.type == "tool"
    assert tool_message.content == "tool2: 2 - bar"

    with pytest.raises(ValueError):
        await ToolNode([tool2], handle_tool_errors=False).ainvoke(
            {
                "messages": [
                    AIMessage(
                        "hi?",
                        tool_calls=[
                            {
                                "name": "tool2",
                                "args": {"some_val": 0, "some_other_val": "bar"},
                                "id": "some 1",
                            }
                        ],
                    )
                ]
            }
        )

    # incorrect tool name
    result_incorrect_name = ToolNode([tool1, tool2]).invoke(
        {
            "messages": [
                AIMessage(
                    "hi?",
                    tool_calls=[
                        {
                            "name": "tool3",
                            "args": {"some_val": 1, "some_other_val": "foo"},
                            "id": "some 0",
                        }
                    ],
                )
            ]
        }
    )
    tool_message: ToolMessage = result_incorrect_name["messages"][-1]
    assert tool_message.type == "tool"
    assert (
        tool_message.content
        == "Error: tool3 is not a valid tool, try one of [tool1, tool2]."
    )
    assert tool_message.tool_call_id == "some 0"

    # list of dicts tool content
    result3 = await ToolNode([tool3]).ainvoke(
        {
            "messages": [
                AIMessage(
                    "hi?",
                    tool_calls=[
                        {
                            "name": "tool3",
                            "args": {"some_val": 2, "some_other_val": "bar"},
                            "id": "some 0",
                        }
                    ],
                )
            ]
        }
    )
    tool_message: ToolMessage = result3["messages"][-1]
    assert tool_message.type == "tool"
    assert (
        tool_message.content
        == '[{"key_1": 2, "key_2": "foo"}, {"key_1": "bar", "key_2": "baz"}]'
    )
    assert tool_message.tool_call_id == "some 0"


def my_function(some_val: int, some_other_val: str) -> str:
    return f"{some_val} - {some_other_val}"


class MyModel(BaseModel):
    some_val: int
    some_other_val: str


class MyModelV1(BaseModelV1):
    some_val: int
    some_other_val: str


@dec_tool
def my_tool(some_val: int, some_other_val: str) -> str:
    """Cool."""
    return f"{some_val} - {some_other_val}"


@pytest.mark.parametrize(
    "tool_schema",
    [
        my_function,
        MyModel,
        MyModelV1,
        my_tool,
    ],
)
@pytest.mark.parametrize("use_message_key", [True, False])
async def test_validation_node(tool_schema: Any, use_message_key: bool):
    validation_node = ValidationNode([tool_schema])
    tool_name = getattr(tool_schema, "name", getattr(tool_schema, "__name__", None))
    inputs = [
        AIMessage(
            "hi?",
            tool_calls=[
                {
                    "name": tool_name,
                    "args": {"some_val": 1, "some_other_val": "foo"},
                    "id": "some 0",
                },
                {
                    "name": tool_name,
                    # Wrong type for some_val
                    "args": {"some_val": "bar", "some_other_val": "foo"},
                    "id": "some 1",
                },
            ],
        ),
    ]
    if use_message_key:
        inputs = {"messages": inputs}
    result = await validation_node.ainvoke(inputs)
    if use_message_key:
        result = result["messages"]

    def check_results(messages: list):
        assert len(messages) == 2
        assert all(m.type == "tool" for m in messages)
        assert not messages[0].additional_kwargs.get("is_error")
        assert messages[1].additional_kwargs.get("is_error")

    check_results(result)
    result_sync = validation_node.invoke(inputs)
    if use_message_key:
        result_sync = result_sync["messages"]
    check_results(result_sync)


class _InjectStateSchema(TypedDict):
    messages: list
    foo: str


class _InjectedStatePydanticSchema(BaseModel):
    messages: list
    foo: str


class _InjectedStatePydanticV2Schema(BaseModelV2):
    messages: list
    foo: str


@dataclasses.dataclass
class _InjectedStateDataclassSchema:
    messages: list
    foo: str


T = TypeVar("T")


@pytest.mark.parametrize(
    "schema_",
    [
        _InjectStateSchema,
        _InjectedStatePydanticSchema,
        _InjectedStatePydanticV2Schema,
        _InjectedStateDataclassSchema,
    ],
)
def test_tool_node_inject_state(schema_: Type[T]) -> None:
    def tool1(some_val: int, state: Annotated[T, InjectedState]) -> str:
        """Tool 1 docstring."""
        if isinstance(state, dict):
            return state["foo"]
        else:
            return getattr(state, "foo")

    def tool2(some_val: int, state: Annotated[T, InjectedState()]) -> str:
        """Tool 2 docstring."""
        if isinstance(state, dict):
            return state["foo"]
        else:
            return getattr(state, "foo")

    def tool3(
        some_val: int,
        foo: Annotated[str, InjectedState("foo")],
        msgs: Annotated[List[AnyMessage], InjectedState("messages")],
    ) -> str:
        """Tool 1 docstring."""
        return foo

    def tool4(
        some_val: int, msgs: Annotated[List[AnyMessage], InjectedState("messages")]
    ) -> str:
        """Tool 1 docstring."""
        return msgs[0].content

    node = ToolNode([tool1, tool2, tool3, tool4])
    for tool_name in ("tool1", "tool2", "tool3"):
        tool_call = {
            "name": tool_name,
            "args": {"some_val": 1},
            "id": "some 0",
            "type": "tool_call",
        }
        msg = AIMessage("hi?", tool_calls=[tool_call])
        result = node.invoke(schema_(**{"messages": [msg], "foo": "bar"}))
        tool_message = result["messages"][-1]
        assert tool_message.content == "bar", f"Failed for tool={tool_name}"

        if tool_name == "tool3":
            failure_input = None
            try:
                failure_input = schema_(**{"messages": [msg], "notfoo": "bar"})
            except Exception:
                pass
            if failure_input is not None:
                with pytest.raises(KeyError):
                    node.invoke(failure_input)

                with pytest.raises(ValueError):
                    node.invoke([msg])
        else:
            failure_input = None
            try:
                failure_input = schema_(**{"messages": [msg], "notfoo": "bar"})
            except Exception:
                # We'd get a validation error from pydantic state and wouldn't make it to the node
                # anyway
                pass
            if failure_input is not None:
                messages_ = node.invoke(failure_input)
                tool_message = messages_["messages"][-1]
                assert "KeyError" in tool_message.content
                tool_message = node.invoke([msg])[-1]
                assert "KeyError" in tool_message.content

    tool_call = {
        "name": "tool4",
        "args": {"some_val": 1},
        "id": "some 0",
        "type": "tool_call",
    }
    msg = AIMessage("hi?", tool_calls=[tool_call])
    result = node.invoke(schema_(**{"messages": [msg], "foo": ""}))
    tool_message = result["messages"][-1]
    assert tool_message.content == "hi?"

    result = node.invoke([msg])
    tool_message = result[-1]
    assert tool_message.content == "hi?"


def test_tool_node_ensure_utf8() -> None:
    @dec_tool
    def get_day_list(days: list[str]) -> list[str]:
        """choose days"""
        return days

    data = ["星期一", "水曜日", "목요일", "Friday"]
    tools = [get_day_list]
    tool_calls = [ToolCall(name=get_day_list.name, args={"days": data}, id="test_id")]
    outputs: list[ToolMessage] = ToolNode(tools).invoke(
        [AIMessage(content="", tool_calls=tool_calls)]
    )
    assert outputs[0].content == json.dumps(data, ensure_ascii=False)<|MERGE_RESOLUTION|>--- conflicted
+++ resolved
@@ -29,13 +29,10 @@
 from langchain_core.runnables import Runnable, RunnableLambda
 from langchain_core.tools import BaseTool
 from langchain_core.tools import tool as dec_tool
-<<<<<<< HEAD
 from pydantic import BaseModel as BaseModelV2
 from typing_extensions import TypedDict
-=======
 from pydantic import BaseModel
 from pydantic.v1 import BaseModel as BaseModelV1
->>>>>>> fb9f67c1
 
 from langgraph.checkpoint.base import BaseCheckpointSaver
 from langgraph.prebuilt import ToolNode, ValidationNode, create_react_agent
@@ -462,12 +459,12 @@
     foo: str
 
 
-class _InjectedStatePydanticSchema(BaseModel):
+class _InjectedStatePydanticSchema(BaseModelV1):
     messages: list
     foo: str
 
 
-class _InjectedStatePydanticV2Schema(BaseModelV2):
+class _InjectedStatePydanticV2Schema(BaseModel):
     messages: list
     foo: str
 
