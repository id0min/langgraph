--- conflicted
+++ resolved
@@ -148,10 +148,15 @@
     ) -> None:
         ...
 
-<<<<<<< HEAD
-    def add_node(self, node: Optional[str | RunnableLike] = None, action: Optional[RunnableLike] = None):
+    def add_node(
+        self,
+        node: Optional[str | RunnableLike] = None,
+        action: Optional[RunnableLike] = None,
+        *,
+        metadata: Optional[dict[str, Any]] = None,
+    ) -> None:
         def _add_node(node_name: str, action: Callable):
-            if self.compiles:
+            if self.compiled:
                 logger.warning(
                     "Adding a node to a graph that has already been compiled. This will "
                     "not be reflected in the compiled graph."
@@ -160,7 +165,9 @@
                 raise ValueError(f"Node `{node}` already present.")
             if node in (START, END):
                 raise ValueError(f"Node name `{node}` is reserved.")
-            self.nodes[node_name] = coerce_to_runnable(action, name=node_name, trace=False)
+            self.nodes[node_name] = NodeSpec(
+                coerce_to_runnable(action, name=node_name, trace=False), metadata
+            )
 
         if isinstance(node, str) and callable(action):
             _add_node(node, action)
@@ -173,31 +180,6 @@
         if isinstance(node, str):
             return partial(self.add_node, node)
         raise ValueError("Invalid arguments")
-=======
-    def add_node(
-        self,
-        node: Union[str, RunnableLike],
-        action: Optional[RunnableLike] = None,
-        *,
-        metadata: Optional[dict[str, Any]] = None,
-    ) -> None:
-        if self.compiled:
-            logger.warning(
-                "Adding a node to a graph that has already been compiled. This will "
-                "not be reflected in the compiled graph."
-            )
-        if not isinstance(node, str):
-            action = node
-            node = getattr(action, "name", action.__name__)
-        if node in self.nodes:
-            raise ValueError(f"Node `{node}` already present.")
-        if node == END or node == START:
-            raise ValueError(f"Node `{node}` is reserved.")
-
-        self.nodes[node] = NodeSpec(
-            coerce_to_runnable(action, name=node, trace=False), metadata
-        )
->>>>>>> 3ef65c37
 
     def add_edge(self, start_key: str, end_key: str) -> None:
         if self.compiled:
