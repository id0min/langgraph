from __future__ import annotations

import asyncio
import json
from copy import copy
from typing import (
    TYPE_CHECKING,
    Any,
    Callable,
    Dict,
    List,
    Literal,
    Optional,
    Sequence,
    Tuple,
    Type,
    Union,
    cast,
)

from langchain_core.messages import (
    AIMessage,
    AnyMessage,
    ToolCall,
    ToolMessage,
)
from langchain_core.runnables import RunnableConfig
from langchain_core.runnables.config import (
    get_config_list,
    get_executor_for_config,
)
from langchain_core.runnables.utils import Input
from langchain_core.tools import BaseTool, InjectedToolArg, ToolException
from langchain_core.tools import tool as create_tool
from pydantic import ValidationError
from pydantic.v1 import ValidationError as ValidationErrorV1
from typing_extensions import Annotated, get_args, get_origin

from langgraph.store.base import BaseStore
from langgraph.utils.runnable import RunnableCallable

PydanticValidationErrors = (ValidationError, ValidationErrorV1)

if TYPE_CHECKING:
    from pydantic import BaseModel

INVALID_TOOL_NAME_ERROR_TEMPLATE = (
    "Error: {requested_tool} is not a valid tool, try one of [{available_tools}]."
)
TOOL_CALL_ERROR_TEMPLATE = "Error: {error}\n Please fix your mistakes."


def msg_content_output(output: Any) -> str | List[dict]:
    recognized_content_block_types = ("image", "image_url", "text", "json")
    if isinstance(output, str):
        return output
    elif all(
        [
            isinstance(x, dict) and x.get("type") in recognized_content_block_types
            for x in output
        ]
    ):
        return output
    # Technically a list of strings is also valid message content but it's not currently
    # well tested that all chat models support this. And for backwards compatibility
    # we want to make sure we don't break any existing ToolNode usage.
    else:
        try:
            return json.dumps(output, ensure_ascii=False)
        except Exception:
            return str(output)


def _handle_validation_error(
    e: Union[ValidationError, ValidationErrorV1],
    *,
    flag: Union[
        Literal[True],
        str,
        Callable[[Union[ValidationError, ValidationErrorV1]], str],
    ],
) -> str:
    if isinstance(flag, bool):
        content = TOOL_CALL_ERROR_TEMPLATE.format(error=repr(e))
    elif isinstance(flag, str):
        content = flag
    elif callable(flag):
        content = flag(e)
    else:
        raise ValueError(
            f"Got unexpected type of `handle_validation_error`. Expected bool, "
            f"str or callable. Received: {flag}"
        )
    return content


def _handle_tool_error(
    e: ToolException,
    *,
    flag: Union[Literal[True], str, Callable[[ToolException], str]],
) -> str:
    if isinstance(flag, bool):
        content = TOOL_CALL_ERROR_TEMPLATE.format(error=repr(e))
    elif isinstance(flag, str):
        content = flag
    elif callable(flag):
        content = flag(e)
    else:
        raise ValueError(
            f"Got unexpected type of `handle_tool_error`. Expected bool, str "
            f"or callable. Received: {flag}"
        )
    return content


class ToolNode(RunnableCallable):
    """A node that runs the tools called in the last AIMessage.

    It can be used either in StateGraph with a "messages" key (or a custom key passed via ToolNode's 'messages_key').
    If multiple tool calls are requested, they will be run in parallel. The output will be
    a list of ToolMessages, one for each tool call.

    Args:
        tools: A sequence of tools that can be invoked by the ToolNode.
        name: The name of the ToolNode in the graph. Defaults to "tools".
        tags: Optional tags to associate with the node. Defaults to None.
        handle_tool_errors: How to handle tool errors raised by tools inside the node. Defaults to "all".
            Must be one of the following:

            - "all": all non-validation errors will be caught and
                a ToolMessage with a default error message (TOOL_CALL_ERROR_TEMPLATE) will be returned.
            - True: ToolExceptions will be caught and
                a ToolMessage with a default error message (TOOL_CALL_ERROR_TEMPLATE) will be returned.
            - str: ToolExceptions will be caught and
                a ToolMessage with the string value of 'handle_tool_errors' will be returned.
            - Callable[[ToolException], str]: ToolExceptions will be caught and
                a ToolMessage with the string value of the result of the 'handle_tool_errors' callable will be returned.
            - False: none of the errors raised by the tools will be caught

        handle_validation_errors: How to handle validation errors raised by tools inside the node. Defaults to True.
            Must be one of the following:

            - True: ValidationErrors will be caught and
                a ToolMessage with a default error message (TOOL_CALL_ERROR_TEMPLATE) will be returned.
            - str: ValidationErrors will be caught and
                a ToolMessage with the string value of 'handle_validation_errors' will be returned.
            - Callable[[ValidationError], str]: ValidationErrors will be caught and
                a ToolMessage with the string value of the result of the 'handle_validation_errors' callable will be returned.
            - False: none of the errors raised by the tools will be caught

    The `ToolNode` is roughly analogous to:

    ```python
    tools_by_name = {tool.name: tool for tool in tools}
    def tool_node(state: dict):
        result = []
        for tool_call in state["messages"][-1].tool_calls:
            tool = tools_by_name[tool_call["name"]]
            observation = tool.invoke(tool_call["args"])
            result.append(ToolMessage(content=observation, tool_call_id=tool_call["id"]))
        return {"messages": result}
    ```

    Important:
        - The state MUST contain a list of messages.
        - The last message MUST be an `AIMessage`.
        - The `AIMessage` MUST have `tool_calls` populated.
    """

    name: str = "ToolNode"

    def __init__(
        self,
        tools: Sequence[Union[BaseTool, Callable]],
        *,
        name: str = "tools",
        tags: Optional[list[str]] = None,
<<<<<<< HEAD
        handle_tool_errors: Union[
            Literal["all"], bool, str, Callable[[ToolException], str]
        ] = "all",
        handle_validation_errors: Union[
            bool, str, Callable[[Union[ValidationError, ValidationErrorV1]], str]
        ] = True,
=======
        handle_tool_errors: Optional[bool] = True,
        messages_key: str = "messages",
>>>>>>> 916affa1
    ) -> None:
        super().__init__(self._func, self._afunc, name=name, tags=tags, trace=False)
        self.tools_by_name: Dict[str, BaseTool] = {}
        self.tool_to_state_args: Dict[str, Dict[str, Optional[str]]] = {}
        self.tool_to_store_arg: Dict[str, Optional[str]] = {}
        self.handle_tool_errors = handle_tool_errors
<<<<<<< HEAD
        self.handle_validation_errors = handle_validation_errors
=======
        self.messages_key = messages_key
>>>>>>> 916affa1
        for tool_ in tools:
            if not isinstance(tool_, BaseTool):
                tool_ = cast(BaseTool, create_tool(tool_))
            self.tools_by_name[tool_.name] = tool_
            self.tool_to_state_args[tool_.name] = _get_state_args(tool_)
            self.tool_to_store_arg[tool_.name] = _get_store_arg(tool_)

    def _func(
        self,
        input: Union[
            list[AnyMessage],
            dict[str, Any],
            BaseModel,
        ],
        config: RunnableConfig,
        *,
        store: BaseStore,
    ) -> Any:
        tool_calls, output_type = self._parse_input(input, store)
        config_list = get_config_list(config, len(tool_calls))
        with get_executor_for_config(config) as executor:
            outputs = [*executor.map(self._run_one, tool_calls, config_list)]
        # TypedDict, pydantic, dataclass, etc. should all be able to load from dict
        return outputs if output_type == "list" else {self.messages_key: outputs}

    def invoke(
        self, input: Input, config: Optional[RunnableConfig] = None, **kwargs: Any
    ) -> Any:
        if "store" not in kwargs:
            kwargs["store"] = None
        return super().invoke(input, config, **kwargs)

    async def ainvoke(
        self, input: Input, config: Optional[RunnableConfig] = None, **kwargs: Any
    ) -> Any:
        if "store" not in kwargs:
            kwargs["store"] = None
        return await super().ainvoke(input, config, **kwargs)

    async def _afunc(
        self,
        input: Union[
            list[AnyMessage],
            dict[str, Any],
            BaseModel,
        ],
        config: RunnableConfig,
        *,
        store: BaseStore,
    ) -> Any:
        tool_calls, output_type = self._parse_input(input, store)
        outputs = await asyncio.gather(
            *(self._arun_one(call, config) for call in tool_calls)
        )
        # TypedDict, pydantic, dataclass, etc. should all be able to load from dict
        return outputs if output_type == "list" else {self.messages_key: outputs}

    def _run_one(self, call: ToolCall, config: RunnableConfig) -> ToolMessage:
        if invalid_tool_message := self._validate_tool_call(call):
            return invalid_tool_message

        error_to_raise: Optional[Exception] = None
        try:
            input = {**call, **{"type": "tool_call"}}
            tool_message: ToolMessage = self.tools_by_name[call["name"]].invoke(
                input, config
            )
            tool_message.content = cast(
                Union[str, list], msg_content_output(tool_message.content)
            )
            return tool_message
        except PydanticValidationErrors as e:
            if not self.handle_validation_errors:
                error_to_raise = e
            else:
                content = _handle_validation_error(
                    e, flag=self.handle_validation_errors
                )
        except ToolException as e:
            if not self.handle_tool_errors:
                error_to_raise = e
            else:
                flag = (
                    True
                    if self.handle_tool_errors == "all"
                    else self.handle_tool_errors
                )
                content = _handle_tool_error(e, flag=flag)
        except Exception as e:
            if self.handle_tool_errors != "all":
                error_to_raise = e
            else:
                content = TOOL_CALL_ERROR_TEMPLATE.format(error=repr(e))

        if error_to_raise:
            raise error_to_raise

        return ToolMessage(
            content=content, name=call["name"], tool_call_id=call["id"], status="error"
        )

    async def _arun_one(self, call: ToolCall, config: RunnableConfig) -> ToolMessage:
        if invalid_tool_message := self._validate_tool_call(call):
            return invalid_tool_message

        error_to_raise: Optional[Exception] = None
        try:
            input = {**call, **{"type": "tool_call"}}
            tool_message: ToolMessage = await self.tools_by_name[call["name"]].ainvoke(
                input, config
            )
            tool_message.content = cast(
                Union[str, list], msg_content_output(tool_message.content)
            )
            return tool_message
        except ValidationError as e:
            if not self.handle_validation_errors:
                error_to_raise = e
            else:
                content = _handle_validation_error(
                    e, flag=self.handle_validation_errors
                )
        except ToolException as e:
            if not self.handle_tool_errors:
                error_to_raise = e
            else:
                flag = (
                    True
                    if self.handle_tool_errors == "all"
                    else self.handle_tool_errors
                )
                content = _handle_tool_error(e, flag=flag)
        except Exception as e:
            if self.handle_tool_errors != "all":
                error_to_raise = e
            else:
                content = TOOL_CALL_ERROR_TEMPLATE.format(error=repr(e))

        if error_to_raise:
            raise error_to_raise

        return ToolMessage(
            content=content, name=call["name"], tool_call_id=call["id"], status="error"
        )

    def _parse_input(
        self,
        input: Union[
            list[AnyMessage],
            dict[str, Any],
            BaseModel,
        ],
        store: BaseStore,
    ) -> Tuple[List[ToolCall], Literal["list", "dict"]]:
        if isinstance(input, list):
            output_type = "list"
            message: AnyMessage = input[-1]
        elif isinstance(input, dict) and (messages := input.get(self.messages_key, [])):
            output_type = "dict"
            message = messages[-1]
        elif messages := getattr(input, self.messages_key, None):
            # Assume dataclass-like state that can coerce from dict
            output_type = "dict"
            message = messages[-1]
        else:
            raise ValueError("No message found in input")

        if not isinstance(message, AIMessage):
            raise ValueError("Last message is not an AIMessage")

        tool_calls = [
            self._inject_tool_args(call, input, store) for call in message.tool_calls
        ]
        return tool_calls, output_type

    def _validate_tool_call(self, call: ToolCall) -> Optional[ToolMessage]:
        if (requested_tool := call["name"]) not in self.tools_by_name:
            content = INVALID_TOOL_NAME_ERROR_TEMPLATE.format(
                requested_tool=requested_tool,
                available_tools=", ".join(self.tools_by_name.keys()),
            )
            return ToolMessage(
                content, name=requested_tool, tool_call_id=call["id"], status="error"
            )
        else:
            return None

    def _inject_state(
        self,
        tool_call: ToolCall,
        input: Union[
            list[AnyMessage],
            dict[str, Any],
            BaseModel,
        ],
    ) -> ToolCall:
        state_args = self.tool_to_state_args[tool_call["name"]]
        if state_args and isinstance(input, list):
            required_fields = list(state_args.values())
            if (
                len(required_fields) == 1
                and required_fields[0] == self.messages_key
                or required_fields[0] is None
            ):
                input = {self.messages_key: input}
            else:
                err_msg = (
                    f"Invalid input to ToolNode. Tool {tool_call['name']} requires "
                    f"graph state dict as input."
                )
                if any(state_field for state_field in state_args.values()):
                    required_fields_str = ", ".join(f for f in required_fields if f)
                    err_msg += f" State should contain fields {required_fields_str}."
                raise ValueError(err_msg)
        if isinstance(input, dict):
            tool_state_args = {
                tool_arg: input[state_field] if state_field else input
                for tool_arg, state_field in state_args.items()
            }

        else:
            tool_state_args = {
                tool_arg: getattr(input, state_field) if state_field else input
                for tool_arg, state_field in state_args.items()
            }

        tool_call["args"] = {
            **tool_call["args"],
            **tool_state_args,
        }
        return tool_call

    def _inject_store(self, tool_call: ToolCall, store: BaseStore) -> ToolCall:
        store_arg = self.tool_to_store_arg[tool_call["name"]]
        if not store_arg:
            return tool_call

        if store is None:
            raise ValueError(
                "Cannot inject store into tools with InjectedStore annotations - "
                "please compile your graph with a store."
            )

        tool_call["args"] = {
            **tool_call["args"],
            store_arg: store,
        }
        return tool_call

    def _inject_tool_args(
        self,
        tool_call: ToolCall,
        input: Union[
            list[AnyMessage],
            dict[str, Any],
            BaseModel,
        ],
        store: BaseStore,
    ) -> ToolCall:
        if tool_call["name"] not in self.tools_by_name:
            return tool_call

        tool_call_copy: ToolCall = copy(tool_call)
        tool_call_with_state = self._inject_state(tool_call_copy, input)
        tool_call_with_store = self._inject_store(tool_call_with_state, store)
        return tool_call_with_store


def tools_condition(
    state: Union[list[AnyMessage], dict[str, Any], BaseModel],
    messages_key: str = "messages",
) -> Literal["tools", "__end__"]:
    """Use in the conditional_edge to route to the ToolNode if the last message

    has tool calls. Otherwise, route to the end.

    Args:
        state (Union[list[AnyMessage], dict[str, Any], BaseModel]): The state to check for
            tool calls. Must have a list of messages (MessageGraph) or have the
            "messages" key (StateGraph).

    Returns:
        The next node to route to.


    Examples:
        Create a custom ReAct-style agent with tools.

        ```pycon
        >>> from langchain_anthropic import ChatAnthropic
        >>> from langchain_core.tools import tool
        ...
        >>> from langgraph.graph import StateGraph
        >>> from langgraph.prebuilt import ToolNode, tools_condition
        >>> from langgraph.graph.message import add_messages
        ...
        >>> from typing import TypedDict, Annotated
        ...
        >>> @tool
        >>> def divide(a: float, b: float) -> int:
        ...     \"\"\"Return a / b.\"\"\"
        ...     return a / b
        ...
        >>> llm = ChatAnthropic(model="claude-3-haiku-20240307")
        >>> tools = [divide]
        ...
        >>> class State(TypedDict):
        ...     messages: Annotated[list, add_messages]
        >>>
        >>> graph_builder = StateGraph(State)
        >>> graph_builder.add_node("tools", ToolNode(tools))
        >>> graph_builder.add_node("chatbot", lambda state: {"messages":llm.bind_tools(tools).invoke(state['messages'])})
        >>> graph_builder.add_edge("tools", "chatbot")
        >>> graph_builder.add_conditional_edges(
        ...     "chatbot", tools_condition
        ... )
        >>> graph_builder.set_entry_point("chatbot")
        >>> graph = graph_builder.compile()
        >>> graph.invoke({"messages": {"role": "user", "content": "What's 329993 divided by 13662?"}})
        ```
    """
    if isinstance(state, list):
        ai_message = state[-1]
    elif isinstance(state, dict) and (messages := state.get(messages_key, [])):
        ai_message = messages[-1]
    elif messages := getattr(state, messages_key, []):
        ai_message = messages[-1]
    else:
        raise ValueError(f"No messages found in input state to tool_edge: {state}")
    if hasattr(ai_message, "tool_calls") and len(ai_message.tool_calls) > 0:
        return "tools"
    return "__end__"


class InjectedState(InjectedToolArg):
    """Annotation for a Tool arg that is meant to be populated with the graph state.

    Any Tool argument annotated with InjectedState will be hidden from a tool-calling
    model, so that the model doesn't attempt to generate the argument. If using
    ToolNode, the appropriate graph state field will be automatically injected into
    the model-generated tool args.

    Args:
        field: The key from state to insert. If None, the entire state is expected to
            be passed in.

    Example:
        ```python
        from typing import List
        from typing_extensions import Annotated, TypedDict

        from langchain_core.messages import BaseMessage, AIMessage
        from langchain_core.tools import tool

        from langgraph.prebuilt import InjectedState, ToolNode


        class AgentState(TypedDict):
            messages: List[BaseMessage]
            foo: str

        @tool
        def state_tool(x: int, state: Annotated[dict, InjectedState]) -> str:
            '''Do something with state.'''
            if len(state["messages"]) > 2:
                return state["foo"] + str(x)
            else:
                return "not enough messages"

        @tool
        def foo_tool(x: int, foo: Annotated[str, InjectedState("foo")]) -> str:
            '''Do something else with state.'''
            return foo + str(x + 1)

        node = ToolNode([state_tool, foo_tool])

        tool_call1 = {"name": "state_tool", "args": {"x": 1}, "id": "1", "type": "tool_call"}
        tool_call2 = {"name": "foo_tool", "args": {"x": 1}, "id": "2", "type": "tool_call"}
        state = {
            "messages": [AIMessage("", tool_calls=[tool_call1, tool_call2])],
            "foo": "bar",
        }
        node.invoke(state)
        ```

        ```pycon
        [
            ToolMessage(content='not enough messages', name='state_tool', tool_call_id='1'),
            ToolMessage(content='bar2', name='foo_tool', tool_call_id='2')
        ]
        ```
    """  # noqa: E501

    def __init__(self, field: Optional[str] = None) -> None:
        self.field = field


class InjectedStore(InjectedToolArg):
    """Annotation for a Tool arg that is meant to be populated with LangGraph store.

    Any Tool argument annotated with InjectedStore will be hidden from a tool-calling
    model, so that the model doesn't attempt to generate the argument. If using
    ToolNode, the appropriate store field will be automatically injected into
    the model-generated tool args. Note: if a graph is compiled with a store object,
    the store will be automatically propagated to the tools with InjectedStore args
    when using ToolNode.

    !!! Warning
        `InjectedStore` annotation requires `langchain-core >= 0.3.8`

    Example:
        ```python
        from typing import Any
        from typing_extensions import Annotated

        from langchain_core.messages import AIMessage
        from langchain_core.tools import tool

        from langgraph.store.memory import InMemoryStore
        from langgraph.prebuilt import InjectedStore, ToolNode

        store = InMemoryStore()
        store.put(("values",), "foo", {"bar": 2})

        @tool
        def store_tool(x: int, my_store: Annotated[Any, InjectedStore()]) -> str:
            '''Do something with store.'''
            stored_value = my_store.get(("values",), "foo").value["bar"]
            return stored_value + x

        node = ToolNode([store_tool])

        tool_call = {"name": "store_tool", "args": {"x": 1}, "id": "1", "type": "tool_call"}
        state = {
            "messages": [AIMessage("", tool_calls=[tool_call])],
        }

        node.invoke(state, store=store)
        ```

        ```pycon
        {
            "messages": [
                ToolMessage(content='3', name='store_tool', tool_call_id='1'),
            ]
        }
        ```
    """  # noqa: E501


def _is_injection(
    type_arg: Any, injection_type: Union[Type[InjectedState], Type[InjectedStore]]
) -> bool:
    if isinstance(type_arg, injection_type) or (
        isinstance(type_arg, type) and issubclass(type_arg, injection_type)
    ):
        return True
    origin_ = get_origin(type_arg)
    if origin_ is Union or origin_ is Annotated:
        return any(_is_injection(ta, injection_type) for ta in get_args(type_arg))
    return False


def _get_state_args(tool: BaseTool) -> Dict[str, Optional[str]]:
    full_schema = tool.get_input_schema()
    tool_args_to_state_fields: Dict = {}

    for name, type_ in full_schema.__annotations__.items():
        injections = [
            type_arg
            for type_arg in get_args(type_)
            if _is_injection(type_arg, InjectedState)
        ]
        if len(injections) > 1:
            raise ValueError(
                "A tool argument should not be annotated with InjectedState more than "
                f"once. Received arg {name} with annotations {injections}."
            )
        elif len(injections) == 1:
            injection = injections[0]
            if isinstance(injection, InjectedState) and injection.field:
                tool_args_to_state_fields[name] = injection.field
            else:
                tool_args_to_state_fields[name] = None
        else:
            pass
    return tool_args_to_state_fields


def _get_store_arg(tool: BaseTool) -> Optional[str]:
    full_schema = tool.get_input_schema()
    for name, type_ in full_schema.__annotations__.items():
        injections = [
            type_arg
            for type_arg in get_args(type_)
            if _is_injection(type_arg, InjectedStore)
        ]
        if len(injections) > 1:
            ValueError(
                "A tool argument should not be annotated with InjectedStore more than "
                f"once. Received arg {name} with annotations {injections}."
            )
        elif len(injections) == 1:
            return name
        else:
            pass

    return None<|MERGE_RESOLUTION|>--- conflicted
+++ resolved
@@ -175,28 +175,21 @@
         *,
         name: str = "tools",
         tags: Optional[list[str]] = None,
-<<<<<<< HEAD
         handle_tool_errors: Union[
             Literal["all"], bool, str, Callable[[ToolException], str]
         ] = "all",
         handle_validation_errors: Union[
             bool, str, Callable[[Union[ValidationError, ValidationErrorV1]], str]
         ] = True,
-=======
-        handle_tool_errors: Optional[bool] = True,
         messages_key: str = "messages",
->>>>>>> 916affa1
     ) -> None:
         super().__init__(self._func, self._afunc, name=name, tags=tags, trace=False)
         self.tools_by_name: Dict[str, BaseTool] = {}
         self.tool_to_state_args: Dict[str, Dict[str, Optional[str]]] = {}
         self.tool_to_store_arg: Dict[str, Optional[str]] = {}
         self.handle_tool_errors = handle_tool_errors
-<<<<<<< HEAD
         self.handle_validation_errors = handle_validation_errors
-=======
         self.messages_key = messages_key
->>>>>>> 916affa1
         for tool_ in tools:
             if not isinstance(tool_, BaseTool):
                 tool_ = cast(BaseTool, create_tool(tool_))
