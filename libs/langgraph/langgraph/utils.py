--- conflicted
+++ resolved
@@ -249,13 +249,8 @@
 _DEFAULT_KEYS = frozenset()
 
 
-<<<<<<< HEAD
-def field_is_optional(name: str, type_: Any, schema: Type[Any]) -> bool:
-    """Determine if the field is optional for a graph's input.
-=======
 def get_field_default(name: str, type_: Any, schema: Type[Any]) -> Any:
     """Determine the default value for a field in a state schema.
->>>>>>> eca8c603
 
     This is based on:
         If TypedDict:
@@ -264,35 +259,6 @@
         - Type annotation (Optional/Union[None])
     """
     optional_keys = getattr(schema, "__optional_keys__", _DEFAULT_KEYS)
-<<<<<<< HEAD
-
-    if name in optional_keys:
-        # Either total=False or explicit NotRequired.
-        # No type annotation trumps this.
-        return True
-    if _is_required_type(type_):
-        # Handle Required[<type>]
-        # (we already handled NotRequired and total=False)
-        return False
-    # Note, we ignore ReadOnly attributes,
-    # as they don't make much sense. (we don't care if you mutate the state in your node)
-    # and mutating state in your node has no effect on our graph state.
-
-    if hasattr(schema, "__dataclass_fields__"):
-        field_info = schema.__dataclass_fields__.get(name)
-        if (
-            field_info
-            and (
-                field_info.default is not dataclasses.MISSING
-                and field_info.default is not ...
-            )
-            or (field_info.default_factory is not dataclasses.MISSING)
-        ):
-            return True
-
-    # Base case is the annotation
-    return _is_optional_type(type_)
-=======
     if name in optional_keys:
         # Either total=False or explicit NotRequired.
         # No type annotation trumps this.
@@ -301,11 +267,20 @@
         # Handle Required[<type>]
         # (we already handled NotRequired and total=False)
         return ...
+    if hasattr(schema, "__dataclass_fields__"):
+        field_info = schema.__dataclass_fields__.get(name)
+        if field_info:
+            if (
+                field_info.default is not dataclasses.MISSING
+                and field_info.default is not ...
+            ):
+                return field_info.default
+            elif field_info.default_factory is not dataclasses.MISSING:
+                return field_info.default_factory()
     # Note, we ignore ReadOnly attributes,
     # as they don't make much sense. (we don't care if you mutate the state in your node)
     # and mutating state in your node has no effect on our graph state.
     # Base case is the annotation
     if _is_optional_type(type_):
         return None
-    return ...
->>>>>>> eca8c603
+    return ...