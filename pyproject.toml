[tool.poetry]
<<<<<<< HEAD
name = "gigagraph"
version = "0.0.57"
=======
name = "langgraph"
version = "0.0.68"
>>>>>>> 3f1e47d5
description = "langgraph"
authors = []
license = "MIT"
readme = "README.md"
repository = "https://github.com/ai-forever/gigagraph"
packages = [
    {include = "langgraph"}
]

[tool.poetry.dependencies]
python = ">=3.9.0,<4.0"
<<<<<<< HEAD
gigachain-core = ">=0.2,<0.3"
uuid6 = "^2024.1.12"
=======
langchain-core = ">=0.2,<0.3"
>>>>>>> 3f1e47d5


[tool.poetry.group.test.dependencies]
pytest = "^7.3.0"
pytest-cov = "^4.0.0"
pytest-dotenv = "^0.5.2"
pytest-asyncio = "^0.20.3"
pytest-mock  = "^3.10.0"
syrupy = "^4.0.2"
httpx = "^0.26.0"
pytest-watcher = "^0.4.1"
gigachain = ">=0.1.0"
aiosqlite = "^0.19.0"
grandalf = "^0.8"
mypy = "^1.6.0"
ruff = "^0.1.4"
jupyter = "^1.0.0"
langchainhub = "^0.1.14"
<<<<<<< HEAD
gigachain-openai = ">=0.1.2"
gigachain-anthropic = ">=0.1.8"
=======
langchain-openai = ">=0.1.2"
langchain-anthropic = ">=0.1.8"
dataclasses-json = "^0.6.7"
>>>>>>> 3f1e47d5

[tool.poetry.group.test]
optional = true

[tool.ruff]
lint.select = [ "E", "F", "I" ]
lint.ignore = [ "E501" ]
line-length = 88
indent-width = 4
extend-include = ["*.ipynb"]

[tool.ruff.format]
quote-style = "double"
indent-style = "space"
skip-magic-trailing-comma = false
line-ending = "auto"
docstring-code-format = false
docstring-code-line-length = "dynamic"

[tool.mypy]
ignore_missing_imports = "True"
disallow_untyped_defs = "True"
exclude = ["notebooks", "examples", "example_data"]

[tool.coverage.run]
omit = ["tests/*"]

[tool.pytest-watcher]
now = true
delay = 0.1
runner_args = ["-x", "--ff", "-vv", "--snapshot-update"]
patterns = ["*.py"]

[build-system]
requires = ["poetry-core>=1.0.0"]
build-backend = "poetry.core.masonry.api"

[tool.pytest.ini_options]
asyncio_mode = "auto"
# --strict-markers will raise errors on unknown marks.
# https://docs.pytest.org/en/7.1.x/how-to/mark.html#raising-errors-on-unknown-marks
#
# https://docs.pytest.org/en/7.1.x/reference/reference.html
# --strict-config       any warnings encountered while parsing the `pytest`
#                       section of the configuration file raise errors.
#
# https://github.com/tophat/syrupy
# --snapshot-warn-unused    Prints a warning on unused snapshots rather than fail the test suite.
addopts = "--full-trace --strict-markers --strict-config --durations=5 --snapshot-warn-unused"
# Registering custom markers.
# https://docs.pytest.org/en/7.1.x/example/markers.html#registering-markers<|MERGE_RESOLUTION|>--- conflicted
+++ resolved
@@ -1,11 +1,6 @@
 [tool.poetry]
-<<<<<<< HEAD
 name = "gigagraph"
-version = "0.0.57"
-=======
-name = "langgraph"
 version = "0.0.68"
->>>>>>> 3f1e47d5
 description = "langgraph"
 authors = []
 license = "MIT"
@@ -17,12 +12,7 @@
 
 [tool.poetry.dependencies]
 python = ">=3.9.0,<4.0"
-<<<<<<< HEAD
 gigachain-core = ">=0.2,<0.3"
-uuid6 = "^2024.1.12"
-=======
-langchain-core = ">=0.2,<0.3"
->>>>>>> 3f1e47d5
 
 
 [tool.poetry.group.test.dependencies]
@@ -41,14 +31,9 @@
 ruff = "^0.1.4"
 jupyter = "^1.0.0"
 langchainhub = "^0.1.14"
-<<<<<<< HEAD
 gigachain-openai = ">=0.1.2"
 gigachain-anthropic = ">=0.1.8"
-=======
-langchain-openai = ">=0.1.2"
-langchain-anthropic = ">=0.1.8"
 dataclasses-json = "^0.6.7"
->>>>>>> 3f1e47d5
 
 [tool.poetry.group.test]
 optional = true
