--- conflicted
+++ resolved
@@ -92,11 +92,7 @@
    "id": "d58d1e85-22d4-4c22-9062-72a346a0d709",
    "metadata": {},
    "source": [
-<<<<<<< HEAD
     "## Создание вспомогательных функций\n",
-=======
-    "## Helper Utilities\n",
->>>>>>> 978d7aa5
     "\n",
     "Создайте вспомогательную функцию, которая упростит добавление вершин с агентами-исполнителями:"
    ]
