# GigaGraph

<<<<<<< HEAD
⚡ Разработка AI-агентов в виде графов ⚡
=======
![Version](https://img.shields.io/pypi/v/langgraph)
[![Downloads](https://static.pepy.tech/badge/langgraph/month)](https://pepy.tech/project/langgraph)
[![Open Issues](https://img.shields.io/github/issues-raw/langchain-ai/langgraph)](https://github.com/langchain-ai/langgraph/issues)
[![Docs](https://img.shields.io/badge/docs-latest-blue)](https://langchain-ai.github.io/langgraph/)
>>>>>>> 8850e8a3

## Описание

GigaGraph — это библиотека, дающая возможность работать с LLM (большие языковые модели) для создания приложений, которые используют множество взаимодействующих цепочек (акторов) и сохраняют данные о состоянии.
Так как в основе GigaGraph лежит [GigaChain](https://github.com/ai-forever/gigachain), предполагается совместное использование обоих библиотек.

<<<<<<< HEAD
Основной сценарий использования GigaGraph — добавление циклов в приложения с LLM. Для этого библиотека добавляет в [LangChain Expression Language](https://python.langchain.com/docs/expression_language/) возможность работать с множеством цепочек на каждой из итераций вычислительного цикла.
Использование циклов позволяет реализовать поведение агента, когда приложению нужно многократно вызывать LLM и спрашивать, какое действие нужно выполнить следующим.
=======
> [!TIP]
> Looking to deploy your LangGraph application? [Join the waitlist](https://www.langchain.com/langgraph-cloud-beta) for [LangGraph Cloud](https://langchain-ai.github.io/langgraph/cloud/), our managed service for deploying and hosting LangGraph applications.

## Overview
>>>>>>> 8850e8a3

Следует отметить, что GigaGraph не предназначена для создания *DAG* (ориентированного ациклического графа).
Для решения этой задачи используйте стандартные возможности LangChain Expression Language.

## Важные примеры

1. [AgenticRAG + GigaChat](examples/rag/langgraph_agentic_rag_giga.ipynb)

## Установка

Для установки используйте менеджер пакетов pip:

```shell
pip install gigagraph
```

Если вы хотите использовать gigagraph вместе с GigaChat, то рекомендуется сразу уже установить пакет gigachain-community:

```shell
pip install gigachain_community
```

## Быстрый старт

Ниже приводится пример разработки агента, использующего несколько моделей и вызов функций.
Агент отображает каждое свое состояние в виде отдельных сообщений в списке

<<<<<<< HEAD
Для работы агента потребуется установить некоторые пакеты GigaChain и использовать в качестве демонстрации сервис [Tavily](https://app.tavily.com/sign-in):

State in LangGraph can be pretty general, but to keep things simpler to start, we'll show off an example where the graph's state is limited to a list of chat messages using the built-in `MessageGraph` class. This is convenient when using LangGraph with LangChain chat models because we can directly return chat model output.

First, install the GigaChain OpenAI integration package:

```python
pip install gigachain_openai
```

We also need to export some environment variables:

```shell
export OPENAI_API_KEY=sk-...
```

And now we're ready! The graph below contains a single node called `"oracle"` that executes a chat model, then returns the result:

```python
from langchain_openai import ChatOpenAI
from langchain_core.messages import HumanMessage
from langgraph.graph import END, MessageGraph

model = ChatOpenAI(temperature=0)

graph = MessageGraph()

graph.add_node("oracle", model)
graph.add_edge("oracle", END)

graph.set_entry_point("oracle")

runnable = graph.compile()
=======
Let's take a look at a simple example of an agent that can use a search tool.

```shell
pip install langchain-anthropic
>>>>>>> 8850e8a3
```

Let's run it!

```python
runnable.invoke(HumanMessage("What is 1 + 1?"))
```

```
[HumanMessage(content='What is 1 + 1?'), AIMessage(content='1 + 1 equals 2.')]
```

So what did we do here? Let's break it down step by step:

1. First, we initialize our model and a `MessageGraph`.
2. Next, we add a single node to the graph, called `"oracle"`, which simply calls the model with the given input.
3. We add an edge from this `"oracle"` node to the special string `END` (`"__end__"`). This means that execution will end after the current node.
4. We set `"oracle"` as the entrypoint to the graph.
5. We compile the graph, translating it to low-level [pregel operations](https://research.google/pubs/pregel-a-system-for-large-scale-graph-processing/) ensuring that it can be run.

Then, when we execute the graph:

1. LangGraph adds the input message to the internal state, then passes the state to the entrypoint node, `"oracle"`.
2. The `"oracle"` node executes, invoking the chat model.
3. The chat model returns an `AIMessage`. LangGraph adds this to the state.
4. Execution progresses to the special `END` value and outputs the final state.

And as a result, we get a list of two chat messages as output.

### Interaction with LCEL

As an aside for those already familiar with LangChain - `add_node` actually takes any function or [runnable](https://python.langchain.com/docs/expression_language/interface/) as input. In the above example, the model is used "as-is", but we could also have passed in a function:

```python
def call_oracle(messages: list):
    return model.invoke(messages)

graph.add_node("oracle", call_oracle)
```

Just make sure you are mindful of the fact that the input to the [runnable](https://python.langchain.com/docs/expression_language/interface/) is the **entire current state**. So this will fail:

```python
# This will not work with MessageGraph!
from langchain_core.prompts import ChatPromptTemplate, MessagesPlaceholder

prompt = ChatPromptTemplate.from_messages([
    ("system", "You are a helpful assistant named {name} who always speaks in pirate dialect"),
    MessagesPlaceholder(variable_name="messages"),
])

chain = prompt | model

# State is a list of messages, but our chain expects a dict input:
#
# { "name": some_string, "messages": [] }
#
# Therefore, the graph will throw an exception when it executes here.
graph.add_node("oracle", chain)
```

## Conditional edges

Now, let's move onto something a little bit less trivial. LLMs struggle with math, so let's allow the LLM to conditionally call a `"multiply"` node using [tool calling](https://python.langchain.com/docs/modules/model_io/chat/function_calling/).

We'll recreate our graph with an additional `"multiply"` that will take the result of the most recent message, if it is a tool call, and calculate the result.
We'll also [bind](https://api.python.langchain.com/en/latest/chat_models/langchain_openai.chat_models.base.ChatOpenAI.html#langchain_openai.chat_models.base.ChatOpenAI.bind_tools) the calculator's schema to the OpenAI model as a tool to allow the model to optionally use the tool necessary to respond to the current state:

```python
from langchain_core.tools import tool
from langgraph.prebuilt import ToolNode

@tool
def multiply(first_number: int, second_number: int):
    """Multiplies two numbers together."""
    return first_number * second_number

model = ChatOpenAI(temperature=0)
model_with_tools = model.bind_tools([multiply])

builder = MessageGraph()

builder.add_node("oracle", model_with_tools)

tool_node = ToolNode([multiply])
builder.add_node("multiply", tool_node)

builder.add_edge("multiply", END)

builder.set_entry_point("oracle")
```

Now let's think - what do we want to have happened?

- If the `"oracle"` node returns a message expecting a tool call, we want to execute the `"multiply"` node
- If not, we can just end execution

We can achieve this using **conditional edges**, which call a function on the current state and routes execution to a node the function's output.

Here's what that looks like:

```python
from typing import Literal

def router(state: List[BaseMessage]) -> Literal["multiply", "__end__"]:
    tool_calls = state[-1].additional_kwargs.get("tool_calls", [])
    if len(tool_calls):
        return "multiply"
    else:
        return "__end__"

builder.add_conditional_edges("oracle", router)
```

If the model output contains a tool call, we move to the `"multiply"` node. Otherwise, we end execution.

Great! Now all that's left is to compile the graph and try it out. Math-related questions are routed to the calculator tool:

```python
runnable = builder.compile()

runnable.invoke(HumanMessage("What is 123 * 456?"))
```

```

[HumanMessage(content='What is 123 * 456?'),
 AIMessage(content='', additional_kwargs={'tool_calls': [{'id': 'call_OPbdlm8Ih1mNOObGf3tMcNgb', 'function': {'arguments': '{"first_number":123,"second_number":456}', 'name': 'multiply'}, 'type': 'function'}]}),
 ToolMessage(content='56088', tool_call_id='call_OPbdlm8Ih1mNOObGf3tMcNgb')]
```

While conversational responses are outputted directly:

```python
runnable.invoke(HumanMessage("What is your name?"))
```

```
[HumanMessage(content='What is your name?'),
 AIMessage(content='My name is Assistant. How can I assist you today?')]
```

## Cycles

Now, let's go over a more general cyclic example. We will recreate the `AgentExecutor` class from LangChain. The agent itself will use chat models and tool calling.
This agent will represent all its state as a list of messages.

We will need to install some GigaChain packages, as well as [Tavily](https://app.tavily.com/sign-in) to use as an example tool.

```shell
pip install -U gigachain gigachain_openai tavily-python
```

Также для доступа к OpenAI и Tavily API понадобится задать переменные среды:

```shell
export ANTHROPIC_API_KEY=sk-...
```

При желании вы можете использовать [LangSmith](https://docs.smith.langchain.com/):

```shell
export LANGSMITH_TRACING=true
export LANGSMITH_API_KEY=lsv2_sk_...
```

### Подготовьте инструменты

<<<<<<< HEAD
В первую очередь определите инструменты (`tools`), которые будет использовать приложение.
В качестве примера в этом разделе используется поиск, встроенный в Tavily, но вы также можете использовать собственные инструменты.
Подробнее об том как создавать свои инструменты — в [документации](https://python.langchain.com/docs/modules/agents/tools/custom_tools).


```python
from langchain_community.tools.tavily_search import TavilySearchResults

tools = [TavilySearchResults(max_results=1)]
```

Оберните инструменты в GigaGraph `ToolExecutor` — класс, который принимает объекты запуска инструмента `ToolInvocation`, вызывает инструмент и возвращает ответ.
Объект `ToolInvocation` — произвольный класс с атрибутами `tool` и `tool_input`.

```python
from langgraph.prebuilt import ToolNode

tool_node = ToolNode(tools)
```

### Задайте модель

Подключите модель, которую будет использовать приложение.
Для демонстрации в описываемом примере модель должна:

* поддерживать списки сообщений. Каждое свое состояние агент будет возвращать в виде сообщений, поэтому модель должна хорошо работать со списками сообщений.
* предоставлять интерфейсы вызова функций, аналогичные моделям OpenAI.


```python
from langchain_openai import ChatOpenAI
from langgraph.checkpoint import MemorySaver
=======
from langchain_core.messages import HumanMessage
from langchain_anthropic import ChatAnthropic
from langchain_core.tools import tool
from langgraph.checkpoint.memory import MemorySaver
>>>>>>> 8850e8a3
from langgraph.graph import END, StateGraph, MessagesState
from langgraph.prebuilt import ToolNode

# Параметр streaming=True включает потоковую передачу токенов
# Подробнее в разделе Потоковая передача.
model = ChatOpenAI(temperature=0, streaming=True)
```

<<<<<<< HEAD
После подключения убедитесь, что модель знает, какие инструменты доступны ей.
Для этого преобразуйте инструменты GigaGraph в формат OpenAI-функций и привяжите их к классу модели.

```python
model = model.bind_tools(tools)
```

### Определите состояние агента

Основным графом `gigagraph` является `StatefulGraph`.
Этот граф параметризован объектом состояния, который он передает каждой вершине.
В свою очередь каждая вершина возвращает операции для обновления состояния.
Операции могут либо задавать (SET) определенные атрибуты состояния (например, переписывать существующие значения), либо добавлять ()ADD данные к существующим атрибутам.
Будет операция задавать или добавлять данные, определяется аннотациями объекта состояния, который используется для создания графа.

В приведенном примере отслеживаемое состояние представлено в виде списка сообщений.
Поэтому нужно чтобы каждая вершина добавляла сообщения в список.

Для этого используйте `TypedDict` с одним ключом (`messages`) и аннотацией, указывающей на то, что в атрибут `messages` можно только добавлять данные.

```python
from typing import TypedDict, Annotated

def add_messages(left: list, right: list):
    """Add-don't-overwrite."""
    return left + right

class AgentState(TypedDict):
    # The `add_messages` function within the annotation defines
    # *how* updates should be merged into the state.
    messages: Annotated[list, add_messages]
```

### Определите вершины графа

Теперь нужно определить несколько разных вершин графа.
В `langgraph` вершина может быть представлена в виде функции или [исполняемого интерфейса](https://python.langchain.com/docs/expression_language/).
Для описываемого примера понадобятся две основных вершины:

* Агент, который принимает решения когда и какие действия нужно выполнять.
* Функция для вызова инструментов. Если агент решает совершить действие, эта вершина его выполнит.

Также нужно определить ребра графа.
Часть ребер могут зависеть от условий (*условные ребра*).
Это связанно с тем, что в зависимости от вывода вершины могут быть реализованы различные пути развития событий.
При этом неизвестно какой путь будет выбран до момента обращения к вершине.
Какой путь выбрать LLM решает самостоятельно.

Разница между обычным и условным ребром графа:

* В случае условного ребра, после вызова агента:

  * если агент решает предпринять действие, нужно вызвать функцию для обращения к инструментам;
  * если агент решает, что действие завершено, операции должны быть прекращены.

* В случае обычного ребра после обращения к инструментам, нужно всегда возвращаться к агенту, чтобы он определил дальнейшие действия.


Определите вершины и функцию, которая будет решать какое из условных ребер выполнять.
=======
# Define the tools for the agent to use
@tool
def search(query: str):
    """Call to surf the web."""
    # This is a placeholder, but don't tell the LLM that...
    if "sf" in query.lower() or "san francisco" in query.lower():
        return "It's 60 degrees and foggy."
    return "It's 90 degrees and sunny."


tools = [search]

tool_node = ToolNode(tools)
>>>>>>> 8850e8a3

model = ChatAnthropic(model="claude-3-5-sonnet-20240620", temperature=0).bind_tools(tools)

# Задайте функцию, которая определяет нужно продолжать или нет
def should_continue(state):
    messages = state['messages']
    last_message = messages[-1]
    # Приложение останавливается, если нет вызова функции
    if "function_call" not in last_message.additional_kwargs:
        return "end"
    # В противном случае выполнение продолжается
    else:
        return "continue"

# Задайте функцию, которая будет обращаться к модели
def call_model(state):
    messages = state['messages']
    response = model.invoke(messages)
    # Возвращается список, который будет добавлен к существующему списку сообщений
    return {"messages": [response]}

# Задайте функцию, которая будет вызывать инструменты
def call_tool(state):
    messages = state['messages']
    # Благодаря условию continue
    # приложение знает, что последнее сообщение содержит вызов функции
    last_message = messages[-1]
    # Создание ToolInvocation из function_call
    action = ToolInvocation(
        tool=last_message.additional_kwargs["function_call"]["name"],
        tool_input=json.loads(last_message.additional_kwargs["function_call"]["arguments"]),
    )
    # Вызов tool_executor и получение ответа
    response = tool_executor.invoke(action)
    # Использование ответа для создания сообщения FunctionMessage
    function_message = FunctionMessage(content=str(response), name=action.tool)
    # Возвращение списка, который будет добавлен к существующему списку сообщений
    return {"messages": [function_message]}
```

### Определите граф

```python
from langgraph.graph import StateGraph, END
# Задайте новый граф
workflow = StateGraph(AgentState)

# Задайте две вершины, которые будут работать в цикле
workflow.add_node("agent", call_model)
workflow.add_node("tools", tool_node)

# Задайте точку входа `agent`
# Точка входа указывает вершину, котора будет вызвана в первую очередь
workflow.set_entry_point("agent")

# Создайте условное ребро
workflow.add_conditional_edges(
    # Определите начальную вершину. В этом примере используется вершина `agent`.
    # Это задает ребра, которые будут использованы после вызова вершины `agent`.
    "agent",
    # Передайте функцию, которая определяет какую вершину вызвать дальше.
    should_continue,
    # Передайте структуру (map), в которой ключами будут строки, а значениями другие вершины.
    # END — зарезервированная вершна, указываящая на то, что граф должен завершиться.
    # После вызова `should_continue` вывод функции сравнивается с ключами в структуре.
    # После чего вызывается соотвествующая выводу вершина.
    {
        # If `tools`, then we call the tool node.
        # Если значение `tools`, вызывается вершина, ответственная за обращение к интрсументам.
        "continue": "action",
        # В противном случае граф заканчивается.
        "end": END
    }
)

# Добавьте обычное ребро, соединяющее вершины `tools` и `agent`.
# Ребро задает путь при котором после вызова вершины `tools`, вызывается вершина `agent`.
workflow.add_edge('action', 'agent')

# Скомпилируйте все предыдущие этапы в исполняемый интерфейс GigaChain.
# Теперь граф можно использовать также, как и другие исполняемые интерфейсы.
app = workflow.compile()
```

### Использование

Скомпилированный исполняемый интерфейс принимает на вход список сообщений:

```python
from langchain_core.messages import HumanMessage

inputs = {"messages": [HumanMessage(content="what is the weather in sf")]}
app.invoke(inputs)
```

Работа интерфейса занимает некоторое время.
Чтобы наблюдать за результатом работы в прямом эфире, вы можете включить потоковую передачу.

## Потоковая передача

GigaGraph поддерживает несколько разных способов потоковой передачи.

### Потоковая передача вывода вершины

GigaGraph предоставляет возможность потоковой передачи результата вызова каждой из вершин графа по мере обращения к ним.

```python
inputs = {"messages": [HumanMessage(content="what is the weather in sf")]}
for output in app.stream(inputs):
    # stream() возвращает словари с парами `Вершина графа — вывод`
    for key, value in output.items():
        print(f"Output from node '{key}':")
        print("---")
        print(value)
    print("\n---\n")
```

```
"Based on the search results, I can tell you that the current weather in San Francisco is:\n\nTemperature: 60 degrees Fahrenheit\nConditions: Foggy\n\nSan Francisco is known for its microclimates and frequent fog, especially during the summer months. The temperature of 60°F (about 15.5°C) is quite typical for the city, which tends to have mild temperatures year-round. The fog, often referred to as "Karl the Fog" by locals, is a characteristic feature of San Francisco\'s weather, particularly in the mornings and evenings.\n\nIs there anything else you\'d like to know about the weather in San Francisco or any other location?"
```

### Потоковая передача токенов модели

Библиотека дает доступ к потоковой передачи токенов модели по мере их возникновения на каждой из вершин.
В приведенном примере только вершина `agent` может возвращать токены модели.
Для работы этой функциональность нужно чтобы модель поддерживала работу в режиме потоковой передачи токенов.

```python
final_state = app.invoke(
    {"messages": [HumanMessage(content="what about ny")]},
    config={"configurable": {"thread_id": 42}}
)
final_state["messages"][-1].content
```

```
"Based on the search results, I can tell you that the current weather in New York City is:\n\nTemperature: 90 degrees Fahrenheit (approximately 32.2 degrees Celsius)\nConditions: Sunny\n\nThis weather is quite different from what we just saw in San Francisco. New York is experiencing much warmer temperatures right now. Here are a few points to note:\n\n1. The temperature of 90°F is quite hot, typical of summer weather in New York City.\n2. The sunny conditions suggest clear skies, which is great for outdoor activities but also means it might feel even hotter due to direct sunlight.\n3. This kind of weather in New York often comes with high humidity, which can make it feel even warmer than the actual temperature suggests.\n\nIt's interesting to see the stark contrast between San Francisco's mild, foggy weather and New York's hot, sunny conditions. This difference illustrates how varied weather can be across different parts of the United States, even on the same day.\n\nIs there anything else you'd like to know about the weather in New York or any other location?"
```

## Область применения

Используйте библиотеку если вам нужна поддержка циклов.

<<<<<<< HEAD
Если обычной работы с цепочками для решения ваших задач достаточно, используйте основные возможности [LangChain Expression Language](https://python.langchain.com/docs/expression_language/).
=======
    - we use `ChatAnthropic` as our LLM. **NOTE:** we need make sure the model knows that it has these tools available to call. We can do this by converting the LangChain tools into the format for OpenAI tool calling using the `.bind_tools()` method.
    - we define the tools we want to use - a search tool in our case. It is really easy to create your own tools - see documentation here on how to do that [here](https://python.langchain.com/docs/modules/agents/tools/custom_tools).
   </details>
>>>>>>> 8850e8a3

## How-to Guides

These guides show how to use LangGraph in particular ways.

### Async

If you are running LangGraph in async workflows, you may want to create the nodes to be async by default.
For a walkthrough on how to do that, see [this documentation](https://github.com/langchain-ai/langgraph/blob/main/examples/async.ipynb)

### Streaming Tokens

Sometimes language models take a while to respond and you may want to stream tokens to end users.
For a guide on how to do this, see [this documentation](https://github.com/langchain-ai/langgraph/blob/main/examples/streaming-tokens.ipynb)

### Persistence

LangGraph comes with built-in persistence, allowing you to save the state of the graph at point and resume from there.
For a walkthrough on how to do that, see [this documentation](https://github.com/langchain-ai/langgraph/blob/main/examples/persistence.ipynb)

### Human-in-the-loop

LangGraph comes with built-in support for human-in-the-loop workflows. This is useful when you want to have a human review the current state before proceeding to a particular node.
For a walkthrough on how to do that, see [this documentation](https://github.com/langchain-ai/langgraph/blob/main/examples/human-in-the-loop.ipynb)

### Visualizing the graph

Agents you create with LangGraph can be complex. In order to make it easier to understand what is happening under the hood, we've added methods to print out and visualize the graph.
This can create both ascii art and pngs.
For a walkthrough on how to do that, see [this documentation](https://github.com/langchain-ai/langgraph/blob/main/examples/visualization.ipynb)

### "Time Travel"

With "time travel" functionality you can jump to any point in the graph execution, modify the state, and rerun from there.
This is useful for both debugging workflows, as well as end user-facing workflows to allow them to correct the state.
For a walkthrough on how to do that, see [this documentation](https://github.com/langchain-ai/langgraph/blob/main/examples/time-travel.ipynb)


## Примеры

### ChatAgentExecutor: with function calling

### Исполнитель чат-агента с возможностью вызывать функции

Пример приложения-исполнителя принимает на вход список сообщений и также возвращает список сообщений на выходе.
Состояние агента также представлено в виде списка сообщений.
Представленный пример использует вызов функций OpenAI.


- [Getting Started Notebook](https://github.com/langchain-ai/langgraph/blob/main/examples/chat_agent_executor_with_function_calling/base.ipynb). Базовый пример, демонстрирующий пошаговое создание приложения исполнителя агентов.
- [High Level Entrypoint](https://github.com/langchain-ai/langgraph/blob/main/examples/chat_agent_executor_with_function_calling/high-level.ipynb). Пример демонстрирует как можно использовать высокоуровневую точку входа для исполнителя чат-агента.

**Вариации примеров**

We also have a lot of examples highlighting how to slightly modify the base chat agent executor. These all build off the [getting started notebook](https://github.com/langchain-ai/langgraph/blob/main/examples/chat_agent_executor_with_function_calling/base.ipynb) so it is recommended you start with that first.

- [Human-in-the-loop](https://github.com/langchain-ai/langgraph/blob/main/examples/chat_agent_executor_with_function_calling/human-in-the-loop.ipynb). Пример демонстрирует как реализовать подход «человек-в-цикле».
- [Принудительный вызов инструмента](https://github.com/langchain-ai/langgraph/blob/main/examples/chat_agent_executor_with_function_calling/force-calling-a-tool-first.ipynb). Пример демонстрирует как всегда вызывать определенный инструмент в первую очередь.
- [Ответ в заданном формате](https://github.com/langchain-ai/langgraph/blob/main/examples/chat_agent_executor_with_function_calling/respond-in-format.ipynb). Пример демонстрирует, как принудительно получить ответ агента в заданном формате.
- [Динамический вывод результата использования инструмента](https://github.com/langchain-ai/langgraph/blob/main/examples/chat_agent_executor_with_function_calling/dynamically-returning-directly.ipynb). Пример демонстрирует, как агент может самостоятельно решать возвращать результат использования инструмента пользователю или нет.
- [Управление этапами работы агента](https://github.com/langchain-ai/langgraph/blob/main/examples/chat_agent_executor_with_function_calling/managing-agent-steps.ipynb). Пример демонстрирует, как можно более детально управлять промежуточными этапами работы агента.

### Исполнители агентов

Примеры приложений-исполнителей, использующих агенты LangChain.

- [Getting Started Notebook](https://github.com/langchain-ai/langgraph/blob/main/examples/agent_executor/base.ipynb). Базовый пример, демонстрирующий пошаговое создание приложения исполнителя агентов.
- [High Level Entrypoint](https://github.com/langchain-ai/langgraph/blob/main/examples/agent_executor/high-level.ipynb). Пример демонстрирует как можно использовать высокоуровневую точку входа для исполнителя чат-агента.

**Вариации примеров**

Примеры небольших изменений, которые можно сделать при разработке исполнителя чат-агента.
Приведенные вариации основаны на примере [Getting Started Notebook](https://github.com/langchain-ai/langgraph/blob/main/examples/agent_executor/base.ipynb).

- [Human-in-the-loop](https://github.com/langchain-ai/langgraph/blob/main/examples/agent_executor/human-in-the-loop.ipynb). Пример демонстрирует как реализовать подход «человек-в-цикле».
- [Принудительный вызов инструмента](https://github.com/langchain-ai/langgraph/blob/main/examples/agent_executor/force-calling-a-tool-first.ipynb). Пример демонстрирует как всегда вызывать определенный инструмент в первую очередь.
- [Управление этапами работы агента](https://github.com/langchain-ai/langgraph/blob/main/examples/agent_executor/managing-agent-steps.ipynb). Пример демонстрирует, как можно более детально управлять промежуточными этапами работы агента.

### Planning Agent Examples

The following notebooks implement agent architectures prototypical of the "plan-and-execute" style, where an LLM planner decomposes a user request into a program, an executor executes the program, and an LLM synthesizes a response (and/or dynamically replans) based on the program outputs.

- [Plan-and-execute](https://github.com/langchain-ai/langgraph/blob/main/examples/plan-and-execute/plan-and-execute.ipynb): a simple agent with a **planner** that generates a multi-step task list, an **executor** that invokes the tools in the plan, and a **replanner** that responds or generates an updated plan. Based on the [Plan-and-solve](https://arxiv.org/abs/2305.04091) paper by Wang, et. al.
- [Reasoning without Observation](https://github.com/langchain-ai/langgraph/blob/main/examples/rewoo/rewoo.ipynb): planner generates a task list whose observations are saved as **variables**. Variables can be used in subsequent tasks to reduce the need for further re-planning. Based on the [ReWOO](https://arxiv.org/abs/2305.18323) paper by Xu, et. al.
- [LLMCompiler](https://github.com/langchain-ai/langgraph/blob/main/examples/llm-compiler/LLMCompiler.ipynb): planner generates a **DAG** of tasks with variable responses. Tasks are **streamed** and executed eagerly to minimize tool execution runtime. Based on the [paper](https://arxiv.org/abs/2312.04511) by Kim, et. al.

### Reflection / Self-Critique

When output quality is a major concern, it's common to incorporate some combination of self-critique or reflection and external validation to refine your system's outputs. The following examples demonstrate research that implement this type of design.

- [Basic Reflection](./examples/reflection/reflection.ipynb): add a simple "reflect" step in your graph to prompt your system to revise its outputs.
- [Reflexion](./examples/reflexion/reflexion.ipynb): critique missing and superflous aspects of the agent's response to guide subsequent steps. Based on [Reflexion](https://arxiv.org/abs/2303.11366), by Shinn, et. al.
- [Giga Reflexion](./examples/reflexion_giga/reflexion.ipynb): реализация Reflexion на GigaChat
- [Language Agent Tree Search](./examples/lats/lats.ipynb): execute multiple agents in parallel, using reflection and environmental rewards to drive a Monte Carlo Tree Search. Based on [LATS](https://arxiv.org/abs/2310.04406/LanguageAgentTreeSearch/), by Zhou, et. al.

### Multi-agent Examples
### Примеры с несколькими агентами

- [Совместная работа нескольких агентов](https://github.com/langchain-ai/langgraph/blob/main/examples/multi_agent/multi-agent-collaboration.ipynb). Пример демонстрирует как создать двух агентов, которые работают вместе для решения задачи.
- [Несколько агентов с «руководителем»](https://github.com/langchain-ai/langgraph/blob/main/examples/multi_agent/agent_supervisor.ipynb). Пример демонстрирует как организовать работу агентов используя LLM в роли «руководителя», который решает как распределять работу.
- [Иерархичные команды агентов](https://github.com/langchain-ai/langgraph/blob/main/examples/multi_agent/hierarchical_agent_teams.ipynb): пример демонстрирует как организовать «команды» агентов, которые будут взаимодействовать для решения задачи, в виде вложенных графов.

### Симуляция для оценки чат-бота

Оценка работы чат-бота в многоэтапных сценариях может вызывать трудности. Для решения таких задач вы можете использовать симуляции.

- [Оценка чат-бота с помощью симуляции взаимодействия нескольких агентов.](https://github.com/langchain-ai/langgraph/blob/main/examples/chatbot-simulation-evaluation/agent-simulation-evaluation.ipynb). В примере показано как симулировать диалог «виртуального пользователя» с чат-ботом.

### Асинхронная работа

При работе с асинхронными процессами вам может потребоваться создать с помощью GigaGraph граф с вершинами, которые будут асинхронными по умолчанию.
[Пример](https://github.com/langchain-ai/langgraph/blob/main/examples/async.ipynb).

- [Chat bot evaluation as multi-agent simulation](https://github.com/langchain-ai/langgraph/blob/main/examples/chatbot-simulation-evaluation/agent-simulation-evaluation.ipynb): how to simulate a dialogue between a "virtual user" and your chat bot
- [Evaluating over a dataset](./examples/chatbot-simulation-evaluation/langsmith-agent-simulation-evaluation.ipynb): benchmark your assistant over a LangSmith dataset, which tasks a simulated customer to red-team your chat bot.

Ответ модели может занимать продолжительное время и вам может потребоваться на лету отображать пользователям результат работы модели.
[Пример](https://github.com/langchain-ai/langgraph/blob/main/examples/streaming-tokens.ipynb).

### Устойчивость

GigaGraph позволяет сохранять состояние графа в определенный момент времени и потом возобновлять работу с этого состояния.
[Пример](https://github.com/langchain-ai/langgraph/blob/main/examples/persistence.ipynb).

### Человек-в-цикле

GigaGraph поддерживает процесс, при котором необходимо участие человека, проверяющего текущее состояние графа перед переходом к следующей вершине.
Пример такого подхода — в [документации](https://github.com/langchain-ai/langgraph/blob/main/examples/human-in-the-loop.ipynb).

## Справка

GigaGraph предоставляет доступ к нескольким новым интерфейсам.

### StateGraph

Основная точка входа — класс `StateGraph`.

```python
from langgraph.graph import StateGraph
```

Класс ответственный за создание графа.
Этот граф параметризован объектом состояния, который он передает каждой вершине.

#### `__init__`

```python
    def __init__(self, schema: Type[Any]) -> None:
```

При создании графа нужно передать схему состояния.
Каждая вершина будет возращать операции для обновления этого состояния.
Операции могут либо задавать (SET) определенные атрибуты состояния (например, переписывать существующие значения), либо добавлять ()ADD данные к существующим атрибутам.
Будет операция задавать или добавлять данные, определяется аннотациями объекта состояния, который используется для создания графа.

Схему состояния рекомендуется задавать с помощью типизированного словаря: `from typing import TypedDict`

После создания схемы вы можете аннотировать атрибуты с помощью `from typing imoport Annotated`.
Сейчас поддерживается только одна аннотация — `import operator; operator.add`.
Аннотация указывает, что каждая вершина, которая возвращает этот атрибут добавляет новые данные к существующему значению.

Пример состояния:

## Documentation

class AgentState(TypedDict):
   # Входная строка
   input: str
   # The outcome of a given call to the agent
   # Needs `None` as a valid type, since this is what this will start as
   # Результат вызова агента
   # Должен принимать `None` в качестве валидного типа, так как это начальное значение
   agent_outcome: Union[AgentAction, AgentFinish, None]
   # Список действий и соответвтующих шагов
   # Аннотация `operator.add` указывает что состояние должно дополняться (ADD) новыми данными,
   # а не перезаписываться
   intermediate_steps: Annotated[list[tuple[AgentAction, str]], operator.add]

```

Пример использования:

```python
# Инициализируйте StateGraph с помощью состояния AgentState
graph = StateGraph(AgentState)
# Создайте вершины и ребра
...
# Скомпилируйте граф
app = graph.compile()

# На вход должен передаваться словарь, так как состояние создано как TypedDict
inputs = {
   # Пример входный данныъ
   "input": "hi"
   # Предположим, что `agent_outcome` задается графом как некоторая точка
   # Передавать значение не нужно, по умолчанию оно будет None
   # Предположим, что граф со временем наполняет `intermediate_steps`
   # Передавать значение не нужно, по умолчанию список будет пустым
   # Список `intermediate_steps` будет представлен в виде пустого списка, а не None потому,
   # что он аннотирован с помощью `operator.add`
}
```

#### `.add_node`

```python
    def add_node(self, key: str, action: RunnableLike) -> None:
```

This method adds a node to the graph.
Добавляет вершину графа.
Принимает два параметра:

* `key` — Уникальная строка с названием вершины.
* `action` — действие, которое выполняется при вызове вершины. Выражается в виде функции или исполняемого интерфейса.

#### `.add_edge`

```python
    def add_edge(self, start_key: str, end_key: str) -> None:
```

Создает ребро графа, соединяющее начальную и конечную вершины.
Вывод начальной вершины передается в конечную.
Принимает два параметра:

- `start_key` — строка с названием начальной вершины. Название вершины должно быть зарегистрировано в графе.
- `end_key` — строка с названием конечной вершины. Название вершины должно быть зарегистрировано в графе.

#### `.add_conditional_edges`

```python
    def add_conditional_edges(
        self,
        start_key: str,
        condition: Callable[..., str],
        conditional_edge_mapping: Dict[str, str],
    ) -> None:
```

Создает условное ребро.
Позволяет задавать пути развития событий в зависимости от результата вызова начальной вершины.
Принимает три параметра:

- `start_key` — строка с названием начальной вершины. Название вершины должно быть зарегистрировано в графе.
- `condition` — функция, которая вызывается для определения пути развития событий. На вход принимает результат вызова начальной вершины. Возвращает строку, зарегистрированную в структуре `conditional_edge_mapping`, которая указывает в соответствии с каким ребром будут развиваться события.
- `conditional_edge_mapping` — структура (map) строка-строка. В качестве ключа задается название ребра, которое может вернуть `condition`. В качестве значения задается вершина, которые будет вызваны если `condition` вернет соответствующее название ребра.

#### `.set_entry_point`

```python
    def set_entry_point(self, key: str) -> None:
```
Точка входа в граф.
Задает вершину, которая будет вызвана в самом начале.
Принимает один параметр:

- `key` — название вершины, которую нужно вызывать в первую очередь.

#### `.set_conditional_entry_point`

```python
    def set_conditional_entry_point(
        self,
        condition: Callable[..., str],
        conditional_edge_mapping: Optional[Dict[str, str]] = None,
    ) -> None:
```

This method adds a conditional entry point.
What this means is that when the graph is called, it will call the `condition` Callable to decide what node to enter into first.

- `condition`: A function to call to decide what to do next. The input will be the input to the graph. It should return a string that is present in `conditional_edge_mapping` and represents the edge to take.
- `conditional_edge_mapping`: A mapping of string to string. The keys should be strings that may be returned by `condition`. The values should be the downstream node to call if that condition is returned.

#### `.set_finish_point`

```python
    def set_finish_point(self, key: str) -> None:
```

This is the exit point of the graph.
When this node is called, the results will be the final result from the graph.
It only has one argument:

Точка выхода из графа.
При вызове заданной вершины, результат ее работы будет итоговым для графа.
Принимает один параметр:

- `key` — название вершины, результат вызова который будет считаться итоговым результатом работы графа.

Вершину не нужно вызывать если на предыдущих шагах графа было создано ребро (условное или обычное) ведущее к зарезервированной вершине `END`.

### Graph

```python
from langgraph.graph import Graph

graph = Graph()
```

Класс предоставляет доступ к интерфейсу `StateGraph`, но отличается тем, что объект состояния не обновляется со временем, а класс передает все состояние целиком на каждом этапе.
Это означает, что данные, которые возвращаются в результате работы одной вершины, передаются на вход при вызове другой вершины в исходном состоянии.

### `END`

```python
from langgraph.graph import END
```

This is a special node representing the end of the graph.
This means that anything passed to this node will be the final output of the graph.
It can be used in two places:

Зарезервированная вершина указывающая на завершение работы графа.
Все данные, которые передаются вершине при вызове будут считаться результатом работы графа.
Вершину можно использовать в двух случая:

- В качестве ключа `end_key` в `add_edge`.
- В качестве значения в структуре `conditional_edge_mapping`, передаваемой `add_conditional_edges`.

## Готовые примеры

Представленные примеры содержат несколько методов, облегчающих работу с распространенными, готовыми графами и компонентами.

### ToolExecutor

```python
from langgraph.prebuilt import ToolExecutor
```

Вспомогательный класс для вызова инструментов.
В качестве параметров класс принимает список инструментов.

```python
tools = [...]
tool_executor = ToolExecutor(tools)
```

После инициализации класс дает доступ к [исполняемому интерфейсу](https://python.langchain.com/docs/expression_language/interface).
Используйте класс для вызова инструментов. Передайте [AgentAction](https://python.langchain.com/docs/modules/agents/concepts#agentaction) для автоматического определения подходящего инструмента и входных данных.

### chat_agent_executor.create_function_calling_executor

```python
from langgraph.prebuilt import chat_agent_executor
```

Вспомогательная функция для создания графа, который работает с генеративной моделью и может вызывать функции.
Для использования функции передайте на вход модель и список инструментов.
Модель должна поддерживать интерфейс вызова функций аналогичный OpenAI.

```python
from langchain_openai import ChatOpenAI
from langchain_community.tools.tavily_search import TavilySearchResults
from langgraph.prebuilt import chat_agent_executor
from langchain_core.messages import HumanMessage

tools = [TavilySearchResults(max_results=1)]
model = ChatOpenAI()

app = chat_agent_executor.create_function_calling_executor(model, tools)

inputs = {"messages": [HumanMessage(content="какая погода в саратове")]}
for s in app.stream(inputs):
    print(list(s.values())[0])
    print("----")
```

### chat_agent_executor.create_tool_calling_executor

```python
from langgraph.prebuilt import chat_agent_executor
```

This is a helper function for creating a graph that works with a chat model that utilizes tool calling.
Can be created by passing in a model and a list of tools.
The model must be one that supports OpenAI tool calling.

```python
from langchain_openai import ChatOpenAI
from langchain_community.tools.tavily_search import TavilySearchResults
from langgraph.prebuilt import chat_agent_executor
from langchain_core.messages import HumanMessage

tools = [TavilySearchResults(max_results=1)]
model = ChatOpenAI()

app = chat_agent_executor.create_tool_calling_executor(model, tools)

inputs = {"messages": [HumanMessage(content="what is the weather in sf")]}
for s in app.stream(inputs):
    print(list(s.values())[0])
    print("----")
```

### create_agent_executor

```python
from langgraph.prebuilt import create_agent_executor
```

Вспомогательная функция для работы с [агентами LangChain](https://python.langchain.com/docs/modules/agents/).
Для использования функции передайте на вход агента и список инструментов.

```python
from langgraph.prebuilt import create_agent_executor
from langchain_openai import ChatOpenAI
from langchain import hub
from langchain.agents import create_openai_functions_agent
from langchain_community.tools.tavily_search import TavilySearchResults

tools = [TavilySearchResults(max_results=1)]

# Подключите шаблон промпта. Вы можете выбрать любой шаблон
prompt = hub.pull("hwchase17/openai-functions-agent")

# Выберите модель, с которой будет работать агент
llm = ChatOpenAI(model="gpt-3.5-turbo-1106")

# Создайте агента OpenAI Functions
agent_runnable = create_openai_functions_agent(llm, tools, prompt)

app = create_agent_executor(agent_runnable, tools)

inputs = {"input": "what is the weather in sf", "chat_history": []}
for s in app.stream(inputs):
    print(list(s.values())[0])
    print("----")
```<|MERGE_RESOLUTION|>--- conflicted
+++ resolved
@@ -1,28 +1,14 @@
 # GigaGraph
 
-<<<<<<< HEAD
 ⚡ Разработка AI-агентов в виде графов ⚡
-=======
-![Version](https://img.shields.io/pypi/v/langgraph)
-[![Downloads](https://static.pepy.tech/badge/langgraph/month)](https://pepy.tech/project/langgraph)
-[![Open Issues](https://img.shields.io/github/issues-raw/langchain-ai/langgraph)](https://github.com/langchain-ai/langgraph/issues)
-[![Docs](https://img.shields.io/badge/docs-latest-blue)](https://langchain-ai.github.io/langgraph/)
->>>>>>> 8850e8a3
 
 ## Описание
 
 GigaGraph — это библиотека, дающая возможность работать с LLM (большие языковые модели) для создания приложений, которые используют множество взаимодействующих цепочек (акторов) и сохраняют данные о состоянии.
 Так как в основе GigaGraph лежит [GigaChain](https://github.com/ai-forever/gigachain), предполагается совместное использование обоих библиотек.
 
-<<<<<<< HEAD
 Основной сценарий использования GigaGraph — добавление циклов в приложения с LLM. Для этого библиотека добавляет в [LangChain Expression Language](https://python.langchain.com/docs/expression_language/) возможность работать с множеством цепочек на каждой из итераций вычислительного цикла.
 Использование циклов позволяет реализовать поведение агента, когда приложению нужно многократно вызывать LLM и спрашивать, какое действие нужно выполнить следующим.
-=======
-> [!TIP]
-> Looking to deploy your LangGraph application? [Join the waitlist](https://www.langchain.com/langgraph-cloud-beta) for [LangGraph Cloud](https://langchain-ai.github.io/langgraph/cloud/), our managed service for deploying and hosting LangGraph applications.
-
-## Overview
->>>>>>> 8850e8a3
 
 Следует отметить, что GigaGraph не предназначена для создания *DAG* (ориентированного ациклического графа).
 Для решения этой задачи используйте стандартные возможности LangChain Expression Language.
@@ -50,7 +36,6 @@
 Ниже приводится пример разработки агента, использующего несколько моделей и вызов функций.
 Агент отображает каждое свое состояние в виде отдельных сообщений в списке
 
-<<<<<<< HEAD
 Для работы агента потребуется установить некоторые пакеты GigaChain и использовать в качестве демонстрации сервис [Tavily](https://app.tavily.com/sign-in):
 
 State in LangGraph can be pretty general, but to keep things simpler to start, we'll show off an example where the graph's state is limited to a list of chat messages using the built-in `MessageGraph` class. This is convenient when using LangGraph with LangChain chat models because we can directly return chat model output.
@@ -84,12 +69,6 @@
 graph.set_entry_point("oracle")
 
 runnable = graph.compile()
-=======
-Let's take a look at a simple example of an agent that can use a search tool.
-
-```shell
-pip install langchain-anthropic
->>>>>>> 8850e8a3
 ```
 
 Let's run it!
@@ -258,7 +237,6 @@
 
 ### Подготовьте инструменты
 
-<<<<<<< HEAD
 В первую очередь определите инструменты (`tools`), которые будет использовать приложение.
 В качестве примера в этом разделе используется поиск, встроенный в Tavily, но вы также можете использовать собственные инструменты.
 Подробнее об том как создавать свои инструменты — в [документации](https://python.langchain.com/docs/modules/agents/tools/custom_tools).
@@ -291,12 +269,6 @@
 ```python
 from langchain_openai import ChatOpenAI
 from langgraph.checkpoint import MemorySaver
-=======
-from langchain_core.messages import HumanMessage
-from langchain_anthropic import ChatAnthropic
-from langchain_core.tools import tool
-from langgraph.checkpoint.memory import MemorySaver
->>>>>>> 8850e8a3
 from langgraph.graph import END, StateGraph, MessagesState
 from langgraph.prebuilt import ToolNode
 
@@ -305,7 +277,6 @@
 model = ChatOpenAI(temperature=0, streaming=True)
 ```
 
-<<<<<<< HEAD
 После подключения убедитесь, что модель знает, какие инструменты доступны ей.
 Для этого преобразуйте инструменты GigaGraph в формат OpenAI-функций и привяжите их к классу модели.
 
@@ -365,21 +336,6 @@
 
 
 Определите вершины и функцию, которая будет решать какое из условных ребер выполнять.
-=======
-# Define the tools for the agent to use
-@tool
-def search(query: str):
-    """Call to surf the web."""
-    # This is a placeholder, but don't tell the LLM that...
-    if "sf" in query.lower() or "san francisco" in query.lower():
-        return "It's 60 degrees and foggy."
-    return "It's 90 degrees and sunny."
-
-
-tools = [search]
-
-tool_node = ToolNode(tools)
->>>>>>> 8850e8a3
 
 model = ChatAnthropic(model="claude-3-5-sonnet-20240620", temperature=0).bind_tools(tools)
 
@@ -523,13 +479,7 @@
 
 Используйте библиотеку если вам нужна поддержка циклов.
 
-<<<<<<< HEAD
 Если обычной работы с цепочками для решения ваших задач достаточно, используйте основные возможности [LangChain Expression Language](https://python.langchain.com/docs/expression_language/).
-=======
-    - we use `ChatAnthropic` as our LLM. **NOTE:** we need make sure the model knows that it has these tools available to call. We can do this by converting the LangChain tools into the format for OpenAI tool calling using the `.bind_tools()` method.
-    - we define the tools we want to use - a search tool in our case. It is really easy to create your own tools - see documentation here on how to do that [here](https://python.langchain.com/docs/modules/agents/tools/custom_tools).
-   </details>
->>>>>>> 8850e8a3
 
 ## How-to Guides
 
