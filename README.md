--- conflicted
+++ resolved
@@ -1,21 +1,12 @@
 # GigaGraph
 
-<<<<<<< HEAD
 ⚡ Разработка языковых агентов в виде графов ⚡
-=======
-![Version](https://img.shields.io/pypi/v/langgraph)
-[![Downloads](https://static.pepy.tech/badge/langgraph/month)](https://pepy.tech/project/langgraph)
-[![Open Issues](https://img.shields.io/github/issues-raw/langchain-ai/langgraph)](https://github.com/langchain-ai/langgraph/issues)
-[![](https://dcbadge.vercel.app/api/server/6adMQxSpJS?compact=true&style=flat)](https://discord.com/channels/1038097195422978059/1170024642245832774)
-[![Docs](https://img.shields.io/badge/docs-latest-blue)](https://langchain-ai.github.io/langgraph/)
->>>>>>> 3f1e47d5
 
 ## Описание
 
 GigaGraph — это библиотека, дающая возможность работать с LLM (большие языковые модели) для создания приложений, которые используют множество взаимодействующих цепочек (акторов) и сохраняют данные о состоянии.
 Так как в основе GigaGraph лежит [GigaChain](https://github.com/ai-forever/gigachain), предполагается совместное использование обоих библиотек.
 
-<<<<<<< HEAD
 Основной сценарий использования GigaGraph — добавление циклов в приложения с LLM. Для этого библиотека добавляет в [LangChain Expression Language](https://python.langchain.com/docs/expression_language/) возможность работать с множеством цепочек на каждой из итераций вычислительного цикла.
 Использование циклов позволяет реализовать поведение агента, когда приложению нужно многократно вызывать LLM и спрашивать, какое действие нужно выполнить следующим.
 
@@ -23,20 +14,6 @@
 Для решения этой задачи используйте стандартные возможности LangChain Expression Language.
 
 ## Установка
-=======
-[LangGraph](https://langchain-ai.github.io/langgraph/) is a library for building stateful, multi-actor applications with LLMs, used to create agent and multi-agent workflows. Compared to other LLM frameworks, it offers these core benefits: cycles, controllability, and persistence. LangGraph allows you to define flows that involve cycles, essential for most agentic architectures, differentiating it from DAG-based solutions. As a very low-level framework, it provides fine-grained control over both the flow and state of your application, crucial for creating reliable agents. Additionally, LangGraph includes built-in persistence, enabling advanced human-in-the-loop and memory features.
-
-LangGraph is inspired by [Pregel](https://research.google/pubs/pub37252/) and [Apache Beam](https://beam.apache.org/). The public interface draws inspiration from [NetworkX](https://networkx.org/documentation/latest/). LangGraph is built by LangChain Inc, the creators of LangChain, but can be used without LangChain.
-
-### Key Features
-
-- **Cycles and Branching**: Implement loops and conditionals in your apps.
-- **Persistence**: Automatically save state after each step in the graph. Pause and resume the graph execution at any point to support error recovery, human-in-the-loop workflows, time travel and more.
-- **Human-in-the-Loop**: Interrupt graph execution to approve or edit next action planned by the agent.
-- **Streaming Support**: Stream outputs as they are produced by each node (including token streaming).
-- **Integration with LangChain**: LangGraph integrates seamlessly with [LangChain](https://github.com/langchain-ai/langchain/) and [LangSmith](https://docs.smith.langchain.com/) (but does not require them).
-
->>>>>>> 3f1e47d5
 
 Для установки используйте менеджер пакетов pip:
 
@@ -44,18 +21,13 @@
 pip install gigagraph
 ```
 
-<<<<<<< HEAD
 ## Быстрый старт
-=======
-## Example
->>>>>>> 3f1e47d5
 
 Ниже приводится пример разработки агента, использующего несколько моделей и вызов функций.
 Агент отображает каждое свое состояние в виде отдельных сообщений в списке
 
 Для работы агента потребуется установить некоторые пакеты GigaChain и использовать в качестве демонстрации сервис [Tavily](https://app.tavily.com/sign-in):
 
-<<<<<<< HEAD
 State in LangGraph can be pretty general, but to keep things simpler to start, we'll show off an example where the graph's state is limited to a list of chat messages using the built-in `MessageGraph` class. This is convenient when using LangGraph with LangChain chat models because we can directly return chat model output.
 
 First, install the GigaChain OpenAI integration package:
@@ -242,14 +214,6 @@
 
 Также для доступа к OpenAI и Tavily API понадобится задать переменные среды:
 
-=======
-Let's take a look at a simple example of an agent that can search the web using [Tavily Search API](https://tavily.com/).
-
-```shell
-pip install langchain_openai langchain_community
-```
-
->>>>>>> 3f1e47d5
 ```shell
 export OPENAI_API_KEY=sk-...
 export TAVILY_API_KEY=tvly-...
@@ -262,7 +226,6 @@
 export LANGCHAIN_API_KEY=ls__...
 ```
 
-<<<<<<< HEAD
 ### Подготовьте инструменты
 
 В первую очередь определите инструменты (`tools`), которые будет использовать приложение.
@@ -295,19 +258,11 @@
 
 
 ```python
-=======
-```python
-from typing import Annotated, Literal, TypedDict
-
-from langchain_core.messages import HumanMessage
-from langchain_community.tools.tavily_search import TavilySearchResults
->>>>>>> 3f1e47d5
 from langchain_openai import ChatOpenAI
 from langgraph.checkpoint import MemorySaver
 from langgraph.graph import END, StateGraph, MessagesState
 from langgraph.prebuilt import ToolNode
 
-<<<<<<< HEAD
 # Параметр streaming=True включает потоковую передачу токенов
 # Подробнее в разделе Потоковая передача.
 model = ChatOpenAI(temperature=0, streaming=True)
@@ -372,16 +327,9 @@
 
 
 Определите вершины и функцию, которая будет решать какое из условных ребер выполнять.
-=======
-
-# Define the tools for the agent to use
-tools = [TavilySearchResults(max_results=1)]
-tool_node = ToolNode(tools)
->>>>>>> 3f1e47d5
 
 model = ChatOpenAI(temperature=0).bind_tools(tools)
 
-<<<<<<< HEAD
 # Задайте функцию, которая определяет нужно продолжать или нет
 def should_continue(state):
     messages = state['messages']
@@ -392,18 +340,6 @@
     # В противном случае выполнение продолжается
     else:
         return "continue"
-=======
-# Define the function that determines whether to continue or not
-def should_continue(state: AgentState) -> Literal["tools", END]:
-    messages = state['messages']
-    last_message = messages[-1]
-    # If the LLM makes a tool call, then we route to the "tools" node
-    if last_message.tool_calls:
-        return "tools"
-    # Otherwise, we stop (reply to the user)
-    return END
-
->>>>>>> 3f1e47d5
 
 # Задайте функцию, которая будет обращаться к модели
 def call_model(state):
@@ -411,7 +347,6 @@
     response = model.invoke(messages)
     # Возвращается список, который будет добавлен к существующему списку сообщений
     return {"messages": [response]}
-<<<<<<< HEAD
 
 # Задайте функцию, которая будет вызывать инструменты
 def call_tool(state):
@@ -438,12 +373,6 @@
 from langgraph.graph import StateGraph, END
 # Задайте новый граф
 workflow = StateGraph(AgentState)
-=======
-
-
-# Define a new graph
-workflow = StateGraph(MessagesState)
->>>>>>> 3f1e47d5
 
 # Задайте две вершины, которые будут работать в цикле
 workflow.add_node("agent", call_model)
@@ -477,7 +406,6 @@
 # Ребро задает путь при котором после вызова вершины `tools`, вызывается вершина `agent`.
 workflow.add_edge('action', 'agent')
 
-<<<<<<< HEAD
 # Скомпилируйте все предыдущие этапы в исполняемый интерфейс GigaChain.
 # Теперь граф можно использовать также, как и другие исполняемые интерфейсы.
 app = workflow.compile()
@@ -514,38 +442,17 @@
         print("---")
         print(value)
     print("\n---\n")
-=======
-# Initialize memory to persist state between graph runs
-checkpointer = MemorySaver()
-
-# Finally, we compile it!
-# This compiles it into a LangChain Runnable,
-# meaning you can use it as you would any other runnable.
-# Note that we're (optionally) passing the memory when compiling the graph
-app = workflow.compile(checkpointer=checkpointer)
-
-# Use the Runnable
-final_state = app.invoke(
-    {"messages": [HumanMessage(content="what is the weather in sf")]},
-    config={"configurable": {"thread_id": 42}}
-)
-final_state["messages"][-1].content
->>>>>>> 3f1e47d5
 ```
 
 ```
 'The current weather in San Francisco is as follows:\n- Temperature: 60.1°F (15.6°C)\n- Condition: Partly cloudy\n- Wind: 5.6 mph (9.0 kph) from SSW\n- Humidity: 83%\n- Visibility: 9.0 miles (16.0 km)\n- UV Index: 4.0\n\nFor more details, you can visit [Weather API](https://www.weatherapi.com/).'
 ```
 
-<<<<<<< HEAD
 ### Потоковая передача токенов модели
 
 Библиотека дает доступ к потоковой передачи токенов модели по мере их возникновения на каждой из вершин.
 В приведенном примере только вершина `agent` может возвращать токены модели.
 Для работы этой функциональность нужно чтобы модель поддерживала работу в режиме потоковой передачи токенов.
-=======
-Now when we pass the same `"thread_id"`, the conversation context is retained via the saved state (i.e. stored list of messages)
->>>>>>> 3f1e47d5
 
 ```python
 final_state = app.invoke(
@@ -559,7 +466,6 @@
 'The current weather in New York is as follows:\n- Temperature: 20.3°C (68.5°F)\n- Condition: Overcast\n- Wind: 2.2 mph from the north\n- Humidity: 65%\n- Cloud Cover: 100%\n- UV Index: 5.0\n\nFor more details, you can visit [Weather API](https://www.weatherapi.com/).'
 ```
 
-<<<<<<< HEAD
 ## Область применения
 
 Используйте библиотеку если вам нужна поддержка циклов.
@@ -727,64 +633,9 @@
 Аннотация указывает, что каждая вершина, которая возвращает этот атрибут добавляет новые данные к существующему значению.
 
 Пример состояния:
-=======
-### Step-by-step Breakdown:
-
-1. <details>
-    <summary>Initialize the model and tools.</summary>
-
-    - we use `ChatOpenAI` as our LLM. **NOTE:** we need make sure the model knows that it has these tools available to call. We can do this by converting the LangChain tools into the format for OpenAI tool calling using the `.bind_tools()` method.
-    - we define the tools we want to use -- a web search tool in our case. It is really easy to create your own tools - see documentation here on how to do that [here](https://python.langchain.com/docs/modules/agents/tools/custom_tools).
-   </details>
-2. <details>
-    <summary>Initialize graph with state.</summary>
-
-    - we initialize graph (`StateGraph`) by passing state schema (in our case `MessagesState`)
-    - `MessagesState` is a prebuilt state schema that has one attribute -- a list of LangChain `Message` objects, as well as logic for merging the updates from each node into the state
-   </details>
-3. <details>
-    <summary>Define graph nodes.</summary>
-
-    There are two main nodes we need:
-      - The `agent` node: responsible for deciding what (if any) actions to take.
-      - The `tools` node that invokes tools: if the agent decides to take an action, this node will then execute that action.
-   </details>
-4. <details>
-    <summary>Define entry point and graph edges.</summary>
-
-      First, we need to set the entry point for graph execution - `agent` node.
-
-      Then we define one normal and one conditional edge. Conditional edge means that the destination depends on the contents of the graph's state (`MessageState`). In our case, the destination is not known until the agent (LLM) decides.
-
-      - Conditional edge: after the agent is called, we should either:
-        - a. Run tools if the agent said to take an action, OR
-        - b. Finish (respond to the user) if the agent did not ask to run tools
-      - Normal edge: after the tools are invoked, the graph should always return to the agent to decide what to do next
-   </details>
-5. <details>
-    <summary>Compile the graph.</summary>
-
-    - When we compile the graph, we turn it into a LangChain [Runnable](https://python.langchain.com/v0.2/docs/concepts/#runnable-interface), which automatically enables calling `.invoke()`, `.stream()` and `.batch()` with your inputs
-    - We can also optionally pass checkpointer object for persisting state between graph runs, and enabling memory, human-in-the-loop workflows, time travel and more. In our case we use `MemorySaver` - a simple in-memory checkpointer
-    </details>
-6. <details>
-   <summary>Execute the graph.</summary>
-
-    1. LangGraph adds the input message to the internal state, then passes the state to the entrypoint node, `"agent"`.
-    2. The `"agent"` node executes, invoking the chat model.
-    3. The chat model returns an `AIMessage`. LangGraph adds this to the state.
-    4. Graph cycles the following steps until there are no more `tool_calls` on `AIMessage`:
-      - If `AIMessage` has `tool_calls`, `"tools"` node executes
-      - The `"agent"` node executes again and returns `AIMessage`
-    5. Execution progresses to the special `END` value and outputs the final state.
-    And as a result, we get a list of all our chat messages as output.
-   </details>
-
->>>>>>> 3f1e47d5
 
 ## Documentation
 
-<<<<<<< HEAD
 class AgentState(TypedDict):
    # Входная строка
    input: str
@@ -1049,10 +900,4 @@
 for s in app.stream(inputs):
     print(list(s.values())[0])
     print("----")
-```
-=======
-* [Tutorials](https://langchain-ai.github.io/langgraph/tutorials/): Learn to build with LangGraph through guided examples.
-* [How-to Guides](https://langchain-ai.github.io/langgraph/how-tos/): Accomplish specific things within LangGraph, from streaming, to adding memory & persistence, to common design patterns (branching, subgraphs, etc.), these are the place to go if you want to copy and run a specific code snippet.
-* [Conceptual Guides](https://langchain-ai.github.io/langgraph/concepts/): In-depth explanations of the key concepts and principles behind LangGraph, such as nodes, edges, state and more.
-* [API Reference](https://langchain-ai.github.io/langgraph/reference/graphs/): Review important classes and methods, simple examples of how to use the graph and checkpointing APIs, higher-level prebuilt components and more.
->>>>>>> 3f1e47d5
+```