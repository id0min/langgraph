--- conflicted
+++ resolved
@@ -71,11 +71,7 @@
             pytest-check-links \
             GitPython \
             "git+https://${GITHUB_TOKEN}@github.com/langchain-ai/mkdocs-material-insiders.git" \
-<<<<<<< HEAD
-            "git+https://github.com/benjamincburns/markdown-exec.git@cc0d39d737e5ffd4b83d23cd8729d7ea16e363c8"
-=======
-            "git+https://github.com/benjamincburns/markdown-exec.git@10cdd338bfdb1f99705b3a4d06b244f7f185ecae"
->>>>>>> 3397d890
+            "git+https://github.com/benjamincburns/markdown-exec.git@cc0d39d737e5ffd4b83d23cd8729d7ea16e363c8=
 
       - name: Lint Docs
         # This step lints the docs using the existing linting set up.
