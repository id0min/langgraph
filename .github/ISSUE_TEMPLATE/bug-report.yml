--- conflicted
+++ resolved
@@ -1,67 +1,27 @@
-<<<<<<< HEAD
 name: "\U0001F41B Сообщение об ошибке"
 description: Сообщите об ошибке, чтобы улучшить работу GigaChain. Для обратной связи о проблемах с безопасностью воспользуйтесь отдельной формой ниже.
 labels: ["02 Сообщение об ошибке"]
-=======
-name: "\U0001F41B Bug Report"
-description: Report a bug in LangGraph. To report a security issue, please instead use the security option below. For questions, please use the GitHub Discussions.
-labels: ["02 Bug Report"]
->>>>>>> 8850e8a3
 body:
   - type: markdown
     attributes:
       value: >
-<<<<<<< HEAD
 
         Перед тем как сообщить об ошибке, пожалуйста, убедитесь, что вашей проблемы нет среди открытых issue.
 
-=======
-        Thank you for taking the time to file a bug report. 
-        
-        Use this to report bugs in LangChain. 
-        
-        If you're not certain that your issue is due to a bug in LangChain, please use [GitHub Discussions](https://github.com/langchain-ai/langchain/discussions)
-        to ask for help with your issue.
-        
-        Relevant links to check before filing a bug report to see if your issue has already been reported, fixed or
-        if there's another way to solve your problem:
-        
-        [LangGraph documentation](https://langchain-ai.github.io/langgraph/).
-        [LangChain documentation with the integrated search](https://python.langchain.com/docs/get_started/introduction),
-        [GitHub search](https://github.com/langchain-ai/langgraph),
-        [LangChain Github Discussions](https://github.com/langchain-ai/langgraph/discussions),
-        [LangChain Github Issues](https://github.com/langchain-ai/langgraph/issues),
-        [LangChain ChatBot](https://chat.langchain.com/)
-  - type: checkboxes
-    id: checks
-    attributes:
-      label: Checked other resources
-      description: Please confirm and check all the following options.
-      options:
-        - label: I added a very descriptive title to this issue.
-          required: true
-        - label: I searched the [LangGraph](https://langchain-ai.github.io/langgraph/)/LangChain documentation with the integrated search.
-          required: true
-        - label: I used the GitHub search to find a similar question and didn't find it.
-          required: true
-        - label: I am sure that this is a bug in LangGraph/LangChain rather than my code.
-          required: true
-        - label: I am sure this is better as an issue [rather than a GitHub discussion](https://github.com/langchain-ai/langgraph/discussions/new/choose), since this is a LangGraph bug and not a design question.
-          required: true
->>>>>>> 8850e8a3
+        Разработчики стараются своевременно обрабатывать все открытые issue. Тем не менее, если вы считаете, что обнаруженную ошибку нужно рассмотреть с повышенным приоритетом, вы можете уведомить об этом руководителя проекта — @Rai220.
   - type: textarea
-    id: system-info
-    attributes:
-      label: Информация об окружении
-      description: Расскажите об окружении, в котором возникла ошибка.
-      placeholder: Версия GigaChain, версия python, операционная система, ...
+    id: reproduction
     validations:
       required: true
     attributes:
-      label: К кому обратиться?
+      label: Воспроизведение ошибки
       description: |
-        Разработчики стараются своевременно обрабатывать все открытые issue. Тем не менее, если вы считаете, что обнаруженную ошибку нужно рассмотреть с повышенным приоритетом, вы можете уведомить об этом руководителя проекта — @Rai220.
+        Предоставьте [образец кода](https://stackoverflow.com/help/minimal-reproducible-example), при выполнении которого возникает ошибка. Подойдет как ссылка на Colab, так и отдельный фрагмент кода.
+        По возможности, приложите другие примеры кода, сообщения об ошибках и стек трейсы, которые помогут воспроизвести проблему.
 
+        Обратите внимание на корректное [выделение блоков кода с помощью тегов](https://help.github.com/en/github/writing-on-github/creating-and-highlighting-code-blocks#syntax-highlighting).
+
+        Не нужно присылать скриншоты кода. Такие примеры неудобно читать и их нельзя скопировать.
       placeholder: |
         from langgraph.graph import StateGraph
 
@@ -76,32 +36,22 @@
     validations:
       required: false
     attributes:
-      label: Error Message and Stack Trace (if applicable)
+      label: Сообщение об ошибке и трассировка стека (если применимо)
       description: |
-        If you are reporting an error, please include the full error message and stack trace.
+        Если вы хотите сообщить об ощибке, пожалуйста, приложите полное сообщение и трассировку стека.
       placeholder: |
-        Exception + full stack trace
+        Exception + полная трассировка стека
       render: shell
   - type: textarea
     id: description
     attributes:
-      label: Дополнительная информация
-      description: "Ошибка обнаружена при использовании:"
-      options:
-        - label: "Официальных примеров (*notebooks*)/скриптов"
-        - label: "Собственных или доработанных скриптов"
-
+      label: Описание
+      description: |
         Напишите короткое описание того, что вы делаете, какое поведение наблюдаете и какого поведения ожидали.
       placeholder: |
-<<<<<<< HEAD
         * Я пытаюсь использовать `gigachain` чтобы сделать X.
         * Я ожидаю получить Y.
         * Вместо этого происходит Z.
-=======
-        * I'm trying to use the `langgraph` library to do X.
-        * I expect to see Y.
-        * Instead, it does Z.
->>>>>>> 8850e8a3
     validations:
       required: true
   - type: textarea
@@ -110,74 +60,24 @@
       label: Системная информация
       description: |
         Пожалуйста, поделитесь данными о вашем окружении
-        
+
         "pip freeze | grep gigachain" 
         ОС (windows / linux / mac)
         python version
-        
+
         Если вы используете последние версии gigachain-core, приведите резултат вызова команды:
-        
+
         python -m gigachain_core.sys_info
       placeholder: |
-<<<<<<< HEAD
         "pip freeze | grep langchain"
         OC
-=======
-        "pip freeze | grep langgraph"
-        platform
->>>>>>> 8850e8a3
         python version
-        
-        Если вы используете последние версии gigachain-core, приведите резултат вызова команды:
-        
+
+        Если вы используете последние версии gigachain-core, приведите результат вызова команды:
+
         python -m langchain_core.sys_info
-        
+
         Команда возвращает пакеты, которые использует GigaChain. При необходимости укажите другие релевантные пакеты.
         Если вы не уверены в том, какие пакеты стоит указывать, можете приложить весь результат команды `pip freeze`.
     validations:
-      required: true
-  - type: checkboxes
-    id: related-components
-    attributes:
-      label: Компоненты
-      description: "По возможности, укажите компоненты библиотеки, к которым относится ошибка:"
-      options:
-        - label: "LLMs/Chat Models"
-        - label: "Embedding Models"
-        - label: "Prompts / Prompt Templates / Prompt Selectors"
-        - label: "Output Parsers"
-        - label: "Document Loaders"
-        - label: "Vector Stores / Retrievers"
-        - label: "Memory"
-        - label: "Agents / Agent Executors"
-        - label: "Tools / Toolkits"
-        - label: "Chains"
-        - label: "Callbacks/Tracing"
-        - label: "Async"
-
-  - type: textarea
-    id: reproduction
-    validations:
-      required: true
-    attributes:
-      label: Воспроизведение ошибки
-      description: |
-        Предоставьте [образец кода](https://stackoverflow.com/help/minimal-reproducible-example), при выполнении которого возникает ошибка. Подойдет как ссылка на Colab, так и отдельный фрагмент кода.
-        По возможности, приложите другие примеры кода, сообщения об ошибках и стек трейсы, которые помогут воспроизвести проблему.
-        Обратите внимание на корректное [выделение блоков кода с помощью тегов](https://help.github.com/en/github/writing-on-github/creating-and-highlighting-code-blocks#syntax-highlighting).
-        Не нужно присылать скриншоты кода. Такие примеры неудобно читать и их нельзя скопировать.
-
-      placeholder: |
-        Опишите шаги для воспроизведения ошибки:
-
-          1.
-          2.
-          3.
-
-  - type: textarea
-    id: expected-behavior
-    validations:
-      required: true
-    attributes:
-      label: Ожидаемое поведение
-      description: "Краткое и понятное описание поведения GigaChain, которого вы ожидали при выполнении кода."+      required: true